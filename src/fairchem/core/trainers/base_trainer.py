"""
Copyright (c) Meta, Inc. and its affiliates.

This source code is licensed under the MIT license found in the
LICENSE file in the root directory of this source tree.
"""

from __future__ import annotations

import copy
import datetime
import errno
import logging
import os
import random
import sys
from abc import ABC, abstractmethod
from itertools import chain
from typing import TYPE_CHECKING

import numpy as np
import numpy.typing as npt
import torch
import torch.nn as nn
import yaml
from torch.nn.parallel.distributed import DistributedDataParallel
from torch.utils.data import DataLoader
from tqdm import tqdm

from fairchem.core import __version__
from fairchem.core.common import distutils, gp_utils
from fairchem.core.common.data_parallel import BalancedBatchSampler, OCPCollater
from fairchem.core.common.registry import registry
from fairchem.core.common.typing import assert_is_instance as aii
from fairchem.core.common.typing import none_throws
from fairchem.core.common.utils import (
    get_commit_hash,
    get_loss_module,
    load_state_dict,
    save_checkpoint,
    update_config,
)
from fairchem.core.datasets.base_dataset import create_dataset
from fairchem.core.modules.evaluator import Evaluator
from fairchem.core.modules.exponential_moving_average import ExponentialMovingAverage
from fairchem.core.modules.loss import DDPLoss
from fairchem.core.modules.normalizer import Normalizer
from fairchem.core.modules.scaling.compat import load_scales_compat
from fairchem.core.modules.scaling.util import ensure_fitted
from fairchem.core.modules.scheduler import LRScheduler

if TYPE_CHECKING:
    from collections.abc import Sequence


@registry.register_trainer("base")
class BaseTrainer(ABC):
    def __init__(
        self,
        task,
        model,
        outputs,
        dataset,
        optimizer,
        loss_functions,
        evaluation_metrics,
        identifier: str,
        timestamp_id: str | None = None,
        run_dir: str | None = None,
        is_debug: bool = False,
        print_every: int = 100,
        seed: int | None = None,
        logger: str = "wandb",
        local_rank: int = 0,
        amp: bool = False,
        cpu: bool = False,
        name: str = "ocp",
        slurm=None,
        noddp: bool = False,
        gp_gpus: int | None = None,
    ) -> None:
        if slurm is None:
            slurm = {}
        self.name = name
        self.is_debug = is_debug
        self.cpu = cpu
        self.epoch = 0
        self.step = 0

        if torch.cuda.is_available() and not self.cpu:
            self.device = torch.device(f"cuda:{local_rank}")
        else:
            self.device = torch.device("cpu")
            self.cpu = True  # handle case when `--cpu` isn't specified
            # but there are no gpu devices available

        if run_dir is None:
            run_dir = os.getcwd()

        self.timestamp_id: str
        if timestamp_id is None:
            timestamp_id = self._get_timestamp(self.device, identifier)

        self.timestamp_id = none_throws(timestamp_id)

        commit_hash = get_commit_hash()

        logger_name = logger if isinstance(logger, str) else logger["name"]
        self.config = {
            "task": task,
            "trainer": name,
            "model": aii(model.pop("name"), str),
            "model_attributes": model,
            "outputs": outputs,
            "optim": optimizer,
            "loss_functions": loss_functions,
            "evaluation_metrics": evaluation_metrics,
            "logger": logger,
            "amp": amp,
            "gpus": distutils.get_world_size() if not self.cpu else 0,
            "cmd": {
                "identifier": identifier,
                "parent": identifier,
                "print_every": print_every,
                "seed": seed,
                "timestamp_id": self.timestamp_id,
                "commit": commit_hash,
                "version": __version__,
                "checkpoint_dir": os.path.join(
                    run_dir, "checkpoints", self.timestamp_id
                ),
                "results_dir": os.path.join(run_dir, "results", self.timestamp_id),
                "logs_dir": os.path.join(
                    run_dir, "logs", logger_name, self.timestamp_id
                ),
            },
            "slurm": slurm,
            "noddp": noddp,
            "gp_gpus": gp_gpus,
        }
        # AMP Scaler
        self.scaler = torch.cuda.amp.GradScaler() if amp and not self.cpu else None

        # Fill in SLURM information in config, if applicable
        if "SLURM_JOB_ID" in os.environ and "folder" in self.config["slurm"]:
            if "SLURM_ARRAY_JOB_ID" in os.environ:
                self.config["slurm"]["job_id"] = "{}_{}".format(
                    os.environ["SLURM_ARRAY_JOB_ID"],
                    os.environ["SLURM_ARRAY_TASK_ID"],
                )
            else:
                self.config["slurm"]["job_id"] = os.environ["SLURM_JOB_ID"]
            self.config["slurm"]["folder"] = self.config["slurm"]["folder"].replace(
                "%j", self.config["slurm"]["job_id"]
            )

        # Define datasets
        if isinstance(dataset, list):
            if len(dataset) > 0:
                self.config["dataset"] = dataset[0]
            if len(dataset) > 1:
                self.config["val_dataset"] = dataset[1]
            if len(dataset) > 2:
                self.config["test_dataset"] = dataset[2]
        elif isinstance(dataset, dict):
            # or {} in cases where "dataset": None is explicitly defined
            self.config["dataset"] = dataset.get("train", {}) or {}
            self.config["val_dataset"] = dataset.get("val", {}) or {}
            self.config["test_dataset"] = dataset.get("test", {}) or {}
            self.config["relax_dataset"] = dataset.get("relax", {}) or {}
        else:
            self.config["dataset"] = dataset or {}

        # add empty dicts for missing datasets
        for dataset_name in ("val_dataset", "test_dataset", "relax_dataset"):
            if dataset_name not in self.config:
                self.config[dataset_name] = {}

        if not is_debug and distutils.is_master():
            os.makedirs(self.config["cmd"]["checkpoint_dir"], exist_ok=True)
            os.makedirs(self.config["cmd"]["results_dir"], exist_ok=True)
            os.makedirs(self.config["cmd"]["logs_dir"], exist_ok=True)

        ### backwards compatability with OCP v<2.0
        self.config = update_config(self.config)

        if distutils.is_master():
            logging.info(yaml.dump(self.config, default_flow_style=False))

        self.load()

    @abstractmethod
    def train(self, disable_eval_tqdm: bool = False) -> None:
        """Run model training iterations."""

    @staticmethod
    def _get_timestamp(device: torch.device, suffix: str | None) -> str:
        now = datetime.datetime.now().timestamp()
        timestamp_tensor = torch.tensor(now).to(device)
        # create directories from master rank only
        distutils.broadcast(timestamp_tensor, 0)
        timestamp_str = datetime.datetime.fromtimestamp(
            timestamp_tensor.float().item()
        ).strftime("%Y-%m-%d-%H-%M-%S")
        if suffix:
            timestamp_str += "-" + suffix
        return timestamp_str

    def load(self) -> None:
        self.load_seed_from_config()
        self.load_logger()
        self.load_datasets()
        self.load_task()
        self.load_model()
        self.load_loss()
        self.load_optimizer()
        self.load_extras()
        if self.config["optim"].get("load_datasets_and_model_then_exit", False):
            sys.exit(0)

    def set_seed(self, seed) -> None:
        # https://pytorch.org/docs/stable/notes/randomness.html
        random.seed(seed)
        np.random.seed(seed)
        torch.manual_seed(seed)
        torch.cuda.manual_seed_all(seed)
        torch.backends.cudnn.deterministic = True
        torch.backends.cudnn.benchmark = False

    def load_seed_from_config(self) -> None:
        # https://pytorch.org/docs/stable/notes/randomness.html
        if self.config["cmd"]["seed"] is None:
            return
        self.set_seed(self.config["cmd"]["seed"])

    def load_logger(self) -> None:
        self.logger = None
        if not self.is_debug and distutils.is_master():
            assert self.config["logger"] is not None, "Specify logger in config"

            logger = self.config["logger"]
            logger_name = logger if isinstance(logger, str) else logger["name"]
            assert logger_name, "Specify logger name"

            self.logger = registry.get_logger_class(logger_name)(self.config)

    def get_sampler(
        self, dataset, batch_size: int, shuffle: bool
    ) -> BalancedBatchSampler:
        balancing_mode = self.config["optim"].get("load_balancing", None)
        on_error = self.config["optim"].get("load_balancing_on_error", None)
        if balancing_mode is not None:
            if on_error is None:
                on_error = "raise"
        else:
            balancing_mode = "atoms"

        if on_error is None:
            on_error = "warn_and_no_balance"

        if gp_utils.initialized():
            num_replicas = gp_utils.get_dp_world_size()
            rank = gp_utils.get_dp_rank()
        else:
            num_replicas = distutils.get_world_size()
            rank = distutils.get_rank()
        return BalancedBatchSampler(
            dataset,
            batch_size=batch_size,
            num_replicas=num_replicas,
            rank=rank,
            device=self.device,
            mode=balancing_mode,
            shuffle=shuffle,
            on_error=on_error,
<<<<<<< HEAD
            # force_balancing=force_balancing,
=======
>>>>>>> 93c67618
            seed=self.config["cmd"]["seed"],
        )

    def get_dataloader(self, dataset, sampler) -> DataLoader:
        return DataLoader(
            dataset,
            collate_fn=self.ocp_collater,
            num_workers=self.config["optim"]["num_workers"],
            pin_memory=True,
            batch_sampler=sampler,
        )

    def load_datasets(self) -> None:
        self.ocp_collater = OCPCollater(
            self.config["model_attributes"].get("otf_graph", False)
        )
        self.train_loader = None
        self.val_loader = None
        self.test_loader = None

        # This is hacky and scheduled to be removed next BE week
        # move ['X_split_settings'] to ['splits'][X]
        def convert_settings_to_split_settings(config, split_name):
            config = copy.deepcopy(config)  # make sure we dont modify the original
            if f"{split_name}_split_settings" in config:
                config["splits"] = {
                    split_name: config.pop(f"{split_name}_split_settings")
                }
            return config

        # load train, val, test datasets
        if "src" in self.config["dataset"]:
            logging.info(
                f"Loading dataset: {self.config['dataset'].get('format', 'lmdb')}"
            )

            self.train_dataset = create_dataset(
                convert_settings_to_split_settings(self.config["dataset"], "train"),
                "train",
            )
            self.train_sampler = self.get_sampler(
                self.train_dataset,
                self.config["optim"]["batch_size"],
                shuffle=True,
            )
            self.train_loader = self.get_dataloader(
                self.train_dataset,
                self.train_sampler,
            )

        if (
            "first_n" in self.config["dataset"]
            or "sample_n" in self.config["dataset"]
            or "max_atom" in self.config["dataset"]
        ):
            logging.warn(
                "Dataset attributes (first_n/sample_n/max_atom) passed to all datasets! Please don't do this, its dangerous!\n"
                + "Add them under each dataset 'train_split_settings'/'val_split_settings'/'test_split_settings'"
            )

        if "src" in self.config["val_dataset"]:
            if self.config["val_dataset"].get("use_train_settings", True):
                val_config = self.config["dataset"].copy()
                val_config.update(self.config["val_dataset"])
            else:
                val_config = self.config["val_dataset"]

            self.val_dataset = create_dataset(
                convert_settings_to_split_settings(val_config, "val"), "val"
            )
            self.val_sampler = self.get_sampler(
                self.val_dataset,
                self.config["optim"].get(
                    "eval_batch_size", self.config["optim"]["batch_size"]
                ),
                shuffle=False,
            )
            self.val_loader = self.get_dataloader(
                self.val_dataset,
                self.val_sampler,
            )

        if "src" in self.config["test_dataset"]:
            if self.config["test_dataset"].get("use_train_settings", True):
                test_config = self.config["dataset"].copy()
                test_config.update(self.config["test_dataset"])
            else:
                test_config = self.config["test_dataset"]

            self.test_dataset = create_dataset(
                convert_settings_to_split_settings(test_config, "test"), "test"
            )
            self.test_sampler = self.get_sampler(
                self.test_dataset,
                self.config["optim"].get(
                    "eval_batch_size", self.config["optim"]["batch_size"]
                ),
                shuffle=False,
            )
            self.test_loader = self.get_dataloader(
                self.test_dataset,
                self.test_sampler,
            )

        if self.config["relax_dataset"]:
            if self.config["relax_dataset"].get("use_train_settings", True):
                relax_config = self.config["dataset"].copy()
                relax_config.update(self.config["relax_dataset"])
            else:
                relax_config = self.config["relax_dataset"]

            self.relax_dataset = registry.get_dataset_class(
                relax_config.get("format", "lmdb")
            )(relax_config)
            self.relax_sampler = self.get_sampler(
                self.relax_dataset,
                self.config["optim"].get(
                    "eval_batch_size", self.config["optim"]["batch_size"]
                ),
                shuffle=False,
            )
            self.relax_loader = self.get_dataloader(
                self.relax_dataset,
                self.relax_sampler,
            )

    def load_task(self):
        # Normalizer for the dataset.

        # Is it troublesome that we assume any normalizer info is in train? What if there is no
        # training dataset? What happens if we just specify a test
        normalizer = self.config["dataset"].get("transforms", {}).get("normalizer", {})
        self.normalizers = {}
        if normalizer:
            for target in normalizer:
                self.normalizers[target] = Normalizer(
                    mean=normalizer[target].get("mean", 0),
                    std=normalizer[target].get("stdev", 1),
                )

        self.output_targets = {}
        for target_name in self.config["outputs"]:
            self.output_targets[target_name] = self.config["outputs"][target_name]
            if "decomposition" in self.config["outputs"][target_name]:
                for subtarget in self.config["outputs"][target_name]["decomposition"]:
                    self.output_targets[subtarget] = (
                        self.config["outputs"][target_name]["decomposition"]
                    )[subtarget]
                    self.output_targets[subtarget]["parent"] = target_name
                    # inherent properties if not available
                    if "level" not in self.output_targets[subtarget]:
                        self.output_targets[subtarget]["level"] = self.config[
                            "outputs"
                        ][target_name].get("level", "system")
                    if "train_on_free_atoms" not in self.output_targets[subtarget]:
                        self.output_targets[subtarget]["train_on_free_atoms"] = (
                            self.config["outputs"][target_name].get(
                                "train_on_free_atoms", True
                            )
                        )
                    if "eval_on_free_atoms" not in self.output_targets[subtarget]:
                        self.output_targets[subtarget]["eval_on_free_atoms"] = (
                            self.config["outputs"][target_name].get(
                                "eval_on_free_atoms", True
                            )
                        )

        # TODO: Assert that all targets, loss fn, metrics defined are consistent
        self.evaluation_metrics = self.config.get("evaluation_metrics", {})
        self.evaluator = Evaluator(
            task=self.name,
            eval_metrics=self.evaluation_metrics.get(
                "metrics", Evaluator.task_metrics.get(self.name, {})
            ),
        )

    def load_model(self) -> None:
        # Build model
        if distutils.is_master():
            logging.info(f"Loading model: {self.config['model']}")

        # TODO: depreicated, remove.
        bond_feat_dim = None
        bond_feat_dim = self.config["model_attributes"].get("num_gaussians", 50)

        loader = self.train_loader or self.val_loader or self.test_loader
        self.model = registry.get_model_class(self.config["model"])(
            (
                loader.dataset[0].x.shape[-1]
                if loader
                and hasattr(loader.dataset[0], "x")
                and loader.dataset[0].x is not None
                else None
            ),
            bond_feat_dim,
            1,
            **self.config["model_attributes"],
        ).to(self.device)

        if distutils.is_master():
            logging.info(
                f"Loaded {self.model.__class__.__name__} with "
                f"{self.model.num_params} parameters."
            )

        if self.logger is not None:
            # only "watch" model if user specify watch: True because logging gradients
            # spews too much data into W&B and makes the UI slow to respond
            if "watch" in self.config["logger"]:
                self.logger.watch(
                    self.model, log_freq=int(self.config["logger"]["watch"])
                )
            self.logger.log_summary({"num_params": self.model.num_params})

        if distutils.initialized() and not self.config["noddp"]:
            self.model = DistributedDataParallel(
                self.model, device_ids=None if self.cpu else [self.device]
            )

    @property
    def _unwrapped_model(self):
        module = self.model
        while isinstance(module, DistributedDataParallel):
            module = module.module
        return module

    def load_checkpoint(
        self, checkpoint_path: str, checkpoint: dict | None = None
    ) -> None:
        if checkpoint is None:
            if not os.path.isfile(checkpoint_path):
                raise FileNotFoundError(
                    errno.ENOENT, "Checkpoint file not found", checkpoint_path
                )
            logging.info(f"Loading checkpoint from: {checkpoint_path}")
            map_location = torch.device("cpu") if self.cpu else self.device
            checkpoint = torch.load(checkpoint_path, map_location=map_location)

        self.epoch = checkpoint.get("epoch", 0)
        self.step = checkpoint.get("step", 0)
        self.best_val_metric = checkpoint.get("best_val_metric", None)
        self.primary_metric = checkpoint.get("primary_metric", None)
        self.config["cmd"]["parent"] = checkpoint["config"]["cmd"].get(
            "parent", "identifier"
        )

        # Match the "module." count in the keys of model and checkpoint state_dict
        # DataParallel model has 1 "module.",  DistributedDataParallel has 2 "module."
        # Not using either of the above two would have no "module."

        ckpt_key_count = next(iter(checkpoint["state_dict"])).count("module")
        mod_key_count = next(iter(self.model.state_dict())).count("module")
        key_count_diff = mod_key_count - ckpt_key_count

        if key_count_diff > 0:
            new_dict = {
                key_count_diff * "module." + k: v
                for k, v in checkpoint["state_dict"].items()
            }
        elif key_count_diff < 0:
            new_dict = {
                k[len("module.") * abs(key_count_diff) :]: v
                for k, v in checkpoint["state_dict"].items()
            }
        else:
            new_dict = checkpoint["state_dict"]

        strict = self.config["task"].get("strict_load", True)
        load_state_dict(self.model, new_dict, strict=strict)

        if "optimizer" in checkpoint:
            self.optimizer.load_state_dict(checkpoint["optimizer"])
        if "scheduler" in checkpoint and checkpoint["scheduler"] is not None:
            self.scheduler.scheduler.load_state_dict(checkpoint["scheduler"])
        if "ema" in checkpoint and checkpoint["ema"] is not None:
            self.ema.load_state_dict(checkpoint["ema"])
        else:
            self.ema = None

        scale_dict = checkpoint.get("scale_dict", None)
        if scale_dict:
            logging.info(
                "Overwriting scaling factors with those loaded from checkpoint. "
                "If you're generating predictions with a pretrained checkpoint, this is the correct behavior. "
                "To disable this, delete `scale_dict` from the checkpoint. "
            )
            load_scales_compat(self._unwrapped_model, scale_dict)

        for key in checkpoint["normalizers"]:
            ### Convert old normalizer keys to new target keys
            if key == "target":
                target_key = "energy"
            elif key == "grad_target":
                target_key = "forces"
            else:
                target_key = key

            if target_key in self.normalizers:
                self.normalizers[target_key].load_state_dict(
                    checkpoint["normalizers"][key]
                )

        if self.scaler and checkpoint["amp"]:
            self.scaler.load_state_dict(checkpoint["amp"])

    def load_loss(self) -> None:
        self.loss_functions = []
        for _idx, loss in enumerate(self.config["loss_functions"]):
            for target in loss:
                loss_name = loss[target].get("fn", "mae")
                coefficient = loss[target].get("coefficient", 1)
                loss_reduction = loss[target].get("reduction", "mean")

                ### if torch module name provided, use that directly
                if hasattr(nn, loss_name):
                    loss_fn = getattr(nn, loss_name)()
                ### otherwise, retrieve the correct module based off old naming
                else:
                    loss_fn = get_loss_module(loss_name)

                loss_fn = DDPLoss(loss_fn, loss_name, loss_reduction)

                self.loss_functions.append(
                    (target, {"fn": loss_fn, "coefficient": coefficient})
                )

    def load_optimizer(self) -> None:
        optimizer = getattr(torch.optim, self.config["optim"].get("optimizer", "AdamW"))
        optimizer_params = self.config["optim"].get("optimizer_params", {})

        weight_decay = optimizer_params.get("weight_decay", 0)
        if "weight_decay" in self.config["optim"]:
            weight_decay = self.config["optim"]["weight_decay"]
            logging.warning(
                "Using `weight_decay` from `optim` instead of `optim.optimizer_params`."
                "Please update your config to use `optim.optimizer_params.weight_decay`."
                "`optim.weight_decay` will soon be deprecated."
            )

        if weight_decay > 0:
            self.model_params_no_wd = {}
            if hasattr(self._unwrapped_model, "no_weight_decay"):
                self.model_params_no_wd = self._unwrapped_model.no_weight_decay()

            params_decay, params_no_decay, name_no_decay = [], [], []
            for name, param in self.model.named_parameters():
                if not param.requires_grad:
                    continue

                if any(
                    name.endswith(skip_name) for skip_name in self.model_params_no_wd
                ):
                    params_no_decay.append(param)
                    name_no_decay.append(name)
                else:
                    params_decay.append(param)

            if distutils.is_master():
                logging.info("Parameters without weight decay:")
                logging.info(name_no_decay)

            self.optimizer = optimizer(
                params=[
                    {"params": params_no_decay, "weight_decay": 0},
                    {"params": params_decay, "weight_decay": weight_decay},
                ],
                lr=self.config["optim"]["lr_initial"],
                **optimizer_params,
            )
        else:
            self.optimizer = optimizer(
                params=self.model.parameters(),
                lr=self.config["optim"]["lr_initial"],
                **optimizer_params,
            )

    def load_extras(self) -> None:
        self.scheduler = LRScheduler(self.optimizer, self.config["optim"])
        self.clip_grad_norm = aii(
            self.config["optim"].get("clip_grad_norm", None), (int, float)
        )
        self.ema_decay = aii(self.config["optim"].get("ema_decay"), float)
        if self.ema_decay:
            self.ema = ExponentialMovingAverage(
                self.model.parameters(),
                self.ema_decay,
            )
        else:
            self.ema = None

    def save(
        self,
        metrics=None,
        checkpoint_file: str = "checkpoint.pt",
        training_state: bool = True,
    ) -> str | None:
        if not self.is_debug and distutils.is_master():
            if training_state:
                return save_checkpoint(
                    {
                        "epoch": self.epoch,
                        "step": self.step,
                        "state_dict": self.model.state_dict(),
                        "optimizer": self.optimizer.state_dict(),
                        "scheduler": (
                            self.scheduler.scheduler.state_dict()
                            if self.scheduler.scheduler_type != "Null"
                            else None
                        ),
                        "normalizers": {
                            key: value.state_dict()
                            for key, value in self.normalizers.items()
                        },
                        "config": self.config,
                        "val_metrics": metrics,
                        "ema": self.ema.state_dict() if self.ema else None,
                        "amp": self.scaler.state_dict() if self.scaler else None,
                        "best_val_metric": self.best_val_metric,
                        "primary_metric": self.evaluation_metrics.get(
                            "primary_metric",
                            self.evaluator.task_primary_metric[self.name],
                        ),
                    },
                    checkpoint_dir=self.config["cmd"]["checkpoint_dir"],
                    checkpoint_file=checkpoint_file,
                )
            else:
                if self.ema is not None:
                    self.ema.store()
                    self.ema.copy_to()
                ckpt_path = save_checkpoint(
                    {
                        "state_dict": self.model.state_dict(),
                        "normalizers": {
                            key: value.state_dict()
                            for key, value in self.normalizers.items()
                        },
                        "config": self.config,
                        "val_metrics": metrics,
                        "amp": self.scaler.state_dict() if self.scaler else None,
                    },
                    checkpoint_dir=self.config["cmd"]["checkpoint_dir"],
                    checkpoint_file=checkpoint_file,
                )
                if self.ema:
                    self.ema.restore()
                return ckpt_path
        return None

    def update_best(
        self,
        primary_metric,
        val_metrics,
        disable_eval_tqdm: bool = True,
    ) -> None:
        if (
            "mae" in primary_metric
            and val_metrics[primary_metric]["metric"] < self.best_val_metric
        ) or (
            "mae" not in primary_metric
            and val_metrics[primary_metric]["metric"] > self.best_val_metric
        ):
            self.best_val_metric = val_metrics[primary_metric]["metric"]
            self.save(
                metrics=val_metrics,
                checkpoint_file="best_checkpoint.pt",
                training_state=False,
            )
            if self.test_loader is not None:
                self.predict(
                    self.test_loader,
                    results_file="predictions",
                    disable_tqdm=disable_eval_tqdm,
                )

    def _aggregate_metrics(self, metrics):
        aggregated_metrics = {}
        for k in metrics:
            aggregated_metrics[k] = {
                "total": distutils.all_reduce(
                    metrics[k]["total"], average=False, device=self.device
                ),
                "numel": distutils.all_reduce(
                    metrics[k]["numel"], average=False, device=self.device
                ),
            }
            aggregated_metrics[k]["metric"] = (
                aggregated_metrics[k]["total"] / aggregated_metrics[k]["numel"]
            )
        return aggregated_metrics

    @torch.no_grad()
    def validate(self, split: str = "val", disable_tqdm: bool = False):
        ensure_fitted(self._unwrapped_model, warn=True)

        if distutils.is_master():
            logging.info(f"Evaluating on {split}.")

        self.model.eval()
        if self.ema:
            self.ema.store()
            self.ema.copy_to()

        metrics = {}
        evaluator = Evaluator(
            task=self.name,
            eval_metrics=self.evaluation_metrics.get(
                "metrics", Evaluator.task_metrics.get(self.name, {})
            ),
        )

        rank = distutils.get_rank()

        loader = self.val_loader if split == "val" else self.test_loader

        for _i, batch in tqdm(
            enumerate(loader),
            total=len(loader),
            position=rank,
            desc=f"device {rank}",
            disable=disable_tqdm,
        ):
            # Forward.
            with torch.cuda.amp.autocast(enabled=self.scaler is not None):
                batch.to(self.device)
                out = self._forward(batch)
            loss = self._compute_loss(out, batch)

            # Compute metrics.
            metrics = self._compute_metrics(out, batch, evaluator, metrics)
            metrics = evaluator.update("loss", loss.item(), metrics)

        metrics = self._aggregate_metrics(metrics)

        log_dict = {k: metrics[k]["metric"] for k in metrics}
        log_dict.update({"epoch": self.epoch})
        if distutils.is_master():
            log_str = [f"{k}: {v:.4f}" for k, v in log_dict.items()]
            logging.info(", ".join(log_str))

        # Make plots.
        if self.logger is not None:
            self.logger.log(
                log_dict,
                step=self.step,
                split=split,
            )

        if self.ema:
            self.ema.restore()

        return metrics

    def _backward(self, loss) -> None:
        self.optimizer.zero_grad()
        loss.backward()
        # Scale down the gradients of shared parameters
        if hasattr(self.model, "shared_parameters"):
            for p, factor in self.model.shared_parameters:
                if hasattr(p, "grad") and p.grad is not None:
                    p.grad.detach().div_(factor)
                else:
                    if not hasattr(self, "warned_shared_param_no_grad"):
                        self.warned_shared_param_no_grad = True
                        logging.warning(
                            "Some shared parameters do not have a gradient. "
                            "Please check if all shared parameters are used "
                            "and point to PyTorch parameters."
                        )
        if self.clip_grad_norm:
            if self.scaler:
                self.scaler.unscale_(self.optimizer)
            grad_norm = torch.nn.utils.clip_grad_norm_(
                self.model.parameters(),
                max_norm=self.clip_grad_norm,
            )
            if self.logger is not None:
                self.logger.log({"grad_norm": grad_norm}, step=self.step, split="train")
        if self.scaler:
            self.scaler.step(self.optimizer)
            self.scaler.update()
        else:
            self.optimizer.step()
        if self.ema:
            self.ema.update()

    def save_results(
        self,
        predictions: dict[str, npt.NDArray],
        results_file: str | None,
        keys: Sequence[str] | None = None,
    ) -> None:
        if results_file is None:
            return
        if keys is None:
            keys = predictions.keys()

        results = distutils.gather_objects(predictions)
        distutils.synchronize()
        if distutils.is_master():
            gather_results = {
                key: list(chain(*(result[key] for result in results))) for key in keys
            }

            # Because of how distributed sampler works, some system ids
            # might be repeated to make no. of samples even across GPUs.
            _, idx = np.unique(gather_results["ids"], return_index=True)
            for k in keys:
                if "chunk_idx" in k:
                    gather_results[k] = np.cumsum([gather_results[k][i] for i in idx])[
                        :-1
                    ]
                else:
                    if f"{k}_chunk_idx" in keys or k == "forces":
                        gather_results[k] = np.concatenate(
                            [gather_results[k][i] for i in idx]
                        )
                    else:
                        gather_results[k] = np.array(
                            [gather_results[k][i] for i in idx]
                        )

            full_path = os.path.join(
                self.config["cmd"]["results_dir"], f"{self.name}_{results_file}.npz"
            )
            logging.info(f"Writing results to {full_path}")
            np.savez_compressed(full_path, **gather_results)<|MERGE_RESOLUTION|>--- conflicted
+++ resolved
@@ -273,10 +273,6 @@
             mode=balancing_mode,
             shuffle=shuffle,
             on_error=on_error,
-<<<<<<< HEAD
-            # force_balancing=force_balancing,
-=======
->>>>>>> 93c67618
             seed=self.config["cmd"]["seed"],
         )
 
