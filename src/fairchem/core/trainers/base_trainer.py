"""
Copyright (c) Meta, Inc. and its affiliates.

This source code is licensed under the MIT license found in the
LICENSE file in the root directory of this source tree.
"""

from __future__ import annotations

import datetime
import errno
import logging
import os
import random
from abc import ABC, abstractmethod
from itertools import chain
from typing import TYPE_CHECKING

import numpy as np
import numpy.typing as npt
import torch
import torch.nn as nn
import yaml
from torch.nn.parallel.distributed import DistributedDataParallel
from torch.utils.data import DataLoader
from tqdm import tqdm

from fairchem.core import __version__
from fairchem.core.common import distutils, gp_utils
from fairchem.core.common.data_parallel import BalancedBatchSampler, OCPCollater
from fairchem.core.common.registry import registry
from fairchem.core.common.typing import assert_is_instance as aii
from fairchem.core.common.typing import none_throws
from fairchem.core.common.utils import (
    get_commit_hash,
    get_loss_module,
    load_state_dict,
    save_checkpoint,
    update_config,
)
from fairchem.core.modules.evaluator import Evaluator
from fairchem.core.modules.exponential_moving_average import ExponentialMovingAverage
from fairchem.core.modules.loss import DDPLoss
from fairchem.core.modules.normalizer import Normalizer
from fairchem.core.modules.scaling.compat import load_scales_compat
from fairchem.core.modules.scaling.util import ensure_fitted
from fairchem.core.modules.scheduler import LRScheduler

if TYPE_CHECKING:
    from collections.abc import Sequence


@registry.register_trainer("base")
class BaseTrainer(ABC):
    def __init__(
        self,
        task,
        model,
        outputs,
        dataset,
        optimizer,
        loss_functions,
        evaluation_metrics,
        identifier: str,
        timestamp_id: str | None = None,
        run_dir: str | None = None,
        is_debug: bool = False,
        print_every: int = 100,
        seed: int | None = None,
        logger: str = "wandb",
        local_rank: int = 0,
        amp: bool = False,
        cpu: bool = False,
        name: str = "ocp",
        slurm=None,
        noddp: bool = False,
        gp_gpus: int | None = None,
    ) -> None:
        if slurm is None:
            slurm = {}
        self.name = name
        self.is_debug = is_debug
        self.cpu = cpu
        self.epoch = 0
        self.step = 0

        if torch.cuda.is_available() and not self.cpu:
            self.device = torch.device(f"cuda:{local_rank}")
        else:
            self.device = torch.device("cpu")
            self.cpu = True  # handle case when `--cpu` isn't specified
            # but there are no gpu devices available

        if run_dir is None:
            run_dir = os.getcwd()

        self.timestamp_id: str
        if timestamp_id is None:
            timestamp_id = self._get_timestamp(self.device, identifier)

        self.timestamp_id = none_throws(timestamp_id)

        commit_hash = get_commit_hash()

        logger_name = logger if isinstance(logger, str) else logger["name"]
        self.config = {
            "task": task,
            "trainer": name,
            "model": aii(model.pop("name"), str),
            "model_attributes": model,
            "outputs": outputs,
            "optim": optimizer,
            "loss_functions": loss_functions,
            "evaluation_metrics": evaluation_metrics,
            "logger": logger,
            "amp": amp,
            "gpus": distutils.get_world_size() if not self.cpu else 0,
            "cmd": {
                "identifier": identifier,
                "print_every": print_every,
                "seed": seed,
                "timestamp_id": self.timestamp_id,
                "commit": commit_hash,
                "version": __version__,
                "checkpoint_dir": os.path.join(
                    run_dir, "checkpoints", self.timestamp_id
                ),
                "results_dir": os.path.join(run_dir, "results", self.timestamp_id),
                "logs_dir": os.path.join(
                    run_dir, "logs", logger_name, self.timestamp_id
                ),
            },
            "slurm": slurm,
            "noddp": noddp,
            "gp_gpus": gp_gpus,
        }
        # AMP Scaler
        self.scaler = torch.cuda.amp.GradScaler() if amp and not self.cpu else None

        # Fill in SLURM information in config, if applicable
        if "SLURM_JOB_ID" in os.environ and "folder" in self.config["slurm"]:
            if "SLURM_ARRAY_JOB_ID" in os.environ:
                self.config["slurm"]["job_id"] = "{}_{}".format(
                    os.environ["SLURM_ARRAY_JOB_ID"],
                    os.environ["SLURM_ARRAY_TASK_ID"],
                )
            else:
                self.config["slurm"]["job_id"] = os.environ["SLURM_JOB_ID"]
            self.config["slurm"]["folder"] = self.config["slurm"]["folder"].replace(
                "%j", self.config["slurm"]["job_id"]
            )

        # Define datasets
        if isinstance(dataset, list):
            if len(dataset) > 0:
                self.config["dataset"] = dataset[0]
            if len(dataset) > 1:
                self.config["val_dataset"] = dataset[1]
            if len(dataset) > 2:
                self.config["test_dataset"] = dataset[2]
        elif isinstance(dataset, dict):
            self.config["dataset"] = dataset.get("train", {})
            self.config["val_dataset"] = dataset.get("val", {})
            self.config["test_dataset"] = dataset.get("test", {})
            self.config["relax_dataset"] = dataset.get("relax", {})
        else:
            self.config["dataset"] = dataset

        if not is_debug and distutils.is_master():
            os.makedirs(self.config["cmd"]["checkpoint_dir"], exist_ok=True)
            os.makedirs(self.config["cmd"]["results_dir"], exist_ok=True)
            os.makedirs(self.config["cmd"]["logs_dir"], exist_ok=True)

        ### backwards compatability with OCP v<2.0
        self.config = update_config(self.config)

        if distutils.is_master():
            logging.info(yaml.dump(self.config, default_flow_style=False))

        self.load()

    @abstractmethod
    def train(self, disable_eval_tqdm: bool = False) -> None:
        """Run model training iterations."""

    @staticmethod
    def _get_timestamp(device: torch.device, suffix: str | None) -> str:
        now = datetime.datetime.now().timestamp()
        timestamp_tensor = torch.tensor(now).to(device)
        # create directories from master rank only
        distutils.broadcast(timestamp_tensor, 0)
        timestamp_str = datetime.datetime.fromtimestamp(
            timestamp_tensor.float().item()
        ).strftime("%Y-%m-%d-%H-%M-%S")
        if suffix:
            timestamp_str += "-" + suffix
        return timestamp_str

    def load(self) -> None:
        self.load_seed_from_config()
        self.load_logger()
        self.load_datasets()
        self.load_task()
        self.load_model()
        self.load_loss()
        self.load_optimizer()
        self.load_extras()

    def set_seed(self, seed) -> None:
        # https://pytorch.org/docs/stable/notes/randomness.html
        random.seed(seed)
        np.random.seed(seed)
        torch.manual_seed(seed)
        torch.cuda.manual_seed_all(seed)
        torch.backends.cudnn.deterministic = True
        torch.backends.cudnn.benchmark = False

    def load_seed_from_config(self) -> None:
        # https://pytorch.org/docs/stable/notes/randomness.html
        if self.config["cmd"]["seed"] is None:
            return
        self.set_seed(self.config["cmd"]["seed"])

    def load_logger(self) -> None:
        self.logger = None
        if not self.is_debug and distutils.is_master():
            assert self.config["logger"] is not None, "Specify logger in config"

            logger = self.config["logger"]
            logger_name = logger if isinstance(logger, str) else logger["name"]
            assert logger_name, "Specify logger name"

            self.logger = registry.get_logger_class(logger_name)(self.config)

    def get_sampler(
        self, dataset, batch_size: int, shuffle: bool
    ) -> BalancedBatchSampler:
        if "load_balancing" in self.config["optim"]:
            balancing_mode = self.config["optim"]["load_balancing"]
            force_balancing = True
        else:
            balancing_mode = "atoms"
            force_balancing = False

        if gp_utils.initialized():
            num_replicas = gp_utils.get_dp_world_size()
            rank = gp_utils.get_dp_rank()
        else:
            num_replicas = distutils.get_world_size()
            rank = distutils.get_rank()
        return BalancedBatchSampler(
            dataset,
            batch_size=batch_size,
            num_replicas=num_replicas,
            rank=rank,
            device=self.device,
            mode=balancing_mode,
            shuffle=shuffle,
            force_balancing=force_balancing,
            seed=self.config["cmd"]["seed"],
        )

    def get_dataloader(self, dataset, sampler) -> DataLoader:
        return DataLoader(
            dataset,
            collate_fn=self.ocp_collater,
            num_workers=self.config["optim"]["num_workers"],
            pin_memory=True,
            batch_sampler=sampler,
        )

    def load_datasets(self) -> None:
        self.ocp_collater = OCPCollater(
            self.config["model_attributes"].get("otf_graph", False)
        )
        self.train_loader = None
        self.val_loader = None
        self.test_loader = None

        # Default all of the dataset portions to {} if
        # they don't exist, or are null
        if not self.config.get("dataset", None):
            self.config["dataset"] = {}
        if not self.config.get("val_dataset", None):
            self.config["val_dataset"] = {}
        if not self.config.get("test_dataset", None):
            self.config["test_dataset"] = {}
        if not self.config.get("relax_dataset", None):
            self.config["relax_dataset"] = {}

        # load train, val, test datasets
        if self.config["dataset"] and self.config["dataset"].get("src", None):
            logging.info(
                f"Loading dataset: {self.config['dataset'].get('format', 'lmdb')}"
            )

            self.train_dataset = registry.get_dataset_class(
                self.config["dataset"].get("format", "lmdb")
            )(self.config["dataset"])
            self.train_sampler = self.get_sampler(
                self.train_dataset,
                self.config["optim"].get("batch_size", 1),
                shuffle=True,
            )
            self.train_loader = self.get_dataloader(
                self.train_dataset,
                self.train_sampler,
            )

        if self.config["val_dataset"]:
            if self.config["val_dataset"].get("use_train_settings", True):
                val_config = self.config["dataset"].copy()
                val_config.update(self.config["val_dataset"])
            else:
                val_config = self.config["val_dataset"]

            self.val_dataset = registry.get_dataset_class(
                val_config.get("format", "lmdb")
            )(val_config)
            self.val_sampler = self.get_sampler(
                self.val_dataset,
                self.config["optim"].get(
                    "eval_batch_size", self.config["optim"].get("batch_size", 1)
                ),
                shuffle=False,
            )
            self.val_loader = self.get_dataloader(
                self.val_dataset,
                self.val_sampler,
            )

        if self.config["test_dataset"]:
            if (
                self.config["test_dataset"].get("use_train_settings", True)
                and self.config[
                    "dataset"
                ]  # if there's no training dataset, we have nothing to copy
            ):
                test_config = self.config["dataset"].copy()
                test_config.update(self.config["test_dataset"])
            else:
                test_config = self.config["test_dataset"]

            self.test_dataset = registry.get_dataset_class(
                test_config.get("format", "lmdb")
            )(test_config)
            self.test_sampler = self.get_sampler(
                self.test_dataset,
                self.config["optim"].get(
                    "eval_batch_size", self.config["optim"].get("batch_size", 1)
                ),
                shuffle=False,
            )
            self.test_loader = self.get_dataloader(
                self.test_dataset,
                self.test_sampler,
            )

<<<<<<< HEAD
        if self.config.get("relax_dataset", None):
=======
        if self.config["relax_dataset"]:
>>>>>>> 20a8b406
            if self.config["relax_dataset"].get("use_train_settings", True):
                relax_config = self.config["dataset"].copy()
                relax_config.update(self.config["relax_dataset"])
            else:
                relax_config = self.config["relax_dataset"]

            self.relax_dataset = registry.get_dataset_class(
                relax_config.get("format", "lmdb")
            )(relax_config)
            self.relax_sampler = self.get_sampler(
                self.relax_dataset,
                self.config["optim"].get(
<<<<<<< HEAD
                    "eval_batch_size", self.config["optim"].get("batch_size", 1)
=======
                    "eval_batch_size", self.config["optim"]["batch_size"]
>>>>>>> 20a8b406
                ),
                shuffle=False,
            )
            self.relax_loader = self.get_dataloader(
                self.relax_dataset,
                self.relax_sampler,
            )

    def load_task(self):
        # Normalizer for the dataset.

        # Is it troublesome that we assume any normalizer info is in train? What if there is no
        # training dataset? What happens if we just specify a test
        normalizer = self.config["dataset"].get("transforms", {}).get("normalizer", {})
        self.normalizers = {}
        if normalizer:
            for target in normalizer:
                self.normalizers[target] = Normalizer(
                    mean=normalizer[target].get("mean", 0),
                    std=normalizer[target].get("stdev", 1),
                )

        self.output_targets = {}
        for target_name in self.config["outputs"]:
            self.output_targets[target_name] = self.config["outputs"][target_name]
            if "decomposition" in self.config["outputs"][target_name]:
                for subtarget in self.config["outputs"][target_name]["decomposition"]:
                    self.output_targets[subtarget] = (
                        self.config["outputs"][target_name]["decomposition"]
                    )[subtarget]
                    self.output_targets[subtarget]["parent"] = target_name
                    # inherent properties if not available
                    if "level" not in self.output_targets[subtarget]:
                        self.output_targets[subtarget]["level"] = self.config[
                            "outputs"
                        ][target_name].get("level", "system")
                    if "train_on_free_atoms" not in self.output_targets[subtarget]:
                        self.output_targets[subtarget][
                            "train_on_free_atoms"
                        ] = self.config["outputs"][target_name].get(
                            "train_on_free_atoms", True
                        )
                    if "eval_on_free_atoms" not in self.output_targets[subtarget]:
                        self.output_targets[subtarget][
                            "eval_on_free_atoms"
                        ] = self.config["outputs"][target_name].get(
                            "eval_on_free_atoms", True
                        )

        # TODO: Assert that all targets, loss fn, metrics defined are consistent
        self.evaluation_metrics = self.config.get("evaluation_metrics", {})
        self.evaluator = Evaluator(
            task=self.name,
            eval_metrics=self.evaluation_metrics.get(
                "metrics", Evaluator.task_metrics.get(self.name, {})
            ),
        )

    def load_model(self) -> None:
        # Build model
        if distutils.is_master():
            logging.info(f"Loading model: {self.config['model']}")

        # TODO: depreicated, remove.
        bond_feat_dim = None
        bond_feat_dim = self.config["model_attributes"].get("num_gaussians", 50)

        loader = self.train_loader or self.val_loader or self.test_loader
        self.model = registry.get_model_class(self.config["model"])(
            loader.dataset[0].x.shape[-1]
            if loader
            and hasattr(loader.dataset[0], "x")
            and loader.dataset[0].x is not None
            else None,
            bond_feat_dim,
            1,
            **self.config["model_attributes"],
        ).to(self.device)

        if distutils.is_master():
            logging.info(
                f"Loaded {self.model.__class__.__name__} with "
                f"{self.model.num_params} parameters."
            )

        if self.logger is not None:
            # only "watch" model if user specify watch: True because logging gradients
            # spews too much data into W&B and makes the UI slow to respond
            if "watch" in self.config["logger"]:
                self.logger.watch(
                    self.model, log_freq=int(self.config["logger"]["watch"])
                )
            self.logger.log_summary({"num_params": self.model.num_params})

        if distutils.initialized() and not self.config["noddp"]:
            self.model = DistributedDataParallel(self.model, device_ids=[self.device])

    @property
    def _unwrapped_model(self):
        module = self.model
        while isinstance(module, DistributedDataParallel):
            module = module.module
        return module

    def load_checkpoint(
        self, checkpoint_path: str, checkpoint: dict | None = None
    ) -> None:
        if checkpoint is None:
            if not os.path.isfile(checkpoint_path):
                raise FileNotFoundError(
                    errno.ENOENT, "Checkpoint file not found", checkpoint_path
                )
            logging.info(f"Loading checkpoint from: {checkpoint_path}")
            map_location = torch.device("cpu") if self.cpu else self.device
            checkpoint = torch.load(checkpoint_path, map_location=map_location)

        self.epoch = checkpoint.get("epoch", 0)
        self.step = checkpoint.get("step", 0)
        self.best_val_metric = checkpoint.get("best_val_metric", None)
        self.primary_metric = checkpoint.get("primary_metric", None)

        # Match the "module." count in the keys of model and checkpoint state_dict
        # DataParallel model has 1 "module.",  DistributedDataParallel has 2 "module."
        # Not using either of the above two would have no "module."

        ckpt_key_count = next(iter(checkpoint["state_dict"])).count("module")
        mod_key_count = next(iter(self.model.state_dict())).count("module")
        key_count_diff = mod_key_count - ckpt_key_count

        if key_count_diff > 0:
            new_dict = {
                key_count_diff * "module." + k: v
                for k, v in checkpoint["state_dict"].items()
            }
        elif key_count_diff < 0:
            new_dict = {
                k[len("module.") * abs(key_count_diff) :]: v
                for k, v in checkpoint["state_dict"].items()
            }
        else:
            new_dict = checkpoint["state_dict"]

        strict = self.config["task"].get("strict_load", True)
        load_state_dict(self.model, new_dict, strict=strict)

        if "optimizer" in checkpoint:
            self.optimizer.load_state_dict(checkpoint["optimizer"])
        if "scheduler" in checkpoint and checkpoint["scheduler"] is not None:
            self.scheduler.scheduler.load_state_dict(checkpoint["scheduler"])
        if "ema" in checkpoint and checkpoint["ema"] is not None:
            self.ema.load_state_dict(checkpoint["ema"])
        else:
            self.ema = None

        scale_dict = checkpoint.get("scale_dict", None)
        if scale_dict:
            logging.info(
                "Overwriting scaling factors with those loaded from checkpoint. "
                "If you're generating predictions with a pretrained checkpoint, this is the correct behavior. "
                "To disable this, delete `scale_dict` from the checkpoint. "
            )
            load_scales_compat(self._unwrapped_model, scale_dict)

        for key in checkpoint["normalizers"]:
            ### Convert old normalizer keys to new target keys
            if key == "target":
                target_key = "energy"
            elif key == "grad_target":
                target_key = "forces"
            else:
                target_key = key

            if target_key in self.normalizers:
                self.normalizers[target_key].load_state_dict(
                    checkpoint["normalizers"][key]
                )

        if self.scaler and checkpoint["amp"]:
            self.scaler.load_state_dict(checkpoint["amp"])

    def load_loss(self) -> None:
        self.loss_functions = []
        for _idx, loss in enumerate(self.config["loss_functions"]):
            for target in loss:
                loss_name = loss[target].get("fn", "mae")
                coefficient = loss[target].get("coefficient", 1)
                loss_reduction = loss[target].get("reduction", "mean")

                ### if torch module name provided, use that directly
                if hasattr(nn, loss_name):
                    loss_fn = getattr(nn, loss_name)()
                ### otherwise, retrieve the correct module based off old naming
                else:
                    loss_fn = get_loss_module(loss_name)

                loss_fn = DDPLoss(loss_fn, loss_name, loss_reduction)

                self.loss_functions.append(
                    (target, {"fn": loss_fn, "coefficient": coefficient})
                )

    def load_optimizer(self) -> None:
        optimizer = getattr(torch.optim, self.config["optim"].get("optimizer", "AdamW"))
        optimizer_params = self.config["optim"].get("optimizer_params", {})

        weight_decay = optimizer_params.get("weight_decay", 0)
        if "weight_decay" in self.config["optim"]:
            weight_decay = self.config["optim"]["weight_decay"]
            logging.warning(
                "Using `weight_decay` from `optim` instead of `optim.optimizer_params`."
                "Please update your config to use `optim.optimizer_params.weight_decay`."
                "`optim.weight_decay` will soon be deprecated."
            )

        if weight_decay > 0:
            self.model_params_no_wd = {}
            if hasattr(self._unwrapped_model, "no_weight_decay"):
                self.model_params_no_wd = self._unwrapped_model.no_weight_decay()

            params_decay, params_no_decay, name_no_decay = [], [], []
            for name, param in self.model.named_parameters():
                if not param.requires_grad:
                    continue

                if any(
                    name.endswith(skip_name) for skip_name in self.model_params_no_wd
                ):
                    params_no_decay.append(param)
                    name_no_decay.append(name)
                else:
                    params_decay.append(param)

            if distutils.is_master():
                logging.info("Parameters without weight decay:")
                logging.info(name_no_decay)

            self.optimizer = optimizer(
                params=[
                    {"params": params_no_decay, "weight_decay": 0},
                    {"params": params_decay, "weight_decay": weight_decay},
                ],
                lr=self.config["optim"]["lr_initial"],
                **optimizer_params,
            )
        else:
            self.optimizer = optimizer(
                params=self.model.parameters(),
                lr=self.config["optim"]["lr_initial"],
                **optimizer_params,
            )

    def load_extras(self) -> None:
        self.scheduler = LRScheduler(self.optimizer, self.config["optim"])
        self.clip_grad_norm = aii(
            self.config["optim"].get("clip_grad_norm", None), (int, float)
        )
        self.ema_decay = aii(self.config["optim"].get("ema_decay"), float)
        if self.ema_decay:
            self.ema = ExponentialMovingAverage(
                self.model.parameters(),
                self.ema_decay,
            )
        else:
            self.ema = None

    def save(
        self,
        metrics=None,
        checkpoint_file: str = "checkpoint.pt",
        training_state: bool = True,
    ) -> str | None:
        if not self.is_debug and distutils.is_master():
            if training_state:
                return save_checkpoint(
                    {
                        "epoch": self.epoch,
                        "step": self.step,
                        "state_dict": self.model.state_dict(),
                        "optimizer": self.optimizer.state_dict(),
                        "scheduler": self.scheduler.scheduler.state_dict()
                        if self.scheduler.scheduler_type != "Null"
                        else None,
                        "normalizers": {
                            key: value.state_dict()
                            for key, value in self.normalizers.items()
                        },
                        "config": self.config,
                        "val_metrics": metrics,
                        "ema": self.ema.state_dict() if self.ema else None,
                        "amp": self.scaler.state_dict() if self.scaler else None,
                        "best_val_metric": self.best_val_metric,
                        "primary_metric": self.evaluation_metrics.get(
                            "primary_metric",
                            self.evaluator.task_primary_metric[self.name],
                        ),
                    },
                    checkpoint_dir=self.config["cmd"]["checkpoint_dir"],
                    checkpoint_file=checkpoint_file,
                )
            else:
                if self.ema is not None:
                    self.ema.store()
                    self.ema.copy_to()
                ckpt_path = save_checkpoint(
                    {
                        "state_dict": self.model.state_dict(),
                        "normalizers": {
                            key: value.state_dict()
                            for key, value in self.normalizers.items()
                        },
                        "config": self.config,
                        "val_metrics": metrics,
                        "amp": self.scaler.state_dict() if self.scaler else None,
                    },
                    checkpoint_dir=self.config["cmd"]["checkpoint_dir"],
                    checkpoint_file=checkpoint_file,
                )
                if self.ema:
                    self.ema.restore()
                return ckpt_path
        return None

    def update_best(
        self,
        primary_metric,
        val_metrics,
        disable_eval_tqdm: bool = True,
    ) -> None:
        if (
            "mae" in primary_metric
            and val_metrics[primary_metric]["metric"] < self.best_val_metric
        ) or (
            "mae" not in primary_metric
            and val_metrics[primary_metric]["metric"] > self.best_val_metric
        ):
            self.best_val_metric = val_metrics[primary_metric]["metric"]
            self.save(
                metrics=val_metrics,
                checkpoint_file="best_checkpoint.pt",
                training_state=False,
            )
            if self.test_loader is not None:
                self.predict(
                    self.test_loader,
                    results_file="predictions",
                    disable_tqdm=disable_eval_tqdm,
                )

    @torch.no_grad()
    def validate(self, split: str = "val", disable_tqdm: bool = False):
        ensure_fitted(self._unwrapped_model, warn=True)

        if distutils.is_master():
            logging.info(f"Evaluating on {split}.")

        self.model.eval()
        if self.ema:
            self.ema.store()
            self.ema.copy_to()

        metrics = {}
        evaluator = Evaluator(
            task=self.name,
            eval_metrics=self.evaluation_metrics.get(
                "metrics", Evaluator.task_metrics.get(self.name, {})
            ),
        )

        rank = distutils.get_rank()

        loader = self.val_loader if split == "val" else self.test_loader

        for _i, batch in tqdm(
            enumerate(loader),
            total=len(loader),
            position=rank,
            desc=f"device {rank}",
            disable=disable_tqdm,
        ):
            # Forward.
            with torch.cuda.amp.autocast(enabled=self.scaler is not None):
                batch.to(self.device)
                out = self._forward(batch)
            loss = self._compute_loss(out, batch)

            # Compute metrics.
            metrics = self._compute_metrics(out, batch, evaluator, metrics)
            metrics = evaluator.update("loss", loss.item(), metrics)

        aggregated_metrics = {}
        for k in metrics:
            aggregated_metrics[k] = {
                "total": distutils.all_reduce(
                    metrics[k]["total"], average=False, device=self.device
                ),
                "numel": distutils.all_reduce(
                    metrics[k]["numel"], average=False, device=self.device
                ),
            }
            aggregated_metrics[k]["metric"] = (
                aggregated_metrics[k]["total"] / aggregated_metrics[k]["numel"]
            )
        metrics = aggregated_metrics

        log_dict = {k: metrics[k]["metric"] for k in metrics}
        log_dict.update({"epoch": self.epoch})
        if distutils.is_master():
            log_str = [f"{k}: {v:.4f}" for k, v in log_dict.items()]
            logging.info(", ".join(log_str))

        # Make plots.
        if self.logger is not None:
            self.logger.log(
                log_dict,
                step=self.step,
                split=split,
            )

        if self.ema:
            self.ema.restore()

        return metrics

    def _backward(self, loss) -> None:
        self.optimizer.zero_grad()
        loss.backward()
        # Scale down the gradients of shared parameters
        if hasattr(self.model, "shared_parameters"):
            for p, factor in self.model.shared_parameters:
                if hasattr(p, "grad") and p.grad is not None:
                    p.grad.detach().div_(factor)
                else:
                    if not hasattr(self, "warned_shared_param_no_grad"):
                        self.warned_shared_param_no_grad = True
                        logging.warning(
                            "Some shared parameters do not have a gradient. "
                            "Please check if all shared parameters are used "
                            "and point to PyTorch parameters."
                        )
        if self.clip_grad_norm:
            if self.scaler:
                self.scaler.unscale_(self.optimizer)
            grad_norm = torch.nn.utils.clip_grad_norm_(
                self.model.parameters(),
                max_norm=self.clip_grad_norm,
            )
            if self.logger is not None:
                self.logger.log({"grad_norm": grad_norm}, step=self.step, split="train")
        if self.scaler:
            self.scaler.step(self.optimizer)
            self.scaler.update()
        else:
            self.optimizer.step()
        if self.ema:
            self.ema.update()

    def save_results(
        self,
        predictions: dict[str, npt.NDArray],
        results_file: str | None,
        keys: Sequence[str] | None = None,
    ) -> None:
        if results_file is None:
            return
        if keys is None:
            keys = predictions.keys()

        results = distutils.gather_objects(predictions)
        distutils.synchronize()
        if distutils.is_master():
            gather_results = {
                key: list(chain(*(result[key] for result in results))) for key in keys
            }

            # Because of how distributed sampler works, some system ids
            # might be repeated to make no. of samples even across GPUs.
            _, idx = np.unique(gather_results["ids"], return_index=True)
            for k in keys:
                if "chunk_idx" in k:
                    gather_results[k] = np.cumsum([gather_results[k][i] for i in idx])[
                        :-1
                    ]
                else:
                    if f"{k}_chunk_idx" in keys or k == "forces":
                        gather_results[k] = np.concatenate(
                            [gather_results[k][i] for i in idx]
                        )
                    else:
                        gather_results[k] = np.array(
                            [gather_results[k][i] for i in idx]
                        )

            full_path = os.path.join(
                self.config["cmd"]["results_dir"], f"{self.name}_{results_file}.npz"
            )
            logging.info(f"Writing results to {full_path}")
            np.savez_compressed(full_path, **gather_results)<|MERGE_RESOLUTION|>--- conflicted
+++ resolved
@@ -356,11 +356,7 @@
                 self.test_sampler,
             )
 
-<<<<<<< HEAD
-        if self.config.get("relax_dataset", None):
-=======
         if self.config["relax_dataset"]:
->>>>>>> 20a8b406
             if self.config["relax_dataset"].get("use_train_settings", True):
                 relax_config = self.config["dataset"].copy()
                 relax_config.update(self.config["relax_dataset"])
@@ -373,11 +369,7 @@
             self.relax_sampler = self.get_sampler(
                 self.relax_dataset,
                 self.config["optim"].get(
-<<<<<<< HEAD
-                    "eval_batch_size", self.config["optim"].get("batch_size", 1)
-=======
                     "eval_batch_size", self.config["optim"]["batch_size"]
->>>>>>> 20a8b406
                 ),
                 shuffle=False,
             )
@@ -415,16 +407,16 @@
                             "outputs"
                         ][target_name].get("level", "system")
                     if "train_on_free_atoms" not in self.output_targets[subtarget]:
-                        self.output_targets[subtarget][
-                            "train_on_free_atoms"
-                        ] = self.config["outputs"][target_name].get(
-                            "train_on_free_atoms", True
+                        self.output_targets[subtarget]["train_on_free_atoms"] = (
+                            self.config[
+                                "outputs"
+                            ][target_name].get("train_on_free_atoms", True)
                         )
                     if "eval_on_free_atoms" not in self.output_targets[subtarget]:
-                        self.output_targets[subtarget][
-                            "eval_on_free_atoms"
-                        ] = self.config["outputs"][target_name].get(
-                            "eval_on_free_atoms", True
+                        self.output_targets[subtarget]["eval_on_free_atoms"] = (
+                            self.config[
+                                "outputs"
+                            ][target_name].get("eval_on_free_atoms", True)
                         )
 
         # TODO: Assert that all targets, loss fn, metrics defined are consistent
