"""
Copyright (c) Meta, Inc. and its affiliates.

This source code is licensed under the MIT license found in the
LICENSE file in the root directory of this source tree.
"""

from __future__ import annotations

import copy
import datetime
import errno
import logging
import os
import random
import sys
from abc import ABC, abstractmethod
from functools import partial
from itertools import chain
from typing import TYPE_CHECKING, Any

import numpy as np
import numpy.typing as npt
import torch
import yaml
from torch.nn.parallel.distributed import DistributedDataParallel
from torch.utils.data import DataLoader
from tqdm import tqdm

from fairchem.core import __version__
from fairchem.core.common import distutils, gp_utils
from fairchem.core.common.data_parallel import BalancedBatchSampler
from fairchem.core.common.logger import WandBSingletonLogger
from fairchem.core.common.registry import registry
from fairchem.core.common.slurm import (
    add_timestamp_id_to_submission_pickle,
)
from fairchem.core.common.typing import assert_is_instance as aii
from fairchem.core.common.typing import none_throws
from fairchem.core.common.utils import (
    get_commit_hash,
<<<<<<< HEAD
    get_loss_module,
    get_weight_table,
=======
>>>>>>> 6329e922
    load_state_dict,
    match_state_dict,
    save_checkpoint,
    update_config,
)
from fairchem.core.datasets import data_list_collater
from fairchem.core.datasets.base_dataset import create_dataset
from fairchem.core.modules.evaluator import Evaluator
from fairchem.core.modules.exponential_moving_average import ExponentialMovingAverage
from fairchem.core.modules.loss import DDPLoss
from fairchem.core.modules.normalization.element_references import (
    create_element_references,
    load_references_from_config,
)
from fairchem.core.modules.normalization.normalizer import (
    create_normalizer,
    load_normalizers_from_config,
)
from fairchem.core.modules.scaling.compat import load_scales_compat
from fairchem.core.modules.scaling.util import ensure_fitted
from fairchem.core.modules.scheduler import LRScheduler

if TYPE_CHECKING:
    from collections.abc import Sequence


@registry.register_trainer("base")
class BaseTrainer(ABC):
    def __init__(
        self,
        task: dict[str, str | Any],
        model: dict[str, Any],
        outputs: dict[str, str | int],
        dataset: dict[str, str | float],
        optimizer: dict[str, str | float],
        loss_functions: dict[str, str | float],
        evaluation_metrics: dict[str, str],
        identifier: str,
        # TODO: dealing with local rank is dangerous
        # T201111838 remove this and use CUDA_VISIBILE_DEVICES instead so trainers don't need to know about which devie to use
        local_rank: int,
        timestamp_id: str | None = None,
        run_dir: str | None = None,
        is_debug: bool = False,
        print_every: int = 100,
        seed: int | None = None,
        logger: str = "wandb",
        amp: bool = False,
        cpu: bool = False,
        name: str = "ocp",
        slurm=None,
        gp_gpus: int | None = None,
        inference_only: bool = False,
    ) -> None:
        if slurm is None:
            slurm = {}
        self.name = name
        self.is_debug = is_debug
        self.cpu = cpu
        self.epoch = 0
        self.step = 0

        if torch.cuda.is_available() and not self.cpu:
            logging.info(f"local rank base: {local_rank}")
            self.device = torch.device(f"cuda:{local_rank}")
        else:
            self.device = torch.device("cpu")
            self.cpu = True  # handle case when `--cpu` isn't specified
            # but there are no gpu devices available

        if run_dir is None:
            run_dir = os.getcwd()

        self.timestamp_id: str
        if timestamp_id is None:
            timestamp_id = self._get_timestamp(self.device, identifier)

        self.timestamp_id = none_throws(timestamp_id)

        commit_hash = get_commit_hash()

        logger_name = logger if isinstance(logger, str) else logger["name"]
        self.config = {
            "task": task,
            "trainer": name,
            "model": model,
            "outputs": outputs,
            "optim": optimizer,
            "loss_functions": loss_functions,
            "evaluation_metrics": evaluation_metrics,
            "logger": logger,
            "amp": amp,
            "gpus": distutils.get_world_size() if not self.cpu else 0,
            "cmd": {
                "identifier": identifier,
                "print_every": print_every,
                "seed": seed,
                "timestamp_id": self.timestamp_id,
                "commit": commit_hash,
                "version": __version__,
                "checkpoint_dir": os.path.join(
                    run_dir, "checkpoints", self.timestamp_id
                ),
                "results_dir": os.path.join(run_dir, "results", self.timestamp_id),
                "logs_dir": os.path.join(
                    run_dir, "logs", logger_name, self.timestamp_id
                ),
            },
            "slurm": slurm,
            "gp_gpus": gp_gpus,
        }
        # AMP Scaler
        self.scaler = torch.cuda.amp.GradScaler() if amp and not self.cpu else None

        # Fill in SLURM information in config, if applicable
        if "SLURM_JOB_ID" in os.environ and "folder" in self.config["slurm"]:
            if "SLURM_ARRAY_JOB_ID" in os.environ:
                self.config["slurm"]["job_id"] = "{}_{}".format(
                    os.environ["SLURM_ARRAY_JOB_ID"],
                    os.environ["SLURM_ARRAY_TASK_ID"],
                )
            else:
                self.config["slurm"]["job_id"] = os.environ["SLURM_JOB_ID"]
            self.config["slurm"]["folder"] = self.config["slurm"]["folder"].replace(
                "%j", self.config["slurm"]["job_id"]
            )
            if distutils.is_master():
                add_timestamp_id_to_submission_pickle(
                    self.config["slurm"]["folder"],
                    self.config["slurm"]["job_id"],
                    self.timestamp_id,
                )

        # Define datasets
        if isinstance(dataset, list):
            if len(dataset) > 0:
                self.config["dataset"] = dataset[0]
            if len(dataset) > 1:
                self.config["val_dataset"] = dataset[1]
            if len(dataset) > 2:
                self.config["test_dataset"] = dataset[2]
        elif isinstance(dataset, dict):
            # or {} in cases where "dataset": None is explicitly defined
            self.config["dataset"] = dataset.get("train", {}) or {}
            self.config["val_dataset"] = dataset.get("val", {}) or {}
            self.config["test_dataset"] = dataset.get("test", {}) or {}
            self.config["relax_dataset"] = dataset.get("relax", {}) or {}
        else:
            self.config["dataset"] = dataset or {}

        # add empty dicts for missing datasets
        for dataset_name in ("val_dataset", "test_dataset", "relax_dataset"):
            if dataset_name not in self.config:
                self.config[dataset_name] = {}

        if not is_debug and distutils.is_master():
            os.makedirs(self.config["cmd"]["checkpoint_dir"], exist_ok=True)
            os.makedirs(self.config["cmd"]["results_dir"], exist_ok=True)
            os.makedirs(self.config["cmd"]["logs_dir"], exist_ok=True)

        ### backwards compatability with OCP v<2.0
        self.config = update_config(self.config)

        if distutils.is_master():
            logging.info(yaml.dump(self.config, default_flow_style=False))

        # define attributes for readability
        self.elementrefs = {}
        self.normalizers = {}
        self.train_dataset = None
        self.val_dataset = None
        self.test_dataset = None
        self.best_val_metric = None
        self.primary_metric = None

        self.load(inference_only)

    @abstractmethod
    def train(self, disable_eval_tqdm: bool = False) -> None:
        """Run model training iterations."""

    @staticmethod
    def _get_timestamp(device: torch.device, suffix: str | None) -> str:
        now = datetime.datetime.now().timestamp()
        timestamp_tensor = torch.tensor(now).to(device)
        # create directories from master rank only
        distutils.broadcast(timestamp_tensor, 0)
        timestamp_str = datetime.datetime.fromtimestamp(
            timestamp_tensor.float().item()
        ).strftime("%Y-%m-%d-%H-%M-%S")
        if suffix:
            timestamp_str += "-" + suffix
        return timestamp_str

    def load(self, inference_only: bool) -> None:
        self.load_seed_from_config()
        self.load_logger()
        self.load_task()
        self.load_model()

        if inference_only is False:
            self.load_datasets()
            self.load_references_and_normalizers()
            self.load_loss()
            self.load_optimizer()
            self.load_extras()

        if self.config["optim"].get("load_datasets_and_model_then_exit", False):
            sys.exit(0)

    @staticmethod
    def set_seed(seed) -> None:
        # https://pytorch.org/docs/stable/notes/randomness.html
        random.seed(seed)
        np.random.seed(seed)
        torch.manual_seed(seed)
        torch.cuda.manual_seed_all(seed)
        torch.backends.cudnn.deterministic = True
        torch.backends.cudnn.benchmark = False

    def load_seed_from_config(self) -> None:
        # https://pytorch.org/docs/stable/notes/randomness.html
        if self.config["cmd"]["seed"] is None:
            return
        self.set_seed(self.config["cmd"]["seed"])

    def load_logger(self) -> None:
        self.logger = None
        if not self.is_debug and distutils.is_master():
            assert self.config["logger"] is not None, "Specify logger in config"

            logger = self.config["logger"]
            logger_name = logger if isinstance(logger, str) else logger["name"]
            assert logger_name, "Specify logger name"

            if logger_name == "wandb_singleton":
                WandBSingletonLogger.init_wandb(
                    config=self.config,
                    run_id=self.config["cmd"]["timestamp_id"],
                    run_name=self.config["cmd"]["identifier"],
                    log_dir=self.config["cmd"]["logs_dir"],
                    project=self.config["logger"]["project"],
                    entity=self.config["logger"]["entity"],
                    group=self.config["logger"].get("group", ""),
                )
                self.logger = WandBSingletonLogger.get_instance()
            else:
                self.logger = registry.get_logger_class(logger_name)(self.config)

    def get_sampler(
        self, dataset, batch_size: int, shuffle: bool
    ) -> BalancedBatchSampler:
        balancing_mode = self.config["optim"].get("load_balancing", None)
        on_error = self.config["optim"].get("load_balancing_on_error", None)
        if balancing_mode is not None:
            if on_error is None:
                on_error = "raise"
        else:
            balancing_mode = "atoms"

        if on_error is None:
            on_error = "warn_and_no_balance"

        if gp_utils.initialized():
            num_replicas = gp_utils.get_dp_world_size()
            rank = gp_utils.get_dp_rank()
        else:
            num_replicas = distutils.get_world_size()
            rank = distutils.get_rank()
        return BalancedBatchSampler(
            dataset,
            batch_size=batch_size,
            num_replicas=num_replicas,
            rank=rank,
            device=self.device,
            mode=balancing_mode,
            shuffle=shuffle,
            on_error=on_error,
            seed=self.config["cmd"]["seed"],
        )

    def get_dataloader(self, dataset, sampler) -> DataLoader:
        return DataLoader(
            dataset,
            collate_fn=self.collater,
            num_workers=self.config["optim"]["num_workers"],
            pin_memory=True,
            batch_sampler=sampler,
        )

    def load_datasets(self) -> None:
        self.collater = partial(
            data_list_collater, otf_graph=self.config["model"].get("otf_graph", False)
        )
        self.train_loader = None
        self.val_loader = None
        self.test_loader = None

        # This is hacky and scheduled to be removed next BE week
        # move ['X_split_settings'] to ['splits'][X]
        def convert_settings_to_split_settings(config, split_name):
            config = copy.deepcopy(config)  # make sure we dont modify the original
            if f"{split_name}_split_settings" in config:
                config["splits"] = {
                    split_name: config.pop(f"{split_name}_split_settings")
                }
            return config

        # load train, val, test datasets
        if "src" in self.config["dataset"]:
            logging.info(
                f"Loading dataset: {self.config['dataset'].get('format', 'lmdb')}"
            )

            self.train_dataset = create_dataset(
                convert_settings_to_split_settings(self.config["dataset"], "train"),
                "train",
            )
            self.train_sampler = self.get_sampler(
                self.train_dataset,
                self.config["optim"]["batch_size"],
                shuffle=True,
            )
            self.train_loader = self.get_dataloader(
                self.train_dataset,
                self.train_sampler,
            )

        if (
            "first_n" in self.config["dataset"]
            or "sample_n" in self.config["dataset"]
            or "max_atom" in self.config["dataset"]
        ):
            logging.warning(
                "Dataset attributes (first_n/sample_n/max_atom) passed to all datasets! Please don't do this, its dangerous!\n"
                + "Add them under each dataset 'train_split_settings'/'val_split_settings'/'test_split_settings'"
            )

        if "src" in self.config["val_dataset"]:
            if self.config["val_dataset"].get("use_train_settings", True):
                val_config = self.config["dataset"].copy()
                val_config.update(self.config["val_dataset"])
            else:
                val_config = self.config["val_dataset"]

            self.val_dataset = create_dataset(
                convert_settings_to_split_settings(val_config, "val"), "val"
            )
            self.val_sampler = self.get_sampler(
                self.val_dataset,
                self.config["optim"].get(
                    "eval_batch_size", self.config["optim"]["batch_size"]
                ),
                shuffle=False,
            )
            self.val_loader = self.get_dataloader(
                self.val_dataset,
                self.val_sampler,
            )

        if "src" in self.config["test_dataset"]:
            if self.config["test_dataset"].get("use_train_settings", True):
                test_config = self.config["dataset"].copy()
                test_config.update(self.config["test_dataset"])
            else:
                test_config = self.config["test_dataset"]

            self.test_dataset = create_dataset(
                convert_settings_to_split_settings(test_config, "test"), "test"
            )
            self.test_sampler = self.get_sampler(
                self.test_dataset,
                self.config["optim"].get(
                    "eval_batch_size", self.config["optim"]["batch_size"]
                ),
                shuffle=False,
            )
            self.test_loader = self.get_dataloader(
                self.test_dataset,
                self.test_sampler,
            )

        if self.config["relax_dataset"]:
            if self.config["relax_dataset"].get("use_train_settings", True):
                relax_config = self.config["dataset"].copy()
                relax_config.update(self.config["relax_dataset"])
            else:
                relax_config = self.config["relax_dataset"]

            self.relax_dataset = registry.get_dataset_class(
                relax_config.get("format", "lmdb")
            )(relax_config)
            self.relax_sampler = self.get_sampler(
                self.relax_dataset,
                self.config["optim"].get(
                    "eval_batch_size", self.config["optim"]["batch_size"]
                ),
                shuffle=False,
            )
            self.relax_loader = self.get_dataloader(
                self.relax_dataset,
                self.relax_sampler,
            )

    def load_references_and_normalizers(self):
        """Load or create element references and normalizers from config"""
        # Is it troublesome that we assume any normalizer info is in train? What if there is no
        # training dataset? What happens if we just specify a test

        elementref_config = (
            self.config["dataset"].get("transforms", {}).get("element_references")
        )
        norms_config = self.config["dataset"].get("transforms", {}).get("normalizer")
        elementrefs, normalizers = {}, {}
        if distutils.is_master():
            if elementref_config is not None:
                # put them in a list to allow broadcasting python objects
                elementrefs = load_references_from_config(
                    elementref_config,
                    dataset=self.train_dataset,
                    seed=self.config["cmd"]["seed"],
                    checkpoint_dir=(
                        self.config["cmd"]["checkpoint_dir"]
                        if not self.is_debug
                        else None
                    ),
                )

            if norms_config is not None:
                normalizers = load_normalizers_from_config(
                    norms_config,
                    dataset=self.train_dataset,
                    seed=self.config["cmd"]["seed"],
                    checkpoint_dir=(
                        self.config["cmd"]["checkpoint_dir"]
                        if not self.is_debug
                        else None
                    ),
                    element_references=elementrefs,
                )

                # log out the values that will be used.
                for output, normalizer in normalizers.items():
                    logging.info(
                        f"Normalization values for output {output}: mean={normalizer.mean.item()}, rmsd={normalizer.rmsd.item()}."
                    )

        # put them in a list to broadcast them
        elementrefs, normalizers = [elementrefs], [normalizers]
        distutils.broadcast_object_list(
            object_list=elementrefs, src=0, device=self.device
        )
        distutils.broadcast_object_list(
            object_list=normalizers, src=0, device=self.device
        )
        # make sure element refs and normalizers are on this device
        self.elementrefs.update(
            {
                output: elementref.to(self.device)
                for output, elementref in elementrefs[0].items()
            }
        )
        self.normalizers.update(
            {
                output: normalizer.to(self.device)
                for output, normalizer in normalizers[0].items()
            }
        )

    def load_task(self):
        self.output_targets = {}
        for target_name in self.config["outputs"]:
            self.output_targets[target_name] = self.config["outputs"][target_name]
            if "decomposition" in self.config["outputs"][target_name]:
                for subtarget in self.config["outputs"][target_name]["decomposition"]:
                    self.output_targets[subtarget] = (
                        self.config["outputs"][target_name]["decomposition"]
                    )[subtarget]
                    self.output_targets[subtarget]["parent"] = target_name
                    # inherent properties if not available
                    if "level" not in self.output_targets[subtarget]:
                        self.output_targets[subtarget]["level"] = self.config[
                            "outputs"
                        ][target_name].get("level", "system")
                    if "train_on_free_atoms" not in self.output_targets[subtarget]:
                        self.output_targets[subtarget]["train_on_free_atoms"] = (
                            self.config[
                                "outputs"
                            ][target_name].get("train_on_free_atoms", True)
                        )
                    if "eval_on_free_atoms" not in self.output_targets[subtarget]:
                        self.output_targets[subtarget]["eval_on_free_atoms"] = (
                            self.config[
                                "outputs"
                            ][target_name].get("eval_on_free_atoms", True)
                        )

        # TODO: Assert that all targets, loss fn, metrics defined are consistent
        self.evaluation_metrics = self.config.get("evaluation_metrics", {})
        self.evaluator = Evaluator(
            task=self.name,
            eval_metrics=self.evaluation_metrics.get(
                "metrics", Evaluator.task_metrics.get(self.name, {})
            ),
        )

    def load_model(self) -> None:
        # Build model
        if distutils.is_master():
            logging.info(f"Loading model: {self.config['model']['name']}")

        model_config_copy = copy.deepcopy(self.config["model"])
        model_name = model_config_copy.pop("name")
        self.model = registry.get_model_class(model_name)(
            **model_config_copy,
        ).to(self.device)

        num_params = sum(p.numel() for p in self.model.parameters())

        if distutils.is_master():
            logging.info(
                f"Loaded {self.model.__class__.__name__} with "
                f"{num_params} parameters."
            )

        if self.logger is not None:
            # only "watch" model if user specify watch: True because logging gradients
            # spews too much data into W&B and makes the UI slow to respond
            if "watch" in self.config["logger"]:
                self.logger.watch(
                    self.model, log_freq=int(self.config["logger"]["watch"])
                )
            self.logger.log_summary({"num_params": num_params})

        if distutils.initialized():
            self.model = DistributedDataParallel(
                self.model,
            )

    @property
    def _unwrapped_model(self):
        module = self.model
        while isinstance(module, DistributedDataParallel):
            module = module.module
        return module

    def load_checkpoint(
        self,
        checkpoint_path: str,
        checkpoint: dict | None = None,
        inference_only: bool = False,
    ) -> None:
        map_location = torch.device("cpu") if self.cpu else self.device
        if checkpoint is None:
            if not os.path.isfile(checkpoint_path):
                raise FileNotFoundError(
                    errno.ENOENT, "Checkpoint file not found", checkpoint_path
                )
            logging.info(f"Loading checkpoint from: {checkpoint_path}")
            checkpoint = torch.load(checkpoint_path, map_location=map_location)

        # attributes that are necessary for training and validation
        if inference_only is False:
            self.epoch = checkpoint.get("epoch", 0)
            self.step = checkpoint.get("step", 0)
            self.best_val_metric = checkpoint.get("best_val_metric", None)
            self.primary_metric = checkpoint.get("primary_metric", None)

            if "optimizer" in checkpoint:
                self.optimizer.load_state_dict(checkpoint["optimizer"])
            if "scheduler" in checkpoint and checkpoint["scheduler"] is not None:
                self.scheduler.scheduler.load_state_dict(checkpoint["scheduler"])
        else:
            logging.info(
                "Loading checkpoint in inference-only mode, not loading keys associated with trainer state!"
            )

        if "ema" in checkpoint and checkpoint["ema"] is not None:
            self.ema.load_state_dict(checkpoint["ema"])
        else:
            self.ema = None

        new_dict = match_state_dict(self.model.state_dict(), checkpoint["state_dict"])
        strict = self.config.get("task", {}).get("strict_load", True)
        load_state_dict(self.model, new_dict, strict=strict)

        scale_dict = checkpoint.get("scale_dict", None)
        if scale_dict:
            logging.info(
                "Overwriting scaling factors with those loaded from checkpoint. "
                "If you're generating predictions with a pretrained checkpoint, this is the correct behavior. "
                "To disable this, delete `scale_dict` from the checkpoint. "
            )
            load_scales_compat(self._unwrapped_model, scale_dict)

        for key, state_dict in checkpoint["normalizers"].items():
            ### Convert old normalizer keys to new target keys
            if key == "target":
                target_key = "energy"
            elif key == "grad_target":
                target_key = "forces"
            else:
                target_key = key

            if target_key not in self.normalizers:
                self.normalizers[target_key] = create_normalizer(state_dict=state_dict)
            else:
                mkeys = self.normalizers[target_key].load_state_dict(state_dict)
                assert len(mkeys.missing_keys) == 0
                assert len(mkeys.unexpected_keys) == 0

            self.normalizers[target_key].to(map_location)

        for key, state_dict in checkpoint.get("elementrefs", {}).items():
            if key not in self.elementrefs:
                self.elementrefs[key] = create_element_references(state_dict=state_dict)
            else:
                mkeys = self.elementrefs[key].load_state_dict(state_dict)
                assert len(mkeys.missing_keys) == 0
                assert len(mkeys.unexpected_keys) == 0

            self.elementrefs[key].to(map_location)

        if self.scaler and checkpoint["amp"]:
            self.scaler.load_state_dict(checkpoint["amp"])

    def load_loss(self) -> None:
        self.loss_functions = []
        for _idx, loss in enumerate(self.config["loss_functions"]):
            for target in loss:
                assert (
                    "fn" in loss[target]
                ), f"'fn' is not defined in the {target} loss config {loss[target]}."
                loss_name = loss[target].get("fn")
                assert (
                    "coefficient" in loss[target]
                ), f"'coefficient' is not defined in the {target} loss config {loss[target]}."
                coefficient = loss[target].get("coefficient")
                loss_reduction = loss[target].get("reduction")

                loss_fn = DDPLoss(loss_name, reduction=loss_reduction)

                self.loss_functions.append(
                    (target, {"fn": loss_fn, "coefficient": coefficient})
                )

    def load_optimizer(self) -> None:
        optimizer = getattr(torch.optim, self.config["optim"].get("optimizer", "AdamW"))
        optimizer_params = self.config["optim"].get("optimizer_params", {})

        weight_decay = optimizer_params.get("weight_decay", 0)
        if "weight_decay" in self.config["optim"]:
            weight_decay = self.config["optim"]["weight_decay"]
            logging.warning(
                "Using `weight_decay` from `optim` instead of `optim.optimizer_params`."
                "Please update your config to use `optim.optimizer_params.weight_decay`."
                "`optim.weight_decay` will soon be deprecated."
            )

        if weight_decay > 0:
            self.model_params_no_wd = {}
            if hasattr(self._unwrapped_model, "no_weight_decay"):
                self.model_params_no_wd = self._unwrapped_model.no_weight_decay()

            params_decay, params_no_decay, name_no_decay = [], [], []
            for name, param in self.model.named_parameters():
                if not param.requires_grad:
                    continue

                if any(
                    name.endswith(skip_name) for skip_name in self.model_params_no_wd
                ):
                    params_no_decay.append(param)
                    name_no_decay.append(name)
                else:
                    params_decay.append(param)

            if distutils.is_master():
                logging.info("Parameters without weight decay:")
                logging.info(name_no_decay)

            self.optimizer = optimizer(
                params=[
                    {"params": params_no_decay, "weight_decay": 0},
                    {"params": params_decay, "weight_decay": weight_decay},
                ],
                lr=self.config["optim"]["lr_initial"],
                **optimizer_params,
            )
        else:
            self.optimizer = optimizer(
                params=self.model.parameters(),
                lr=self.config["optim"]["lr_initial"],
                **optimizer_params,
            )

    def load_extras(self) -> None:
        self.scheduler = LRScheduler(self.optimizer, self.config["optim"])
        self.clip_grad_norm = aii(
            self.config["optim"].get("clip_grad_norm", None), (int, float)
        )
        self.ema_decay = aii(self.config["optim"].get("ema_decay"), float)
        if self.ema_decay:
            self.ema = ExponentialMovingAverage(
                self.model.parameters(),
                self.ema_decay,
            )
        else:
            self.ema = None

    def save(
        self,
        metrics=None,
        checkpoint_file: str = "checkpoint.pt",
        training_state: bool = True,
    ) -> str | None:
        if not self.is_debug and distutils.is_master():
            state = {
                "state_dict": self.model.state_dict(),
                "normalizers": {
                    key: value.state_dict() for key, value in self.normalizers.items()
                },
                "elementrefs": {
                    key: value.state_dict() for key, value in self.elementrefs.items()
                },
                "config": self.config,
                "val_metrics": metrics,
                "amp": self.scaler.state_dict() if self.scaler else None,
            }
            if training_state:
                state.update(
                    {
                        "epoch": self.epoch,
                        "step": self.step,
                        "optimizer": self.optimizer.state_dict(),
                        "scheduler": (
                            self.scheduler.scheduler.state_dict()
                            if self.scheduler.scheduler_type != "Null"
                            else None
                        ),
                        "config": self.config,
                        "ema": self.ema.state_dict() if self.ema else None,
                        "best_val_metric": self.best_val_metric,
                        "primary_metric": self.evaluation_metrics.get(
                            "primary_metric",
                            self.evaluator.task_primary_metric[self.name],
                        ),
                    },
                )
                ckpt_path = save_checkpoint(
                    state,
                    checkpoint_dir=self.config["cmd"]["checkpoint_dir"],
                    checkpoint_file=checkpoint_file,
                )
            else:
                if self.ema is not None:
                    self.ema.store()
                    self.ema.copy_to()
                ckpt_path = save_checkpoint(
                    state,
                    checkpoint_dir=self.config["cmd"]["checkpoint_dir"],
                    checkpoint_file=checkpoint_file,
                )
                if self.ema:
                    self.ema.restore()
            return ckpt_path
        return None

    def update_best(
        self,
        primary_metric,
        val_metrics,
        disable_eval_tqdm: bool = True,
    ) -> None:
        if (
            "mae" in primary_metric
            and val_metrics[primary_metric]["metric"] < self.best_val_metric
        ) or (
            "mae" not in primary_metric
            and val_metrics[primary_metric]["metric"] > self.best_val_metric
        ):
            self.best_val_metric = val_metrics[primary_metric]["metric"]
            self.save(
                metrics=val_metrics,
                checkpoint_file="best_checkpoint.pt",
                training_state=False,
            )
            if self.test_loader is not None:
                self.predict(
                    self.test_loader,
                    results_file="predictions",
                    disable_tqdm=disable_eval_tqdm,
                )

    def _aggregate_metrics(self, metrics):
        aggregated_metrics = {}
        for k in metrics:
            aggregated_metrics[k] = {
                "total": distutils.all_reduce(
                    metrics[k]["total"], average=False, device=self.device
                ),
                "numel": distutils.all_reduce(
                    metrics[k]["numel"], average=False, device=self.device
                ),
            }
            aggregated_metrics[k]["metric"] = (
                aggregated_metrics[k]["total"] / aggregated_metrics[k]["numel"]
            )
        return aggregated_metrics

    @torch.no_grad()
    def validate(self, split: str = "val", disable_tqdm: bool = False):
        ensure_fitted(self._unwrapped_model, warn=True)

        if distutils.is_master():
            logging.info(f"Evaluating on {split}.")

        self.model.eval()
        if self.ema:
            self.ema.store()
            self.ema.copy_to()

        metrics = {}
        evaluator = Evaluator(
            task=self.name,
            eval_metrics=self.evaluation_metrics.get(
                "metrics", Evaluator.task_metrics.get(self.name, {})
            ),
        )

        rank = distutils.get_rank()

        loader = self.val_loader if split == "val" else self.test_loader

        for _i, batch in tqdm(
            enumerate(loader),
            total=len(loader),
            position=rank,
            desc=f"device {rank}",
            disable=disable_tqdm,
        ):
            # Forward.
            with torch.cuda.amp.autocast(enabled=self.scaler is not None):
                batch.to(self.device)
                out = self._forward(batch)
            loss = self._compute_loss(out, batch)

            # Compute metrics.
            metrics = self._compute_metrics(out, batch, evaluator, metrics)
            metrics = evaluator.update("loss", loss.item(), metrics)

        metrics = self._aggregate_metrics(metrics)

        log_dict = {k: metrics[k]["metric"] for k in metrics}
        log_dict.update({"epoch": self.epoch})
        if distutils.is_master():
            log_str = [f"{k}: {v:.4f}" for k, v in log_dict.items()]
            logging.info(", ".join(log_str))

        # Make plots.
        if self.logger is not None:
            self.logger.log(
                log_dict,
                step=self.step,
                split=split,
            )

        if self.ema:
            self.ema.restore()

        return metrics

    def _backward(self, loss) -> None:
        self.optimizer.zero_grad()
        loss.backward()
        # Scale down the gradients of shared parameters
        if hasattr(self.model, "shared_parameters"):
            for p, factor in self.model.shared_parameters:
                if hasattr(p, "grad") and p.grad is not None:
                    p.grad.detach().div_(factor)
                else:
                    if not hasattr(self, "warned_shared_param_no_grad"):
                        self.warned_shared_param_no_grad = True
                        logging.warning(
                            "Some shared parameters do not have a gradient. "
                            "Please check if all shared parameters are used "
                            "and point to PyTorch parameters."
                        )
        if self.scaler:
            self.scaler.unscale_(self.optimizer)
            # log unscaled weights and grads
            log_weight_frequency = self.config["logger"].get("log_weight_table", -1)
            if (
                self.logger is not None
                and distutils.is_master()
                and log_weight_frequency > 0
                and self.step % log_weight_frequency == 1  # log on 1 instead of 0
            ):
                columns, data = get_weight_table(self.model)
                self.logger.log_table(name="weight_table", cols=columns, data=data)

        if self.clip_grad_norm:
            grad_norm = torch.nn.utils.clip_grad_norm_(
                self.model.parameters(),
                max_norm=self.clip_grad_norm,
            )
            if self.logger is not None:
                self.logger.log({"grad_norm": grad_norm}, step=self.step, split="train")
        if self.scaler:
            self.scaler.step(self.optimizer)
            self.scaler.update()
        else:
            self.optimizer.step()
        if self.ema:
            self.ema.update()

    def save_results(
        self,
        predictions: dict[str, npt.NDArray],
        results_file: str | None,
        keys: Sequence[str] | None = None,
    ) -> None:
        if results_file is None:
            return
        if keys is None:
            keys = predictions.keys()

        results = distutils.gather_objects(predictions)
        distutils.synchronize()
        if distutils.is_master():
            gather_results = {
                key: list(chain(*(result[key] for result in results))) for key in keys
            }

            # Because of how distributed sampler works, some system ids
            # might be repeated to make no. of samples even across GPUs.
            _, idx = np.unique(gather_results["ids"], return_index=True)
            for k in keys:
                if "chunk_idx" in k:
                    gather_results[k] = np.cumsum([gather_results[k][i] for i in idx])[
                        :-1
                    ]
                else:
                    if f"{k}_chunk_idx" in keys or k == "forces":
                        gather_results[k] = np.concatenate(
                            [gather_results[k][i] for i in idx]
                        )
                    else:
                        gather_results[k] = np.array(
                            [gather_results[k][i] for i in idx]
                        )

            full_path = os.path.join(
                self.config["cmd"]["results_dir"], f"{self.name}_{results_file}.npz"
            )
            logging.info(f"Writing results to {full_path}")
            np.savez_compressed(full_path, **gather_results)<|MERGE_RESOLUTION|>--- conflicted
+++ resolved
@@ -39,11 +39,7 @@
 from fairchem.core.common.typing import none_throws
 from fairchem.core.common.utils import (
     get_commit_hash,
-<<<<<<< HEAD
-    get_loss_module,
     get_weight_table,
-=======
->>>>>>> 6329e922
     load_state_dict,
     match_state_dict,
     save_checkpoint,
