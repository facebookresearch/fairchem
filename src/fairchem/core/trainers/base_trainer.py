--- conflicted
+++ resolved
@@ -451,18 +451,6 @@
             logging.info(f"Loading model: {self.config['model']}")
 
         self.model = registry.get_model_class(self.config["model"])(
-<<<<<<< HEAD
-=======
-            (
-                loader.dataset[0].x.shape[-1]
-                if loader
-                and hasattr(loader.dataset[0], "x")
-                and loader.dataset[0].x is not None
-                else None
-            ),
-            bond_feat_dim,
-            1,
->>>>>>> 04a69b03
             **self.config["model_attributes"],
         ).to(self.device)
 
