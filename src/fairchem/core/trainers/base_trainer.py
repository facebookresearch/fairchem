"""
Copyright (c) Meta, Inc. and its affiliates.

This source code is licensed under the MIT license found in the
LICENSE file in the root directory of this source tree.
"""

from __future__ import annotations

import datetime
import errno
import logging
import os
import random
import sys
from abc import ABC, abstractmethod
from itertools import chain
from typing import TYPE_CHECKING

import numpy as np
import numpy.typing as npt
import torch
import torch.nn as nn
import yaml
from torch.nn.parallel.distributed import DistributedDataParallel
from torch.utils.data import DataLoader
from tqdm import tqdm

from fairchem.core import __version__
from fairchem.core.common import distutils, gp_utils
from fairchem.core.common.data_parallel import BalancedBatchSampler, OCPCollater
from fairchem.core.common.registry import registry
from fairchem.core.common.typing import assert_is_instance as aii
from fairchem.core.common.typing import none_throws
from fairchem.core.common.utils import (
    get_commit_hash,
    get_loss_module,
    load_state_dict,
    save_checkpoint,
    update_config,
)
from fairchem.core.modules.evaluator import Evaluator
from fairchem.core.modules.exponential_moving_average import ExponentialMovingAverage
from fairchem.core.modules.loss import DDPLoss
from fairchem.core.modules.normalizer import Normalizer
from fairchem.core.modules.scaling.compat import load_scales_compat
from fairchem.core.modules.scaling.util import ensure_fitted
from fairchem.core.modules.scheduler import LRScheduler

if TYPE_CHECKING:
    from collections.abc import Sequence


@registry.register_trainer("base")
class BaseTrainer(ABC):
    def __init__(
        self,
        task,
        model,
        outputs,
        dataset,
        optimizer,
        loss_functions,
        evaluation_metrics,
        identifier: str,
        timestamp_id: str | None = None,
        run_dir: str | None = None,
        is_debug: bool = False,
        print_every: int = 100,
        seed: int | None = None,
        logger: str = "wandb",
        local_rank: int = 0,
        amp: bool = False,
        cpu: bool = False,
        name: str = "ocp",
        slurm=None,
        noddp: bool = False,
        gp_gpus: int | None = None,
    ) -> None:
        if slurm is None:
            slurm = {}
        self.name = name
        self.is_debug = is_debug
        self.cpu = cpu
        self.epoch = 0
        self.step = 0

        if torch.cuda.is_available() and not self.cpu:
            self.device = torch.device(f"cuda:{local_rank}")
        else:
            self.device = torch.device("cpu")
            self.cpu = True  # handle case when `--cpu` isn't specified
            # but there are no gpu devices available

        if run_dir is None:
            run_dir = os.getcwd()

        self.timestamp_id: str
        if timestamp_id is None:
            timestamp_id = self._get_timestamp(self.device, identifier)

        self.timestamp_id = none_throws(timestamp_id)

        commit_hash = get_commit_hash()

        logger_name = logger if isinstance(logger, str) else logger["name"]
        self.config = {
            "task": task,
            "trainer": name,
            "model": aii(model.pop("name"), str),
            "model_attributes": model,
            "outputs": outputs,
            "optim": optimizer,
            "loss_functions": loss_functions,
            "evaluation_metrics": evaluation_metrics,
            "logger": logger,
            "amp": amp,
            "gpus": distutils.get_world_size() if not self.cpu else 0,
            "cmd": {
                "identifier": identifier,
                "parent": identifier,
                "print_every": print_every,
                "seed": seed,
                "timestamp_id": self.timestamp_id,
                "commit": commit_hash,
                "version": __version__,
                "checkpoint_dir": os.path.join(
                    run_dir, "checkpoints", self.timestamp_id
                ),
                "results_dir": os.path.join(run_dir, "results", self.timestamp_id),
                "logs_dir": os.path.join(
                    run_dir, "logs", logger_name, self.timestamp_id
                ),
            },
            "slurm": slurm,
            "noddp": noddp,
            "gp_gpus": gp_gpus,
        }
        # AMP Scaler
        self.scaler = torch.cuda.amp.GradScaler() if amp and not self.cpu else None

        # Fill in SLURM information in config, if applicable
        if "SLURM_JOB_ID" in os.environ and "folder" in self.config["slurm"]:
            if "SLURM_ARRAY_JOB_ID" in os.environ:
                self.config["slurm"]["job_id"] = "{}_{}".format(
                    os.environ["SLURM_ARRAY_JOB_ID"],
                    os.environ["SLURM_ARRAY_TASK_ID"],
                )
            else:
                self.config["slurm"]["job_id"] = os.environ["SLURM_JOB_ID"]
            self.config["slurm"]["folder"] = self.config["slurm"]["folder"].replace(
                "%j", self.config["slurm"]["job_id"]
            )

        # Define datasets
        if isinstance(dataset, list):
            if len(dataset) > 0:
                self.config["dataset"] = dataset[0]
            if len(dataset) > 1:
                self.config["val_dataset"] = dataset[1]
            if len(dataset) > 2:
                self.config["test_dataset"] = dataset[2]
        elif isinstance(dataset, dict):
            self.config["dataset"] = dataset.get("train", {})
            self.config["val_dataset"] = dataset.get("val", {})
            self.config["test_dataset"] = dataset.get("test", {})
            self.config["relax_dataset"] = dataset.get("relax", {})
        else:
            self.config["dataset"] = dataset

        if not is_debug and distutils.is_master():
            os.makedirs(self.config["cmd"]["checkpoint_dir"], exist_ok=True)
            os.makedirs(self.config["cmd"]["results_dir"], exist_ok=True)
            os.makedirs(self.config["cmd"]["logs_dir"], exist_ok=True)

        ### backwards compatability with OCP v<2.0
        self.config = update_config(self.config)

        if distutils.is_master():
            logging.info(yaml.dump(self.config, default_flow_style=False))

        self.load()

    @abstractmethod
    def train(self, disable_eval_tqdm: bool = False) -> None:
        """Run model training iterations."""

    @staticmethod
    def _get_timestamp(device: torch.device, suffix: str | None) -> str:
        now = datetime.datetime.now().timestamp()
        timestamp_tensor = torch.tensor(now).to(device)
        # create directories from master rank only
        distutils.broadcast(timestamp_tensor, 0)
        timestamp_str = datetime.datetime.fromtimestamp(
            timestamp_tensor.float().item()
        ).strftime("%Y-%m-%d-%H-%M-%S")
        if suffix:
            timestamp_str += "-" + suffix
        return timestamp_str

    def load(self) -> None:
        self.load_seed_from_config()
        self.load_logger()
        self.load_datasets()
        self.load_task()
        self.load_model()
        self.load_loss()
        self.load_optimizer()
        self.load_extras()
        if self.config["optim"].get("load_datasets_and_model_then_exit", False):
            sys.exit(0)

    def set_seed(self, seed) -> None:
        # https://pytorch.org/docs/stable/notes/randomness.html
        random.seed(seed)
        np.random.seed(seed)
        torch.manual_seed(seed)
        torch.cuda.manual_seed_all(seed)
        torch.backends.cudnn.deterministic = True
        torch.backends.cudnn.benchmark = False

    def load_seed_from_config(self) -> None:
        # https://pytorch.org/docs/stable/notes/randomness.html
        if self.config["cmd"]["seed"] is None:
            return
        self.set_seed(self.config["cmd"]["seed"])

    def load_logger(self) -> None:
        self.logger = None
        if not self.is_debug and distutils.is_master():
            assert self.config["logger"] is not None, "Specify logger in config"

            logger = self.config["logger"]
            logger_name = logger if isinstance(logger, str) else logger["name"]
            assert logger_name, "Specify logger name"

            self.logger = registry.get_logger_class(logger_name)(self.config)

    def get_sampler(
        self, dataset, batch_size: int, shuffle: bool
    ) -> BalancedBatchSampler:
        balancing_mode = self.config["optim"].get("load_balancing", None)
        on_error = self.config["optim"].get("load_balancing_on_error", None)
        if balancing_mode is not None:
            if on_error is None:
                on_error = "raise"
        else:
            balancing_mode = "atoms"

        if on_error is None:
            on_error = "warn_and_no_balance"

        if gp_utils.initialized():
            num_replicas = gp_utils.get_dp_world_size()
            rank = gp_utils.get_dp_rank()
        else:
            num_replicas = distutils.get_world_size()
            rank = distutils.get_rank()
        return BalancedBatchSampler(
            dataset,
            batch_size=batch_size,
            num_replicas=num_replicas,
            rank=rank,
            device=self.device,
            mode=balancing_mode,
            shuffle=shuffle,
            on_error=on_error,
            # force_balancing=force_balancing,
            seed=self.config["cmd"]["seed"],
        )

    def get_dataloader(self, dataset, sampler) -> DataLoader:
        return DataLoader(
            dataset,
            collate_fn=self.ocp_collater,
            num_workers=self.config["optim"]["num_workers"],
            pin_memory=True,
            batch_sampler=sampler,
        )

    def load_datasets(self) -> None:
        self.ocp_collater = OCPCollater(
            self.config["model_attributes"].get("otf_graph", False)
        )
        self.train_loader = None
        self.val_loader = None
        self.test_loader = None

        # Default all of the dataset portions to {} if
        # they don't exist, or are null
        if not self.config.get("dataset", None):
            self.config["dataset"] = {}
        if not self.config.get("val_dataset", None):
            self.config["val_dataset"] = {}
        if not self.config.get("test_dataset", None):
            self.config["test_dataset"] = {}
        if not self.config.get("relax_dataset", None):
            self.config["relax_dataset"] = {}

        # load train, val, test datasets
        if self.config["dataset"] and self.config["dataset"].get("src", None):
            logging.info(
                f"Loading dataset: {self.config['dataset'].get('format', 'lmdb')}"
            )

            self.train_dataset = registry.get_dataset_class(
                self.config["dataset"].get("format", "lmdb")
            )(self.config["dataset"])
            self.train_sampler = self.get_sampler(
                self.train_dataset,
                self.config["optim"]["batch_size"],
                shuffle=True,
            )
            self.train_loader = self.get_dataloader(
                self.train_dataset,
                self.train_sampler,
            )

        if self.config["val_dataset"]:
            if self.config["val_dataset"].get("use_train_settings", True):
                val_config = self.config["dataset"].copy()
                val_config.update(self.config["val_dataset"])
            else:
                val_config = self.config["val_dataset"]

            self.val_dataset = registry.get_dataset_class(
                val_config.get("format", "lmdb")
            )(val_config)
            self.val_sampler = self.get_sampler(
                self.val_dataset,
                self.config["optim"].get(
                    "eval_batch_size", self.config["optim"]["batch_size"]
                ),
                shuffle=False,
            )
            self.val_loader = self.get_dataloader(
                self.val_dataset,
                self.val_sampler,
            )

        if self.config["test_dataset"]:
            if (
                self.config["test_dataset"].get("use_train_settings", True)
                and self.config[
                    "dataset"
                ]  # if there's no training dataset, we have nothing to copy
            ):
                test_config = self.config["dataset"].copy()
                test_config.update(self.config["test_dataset"])
            else:
                test_config = self.config["test_dataset"]

            self.test_dataset = registry.get_dataset_class(
                test_config.get("format", "lmdb")
            )(test_config)
            self.test_sampler = self.get_sampler(
                self.test_dataset,
                self.config["optim"].get(
                    "eval_batch_size", self.config["optim"]["batch_size"]
                ),
                shuffle=False,
            )
            self.test_loader = self.get_dataloader(
                self.test_dataset,
                self.test_sampler,
            )

        if self.config["relax_dataset"]:
            if self.config["relax_dataset"].get("use_train_settings", True):
                relax_config = self.config["dataset"].copy()
                relax_config.update(self.config["relax_dataset"])
            else:
                relax_config = self.config["relax_dataset"]

            self.relax_dataset = registry.get_dataset_class(
                relax_config.get("format", "lmdb")
            )(relax_config)
            self.relax_sampler = self.get_sampler(
                self.relax_dataset,
                self.config["optim"].get(
                    "eval_batch_size", self.config["optim"]["batch_size"]
                ),
                shuffle=False,
            )
            self.relax_loader = self.get_dataloader(
                self.relax_dataset,
                self.relax_sampler,
            )

    def load_task(self):
        # Normalizer for the dataset.

        # Is it troublesome that we assume any normalizer info is in train? What if there is no
        # training dataset? What happens if we just specify a test
        normalizer = self.config["dataset"].get("transforms", {}).get("normalizer", {})
        self.normalizers = {}
        if normalizer:
            for target in normalizer:
                self.normalizers[target] = Normalizer(
                    mean=normalizer[target].get("mean", 0),
                    std=normalizer[target].get("stdev", 1),
                )

        self.output_targets = {}
        for target_name in self.config["outputs"]:
            self.output_targets[target_name] = self.config["outputs"][target_name]
            if "decomposition" in self.config["outputs"][target_name]:
                for subtarget in self.config["outputs"][target_name]["decomposition"]:
                    self.output_targets[subtarget] = (
                        self.config["outputs"][target_name]["decomposition"]
                    )[subtarget]
                    self.output_targets[subtarget]["parent"] = target_name
                    # inherent properties if not available
                    if "level" not in self.output_targets[subtarget]:
                        self.output_targets[subtarget]["level"] = self.config[
                            "outputs"
                        ][target_name].get("level", "system")
                    if "train_on_free_atoms" not in self.output_targets[subtarget]:
<<<<<<< HEAD
                        self.output_targets[subtarget]["train_on_free_atoms"] = (
                            self.config["outputs"][target_name].get(
                                "train_on_free_atoms", True
                            )
                        )
                    if "eval_on_free_atoms" not in self.output_targets[subtarget]:
                        self.output_targets[subtarget]["eval_on_free_atoms"] = (
                            self.config["outputs"][target_name].get(
                                "eval_on_free_atoms", True
                            )
=======
                        self.output_targets[subtarget][
                            "train_on_free_atoms"
                        ] = self.config["outputs"][target_name].get(
                            "train_on_free_atoms", True
                        )
                    if "eval_on_free_atoms" not in self.output_targets[subtarget]:
                        self.output_targets[subtarget][
                            "eval_on_free_atoms"
                        ] = self.config["outputs"][target_name].get(
                            "eval_on_free_atoms", True
>>>>>>> 5743a593
                        )

        # TODO: Assert that all targets, loss fn, metrics defined are consistent
        self.evaluation_metrics = self.config.get("evaluation_metrics", {})
        self.evaluator = Evaluator(
            task=self.name,
            eval_metrics=self.evaluation_metrics.get(
                "metrics", Evaluator.task_metrics.get(self.name, {})
            ),
        )

    def load_model(self) -> None:
        # Build model
        if distutils.is_master():
            logging.info(f"Loading model: {self.config['model']}")

        # TODO: depreicated, remove.
        bond_feat_dim = None
        bond_feat_dim = self.config["model_attributes"].get("num_gaussians", 50)

        loader = self.train_loader or self.val_loader or self.test_loader
        self.model = registry.get_model_class(self.config["model"])(
            (
                loader.dataset[0].x.shape[-1]
                if loader
                and hasattr(loader.dataset[0], "x")
                and loader.dataset[0].x is not None
                else None
            ),
            bond_feat_dim,
            1,
            **self.config["model_attributes"],
        ).to(self.device)

        if distutils.is_master():
            logging.info(
                f"Loaded {self.model.__class__.__name__} with "
                f"{self.model.num_params} parameters."
            )

        if self.logger is not None:
            # only "watch" model if user specify watch: True because logging gradients
            # spews too much data into W&B and makes the UI slow to respond
            if "watch" in self.config["logger"]:
                self.logger.watch(
                    self.model, log_freq=int(self.config["logger"]["watch"])
                )
            self.logger.log_summary({"num_params": self.model.num_params})

        if distutils.initialized() and not self.config["noddp"]:
            self.model = DistributedDataParallel(self.model, device_ids=[self.device])

    @property
    def _unwrapped_model(self):
        module = self.model
        while isinstance(module, DistributedDataParallel):
            module = module.module
        return module

    def load_checkpoint(
        self, checkpoint_path: str, checkpoint: dict | None = None
    ) -> None:
        if checkpoint is None:
            if not os.path.isfile(checkpoint_path):
                raise FileNotFoundError(
                    errno.ENOENT, "Checkpoint file not found", checkpoint_path
                )
            logging.info(f"Loading checkpoint from: {checkpoint_path}")
            map_location = torch.device("cpu") if self.cpu else self.device
            checkpoint = torch.load(checkpoint_path, map_location=map_location)

        self.epoch = checkpoint.get("epoch", 0)
        self.step = checkpoint.get("step", 0)
        self.best_val_metric = checkpoint.get("best_val_metric", None)
        self.primary_metric = checkpoint.get("primary_metric", None)
        self.config["cmd"]["parent"] = checkpoint["config"]["cmd"].get(
            "parent", "identifier"
        )

        # Match the "module." count in the keys of model and checkpoint state_dict
        # DataParallel model has 1 "module.",  DistributedDataParallel has 2 "module."
        # Not using either of the above two would have no "module."

        ckpt_key_count = next(iter(checkpoint["state_dict"])).count("module")
        mod_key_count = next(iter(self.model.state_dict())).count("module")
        key_count_diff = mod_key_count - ckpt_key_count

        if key_count_diff > 0:
            new_dict = {
                key_count_diff * "module." + k: v
                for k, v in checkpoint["state_dict"].items()
            }
        elif key_count_diff < 0:
            new_dict = {
                k[len("module.") * abs(key_count_diff) :]: v
                for k, v in checkpoint["state_dict"].items()
            }
        else:
            new_dict = checkpoint["state_dict"]

        strict = self.config["task"].get("strict_load", True)
        load_state_dict(self.model, new_dict, strict=strict)

        if "optimizer" in checkpoint:
            self.optimizer.load_state_dict(checkpoint["optimizer"])
        if "scheduler" in checkpoint and checkpoint["scheduler"] is not None:
            self.scheduler.scheduler.load_state_dict(checkpoint["scheduler"])
        if "ema" in checkpoint and checkpoint["ema"] is not None:
            self.ema.load_state_dict(checkpoint["ema"])
        else:
            self.ema = None

        scale_dict = checkpoint.get("scale_dict", None)
        if scale_dict:
            logging.info(
                "Overwriting scaling factors with those loaded from checkpoint. "
                "If you're generating predictions with a pretrained checkpoint, this is the correct behavior. "
                "To disable this, delete `scale_dict` from the checkpoint. "
            )
            load_scales_compat(self._unwrapped_model, scale_dict)

        for key in checkpoint["normalizers"]:
            ### Convert old normalizer keys to new target keys
            if key == "target":
                target_key = "energy"
            elif key == "grad_target":
                target_key = "forces"
            else:
                target_key = key

            if target_key in self.normalizers:
                self.normalizers[target_key].load_state_dict(
                    checkpoint["normalizers"][key]
                )

        if self.scaler and checkpoint["amp"]:
            self.scaler.load_state_dict(checkpoint["amp"])

    def load_loss(self) -> None:
        self.loss_functions = []
        for _idx, loss in enumerate(self.config["loss_functions"]):
            for target in loss:
                loss_name = loss[target].get("fn", "mae")
                coefficient = loss[target].get("coefficient", 1)
                loss_reduction = loss[target].get("reduction", "mean")

                ### if torch module name provided, use that directly
                if hasattr(nn, loss_name):
                    loss_fn = getattr(nn, loss_name)()
                ### otherwise, retrieve the correct module based off old naming
                else:
                    loss_fn = get_loss_module(loss_name)

                loss_fn = DDPLoss(loss_fn, loss_name, loss_reduction)

                self.loss_functions.append(
                    (target, {"fn": loss_fn, "coefficient": coefficient})
                )

    def load_optimizer(self) -> None:
        optimizer = getattr(torch.optim, self.config["optim"].get("optimizer", "AdamW"))
        optimizer_params = self.config["optim"].get("optimizer_params", {})

        weight_decay = optimizer_params.get("weight_decay", 0)
        if "weight_decay" in self.config["optim"]:
            weight_decay = self.config["optim"]["weight_decay"]
            logging.warning(
                "Using `weight_decay` from `optim` instead of `optim.optimizer_params`."
                "Please update your config to use `optim.optimizer_params.weight_decay`."
                "`optim.weight_decay` will soon be deprecated."
            )

        if weight_decay > 0:
            self.model_params_no_wd = {}
            if hasattr(self._unwrapped_model, "no_weight_decay"):
                self.model_params_no_wd = self._unwrapped_model.no_weight_decay()

            params_decay, params_no_decay, name_no_decay = [], [], []
            for name, param in self.model.named_parameters():
                if not param.requires_grad:
                    continue

                if any(
                    name.endswith(skip_name) for skip_name in self.model_params_no_wd
                ):
                    params_no_decay.append(param)
                    name_no_decay.append(name)
                else:
                    params_decay.append(param)

            if distutils.is_master():
                logging.info("Parameters without weight decay:")
                logging.info(name_no_decay)

            self.optimizer = optimizer(
                params=[
                    {"params": params_no_decay, "weight_decay": 0},
                    {"params": params_decay, "weight_decay": weight_decay},
                ],
                lr=self.config["optim"]["lr_initial"],
                **optimizer_params,
            )
        else:
            self.optimizer = optimizer(
                params=self.model.parameters(),
                lr=self.config["optim"]["lr_initial"],
                **optimizer_params,
            )

    def load_extras(self) -> None:
        self.scheduler = LRScheduler(self.optimizer, self.config["optim"])
        self.clip_grad_norm = aii(
            self.config["optim"].get("clip_grad_norm", None), (int, float)
        )
        self.ema_decay = aii(self.config["optim"].get("ema_decay"), float)
        if self.ema_decay:
            self.ema = ExponentialMovingAverage(
                self.model.parameters(),
                self.ema_decay,
            )
        else:
            self.ema = None

    def save(
        self,
        metrics=None,
        checkpoint_file: str = "checkpoint.pt",
        training_state: bool = True,
    ) -> str | None:
        if not self.is_debug and distutils.is_master():
            if training_state:
                return save_checkpoint(
                    {
                        "epoch": self.epoch,
                        "step": self.step,
                        "state_dict": self.model.state_dict(),
                        "optimizer": self.optimizer.state_dict(),
                        "scheduler": (
                            self.scheduler.scheduler.state_dict()
                            if self.scheduler.scheduler_type != "Null"
                            else None
                        ),
                        "normalizers": {
                            key: value.state_dict()
                            for key, value in self.normalizers.items()
                        },
                        "config": self.config,
                        "val_metrics": metrics,
                        "ema": self.ema.state_dict() if self.ema else None,
                        "amp": self.scaler.state_dict() if self.scaler else None,
                        "best_val_metric": self.best_val_metric,
                        "primary_metric": self.evaluation_metrics.get(
                            "primary_metric",
                            self.evaluator.task_primary_metric[self.name],
                        ),
                    },
                    checkpoint_dir=self.config["cmd"]["checkpoint_dir"],
                    checkpoint_file=checkpoint_file,
                )
            else:
                if self.ema is not None:
                    self.ema.store()
                    self.ema.copy_to()
                ckpt_path = save_checkpoint(
                    {
                        "state_dict": self.model.state_dict(),
                        "normalizers": {
                            key: value.state_dict()
                            for key, value in self.normalizers.items()
                        },
                        "config": self.config,
                        "val_metrics": metrics,
                        "amp": self.scaler.state_dict() if self.scaler else None,
                    },
                    checkpoint_dir=self.config["cmd"]["checkpoint_dir"],
                    checkpoint_file=checkpoint_file,
                )
                if self.ema:
                    self.ema.restore()
                return ckpt_path
        return None

    def update_best(
        self,
        primary_metric,
        val_metrics,
        disable_eval_tqdm: bool = True,
    ) -> None:
        if (
            "mae" in primary_metric
            and val_metrics[primary_metric]["metric"] < self.best_val_metric
        ) or (
            "mae" not in primary_metric
            and val_metrics[primary_metric]["metric"] > self.best_val_metric
        ):
            self.best_val_metric = val_metrics[primary_metric]["metric"]
            self.save(
                metrics=val_metrics,
                checkpoint_file="best_checkpoint.pt",
                training_state=False,
            )
            if self.test_loader is not None:
                self.predict(
                    self.test_loader,
                    results_file="predictions",
                    disable_tqdm=disable_eval_tqdm,
                )

    def _aggregate_metrics(self, metrics):
        aggregated_metrics = {}
        for k in metrics:
            aggregated_metrics[k] = {
                "total": distutils.all_reduce(
                    metrics[k]["total"], average=False, device=self.device
                ),
                "numel": distutils.all_reduce(
                    metrics[k]["numel"], average=False, device=self.device
                ),
            }
            aggregated_metrics[k]["metric"] = (
                aggregated_metrics[k]["total"] / aggregated_metrics[k]["numel"]
            )
        return aggregated_metrics

    @torch.no_grad()
    def validate(self, split: str = "val", disable_tqdm: bool = False):
        ensure_fitted(self._unwrapped_model, warn=True)

        if distutils.is_master():
            logging.info(f"Evaluating on {split}.")

        self.model.eval()
        if self.ema:
            self.ema.store()
            self.ema.copy_to()

        metrics = {}
        evaluator = Evaluator(
            task=self.name,
            eval_metrics=self.evaluation_metrics.get(
                "metrics", Evaluator.task_metrics.get(self.name, {})
            ),
        )

        rank = distutils.get_rank()

        loader = self.val_loader if split == "val" else self.test_loader

        for _i, batch in tqdm(
            enumerate(loader),
            total=len(loader),
            position=rank,
            desc=f"device {rank}",
            disable=disable_tqdm,
        ):
            # Forward.
            with torch.cuda.amp.autocast(enabled=self.scaler is not None):
                batch.to(self.device)
                out = self._forward(batch)
            loss = self._compute_loss(out, batch)

            # Compute metrics.
            metrics = self._compute_metrics(out, batch, evaluator, metrics)
            metrics = evaluator.update("loss", loss.item(), metrics)

        metrics = self._aggregate_metrics(metrics)

        log_dict = {k: metrics[k]["metric"] for k in metrics}
        log_dict.update({"epoch": self.epoch})
        if distutils.is_master():
            log_str = [f"{k}: {v:.4f}" for k, v in log_dict.items()]
            logging.info(", ".join(log_str))

        # Make plots.
        if self.logger is not None:
            self.logger.log(
                log_dict,
                step=self.step,
                split=split,
            )

        if self.ema:
            self.ema.restore()

        return metrics

    def _backward(self, loss) -> None:
        self.optimizer.zero_grad()
        loss.backward()
        # Scale down the gradients of shared parameters
        if hasattr(self.model, "shared_parameters"):
            for p, factor in self.model.shared_parameters:
                if hasattr(p, "grad") and p.grad is not None:
                    p.grad.detach().div_(factor)
                else:
                    if not hasattr(self, "warned_shared_param_no_grad"):
                        self.warned_shared_param_no_grad = True
                        logging.warning(
                            "Some shared parameters do not have a gradient. "
                            "Please check if all shared parameters are used "
                            "and point to PyTorch parameters."
                        )
        if self.clip_grad_norm:
            if self.scaler:
                self.scaler.unscale_(self.optimizer)
            grad_norm = torch.nn.utils.clip_grad_norm_(
                self.model.parameters(),
                max_norm=self.clip_grad_norm,
            )
            if self.logger is not None:
                self.logger.log({"grad_norm": grad_norm}, step=self.step, split="train")
        if self.scaler:
            self.scaler.step(self.optimizer)
            self.scaler.update()
        else:
            self.optimizer.step()
        if self.ema:
            self.ema.update()

    def save_results(
        self,
        predictions: dict[str, npt.NDArray],
        results_file: str | None,
        keys: Sequence[str] | None = None,
    ) -> None:
        if results_file is None:
            return
        if keys is None:
            keys = predictions.keys()

        results = distutils.gather_objects(predictions)
        distutils.synchronize()
        if distutils.is_master():
            gather_results = {
                key: list(chain(*(result[key] for result in results))) for key in keys
            }

            # Because of how distributed sampler works, some system ids
            # might be repeated to make no. of samples even across GPUs.
            _, idx = np.unique(gather_results["ids"], return_index=True)
            for k in keys:
                if "chunk_idx" in k:
                    gather_results[k] = np.cumsum([gather_results[k][i] for i in idx])[
                        :-1
                    ]
                else:
                    if f"{k}_chunk_idx" in keys or k == "forces":
                        gather_results[k] = np.concatenate(
                            [gather_results[k][i] for i in idx]
                        )
                    else:
                        gather_results[k] = np.array(
                            [gather_results[k][i] for i in idx]
                        )

            full_path = os.path.join(
                self.config["cmd"]["results_dir"], f"{self.name}_{results_file}.npz"
            )
            logging.info(f"Writing results to {full_path}")
            np.savez_compressed(full_path, **gather_results)<|MERGE_RESOLUTION|>--- conflicted
+++ resolved
@@ -416,18 +416,6 @@
                             "outputs"
                         ][target_name].get("level", "system")
                     if "train_on_free_atoms" not in self.output_targets[subtarget]:
-<<<<<<< HEAD
-                        self.output_targets[subtarget]["train_on_free_atoms"] = (
-                            self.config["outputs"][target_name].get(
-                                "train_on_free_atoms", True
-                            )
-                        )
-                    if "eval_on_free_atoms" not in self.output_targets[subtarget]:
-                        self.output_targets[subtarget]["eval_on_free_atoms"] = (
-                            self.config["outputs"][target_name].get(
-                                "eval_on_free_atoms", True
-                            )
-=======
                         self.output_targets[subtarget][
                             "train_on_free_atoms"
                         ] = self.config["outputs"][target_name].get(
@@ -438,7 +426,6 @@
                             "eval_on_free_atoms"
                         ] = self.config["outputs"][target_name].get(
                             "eval_on_free_atoms", True
->>>>>>> 5743a593
                         )
 
         # TODO: Assert that all targets, loss fn, metrics defined are consistent
