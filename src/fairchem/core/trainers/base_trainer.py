--- conflicted
+++ resolved
@@ -407,7 +407,6 @@
                             "outputs"
                         ][target_name].get("level", "system")
                     if "train_on_free_atoms" not in self.output_targets[subtarget]:
-<<<<<<< HEAD
                         self.output_targets[subtarget]["train_on_free_atoms"] = (
                             self.config["outputs"][target_name].get(
                                 "train_on_free_atoms", True
@@ -418,18 +417,6 @@
                             self.config["outputs"][target_name].get(
                                 "eval_on_free_atoms", True
                             )
-=======
-                        self.output_targets[subtarget][
-                            "train_on_free_atoms"
-                        ] = self.config["outputs"][target_name].get(
-                            "train_on_free_atoms", True
-                        )
-                    if "eval_on_free_atoms" not in self.output_targets[subtarget]:
-                        self.output_targets[subtarget][
-                            "eval_on_free_atoms"
-                        ] = self.config["outputs"][target_name].get(
-                            "eval_on_free_atoms", True
->>>>>>> c2f89280
                         )
 
         # TODO: Assert that all targets, loss fn, metrics defined are consistent
