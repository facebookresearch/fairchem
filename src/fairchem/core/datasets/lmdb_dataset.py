"""
Copyright (c) Meta Platforms, Inc. and affiliates.
This source code is licensed under the MIT license found in the
LICENSE file in the root directory of this source tree.
"""

from __future__ import annotations

import bisect
import logging
import pickle
from typing import TYPE_CHECKING, TypeVar

import lmdb
import numpy as np
import torch
<<<<<<< HEAD
=======
import torch_geometric
from torch_geometric.data import Batch, Data
>>>>>>> 7096ef75

from fairchem.core.common.registry import registry
from fairchem.core.common.typing import assert_is_instance
from fairchem.core.datasets._utils import rename_data_object_keys
from fairchem.core.datasets.atomic_data import atomicdata_list_to_batch
from fairchem.core.datasets.base_dataset import BaseDataset
from fairchem.core.modules.transforms import DataTransforms

if TYPE_CHECKING:
    from pathlib import Path

    from torch_geometric.data.data import BaseData

T_co = TypeVar("T_co", covariant=True)


def pyg2_data_transform(data: Data):
    """
    if we're on the new pyg (2.0 or later) and if the Data stored is in older format
    we need to convert the data to the new format
    """
    if torch_geometric.__version__ >= "2.0" and "_store" not in data.__dict__:
        return Data(**{k: v for k, v in data.__dict__.items() if v is not None})

    return data


@registry.register_dataset("lmdb")
@registry.register_dataset("single_point_lmdb")
@registry.register_dataset("trajectory_lmdb")
class LmdbDataset(BaseDataset):
    sharded: bool

    r"""Dataset class to load from LMDB files containing relaxation
    trajectories or single point computations.
    Useful for Structure to Energy & Force (S2EF), Initial State to
    Relaxed State (IS2RS), and Initial State to Relaxed Energy (IS2RE) tasks.
    The keys in the LMDB must be integers (stored as ascii objects) starting
    from 0 through the length of the LMDB. For historical reasons any key named
    "length" is ignored since that was used to infer length of many lmdbs in the same
    folder, but lmdb lengths are now calculated directly from the number of keys.
    Args:
            config (dict): Dataset configuration
    """

    def __init__(self, config) -> None:
        super().__init__(config)

        assert not self.config.get(
            "train_on_oc20_total_energies", False
        ), "For training on total energies set dataset=oc22_lmdb"

        assert (
            len(self.paths) == 1
        ), f"{type(self)} does not support a list of src paths."
        self.path = self.paths[0]

        if not self.path.is_file():
            db_paths = sorted(self.path.glob("*.lmdb"))
            assert len(db_paths) > 0, f"No LMDBs found in '{self.path}'"

            self._keys = []
            self.envs = []
            for db_path in db_paths:
                cur_env = self.connect_db(db_path)
                self.envs.append(cur_env)

                # If "length" encoded as ascii is present, use that
                length_entry = cur_env.begin().get("length".encode("ascii"))
                if length_entry is not None:
                    num_entries = pickle.loads(length_entry)
                else:
                    # Get the number of stores data from the number of entries
                    # in the LMDB
                    num_entries = cur_env.stat()["entries"]

                # Append the keys (0->num_entries) as a list
                self._keys.append(list(range(num_entries)))

            keylens = [len(k) for k in self._keys]
            self._keylen_cumulative = np.cumsum(keylens).tolist()
            self.num_samples = sum(keylens)
        else:
            self.env = self.connect_db(self.path)

            # If "length" encoded as ascii is present, use that
            length_entry = self.env.begin().get("length".encode("ascii"))
            if length_entry is not None:
                num_entries = pickle.loads(length_entry)
            else:
                # Get the number of stores data from the number of entries
                # in the LMDB
                num_entries = assert_is_instance(self.env.stat()["entries"], int)

            self._keys = list(range(num_entries))
            self.num_samples = num_entries

        # If specified, limit dataset to only a portion of the entire dataset
        # total_shards: defines total chunks to partition dataset
        # shard: defines dataset shard to make visible
        self.sharded = False
        if "shard" in self.config and "total_shards" in self.config:
            self.sharded = True
            self.indices = range(self.num_samples)
            # split all available indices into 'total_shards' bins
            self.shards = np.array_split(
                self.indices, self.config.get("total_shards", 1)
            )
            # limit each process to see a subset of data based off defined shard
            self.indices = self.shards[self.config.get("shard", 0)]
            self.num_samples = len(self.indices)

        self.key_mapping = self.config.get("key_mapping", None)
        self.transforms = DataTransforms(self.config.get("transforms", {}))

    def __getitem__(self, idx: int) -> T_co:
        # if sharding, remap idx to appropriate idx of the sharded set
        idx = self.indices[idx]
        if not self.path.is_file():
            # Figure out which db this should be indexed from.
            db_idx = bisect.bisect(self._keylen_cumulative, idx)
            # Extract index of element within that db.
            el_idx = idx
            if db_idx != 0:
                el_idx = idx - self._keylen_cumulative[db_idx - 1]
            assert el_idx >= 0

            # Return features.
            datapoint_pickled = (
                self.envs[db_idx]
                .begin()
                .get(f"{self._keys[db_idx][el_idx]}".encode("ascii"))
            )
            data_object = pyg2_data_transform(pickle.loads(datapoint_pickled))
            data_object.id = f"{db_idx}_{el_idx}"
        else:
            datapoint_pickled = self.env.begin().get(
                f"{self._keys[idx]}".encode("ascii")
            )
            data_object = pyg2_data_transform(pickle.loads(datapoint_pickled))

        data_object = self.transforms(data_object)

        if self.key_mapping is not None:
            data_object = rename_data_object_keys(data_object, self.key_mapping)

        return data_object

    def connect_db(self, lmdb_path: Path | None = None) -> lmdb.Environment:
        return lmdb.open(
            str(lmdb_path),
            subdir=False,
            readonly=True,
            lock=False,
            readahead=True,
            meminit=False,
            max_readers=1,
        )

    def __del__(self):
        if not self.path.is_file():
            for env in self.envs:
                env.close()
        else:
            self.env.close()


def data_list_collater(
    data_list: list[BaseData], otf_graph: bool = False, to_dict: bool = False
) -> BaseData | dict[str, torch.Tensor]:
    # batch = Batch.from_data_list(data_list)
    batch = atomicdata_list_to_batch(data_list)

    if not otf_graph:
        try:
            n_neighbors = []
            for _, data in enumerate(data_list):
                n_index = data.edge_index[1, :]
                n_neighbors.append(n_index.shape[0])
            batch.neighbors = torch.tensor(n_neighbors)
        except (NotImplementedError, TypeError):
            logging.warning(
                "LMDB does not contain edge index information, set otf_graph=True"
            )

    if to_dict:
        batch = dict(batch.items())

    return batch<|MERGE_RESOLUTION|>--- conflicted
+++ resolved
@@ -6,189 +6,21 @@
 
 from __future__ import annotations
 
-import bisect
 import logging
-import pickle
 from typing import TYPE_CHECKING, TypeVar
 
-import lmdb
-import numpy as np
 import torch
-<<<<<<< HEAD
-=======
-import torch_geometric
-from torch_geometric.data import Batch, Data
->>>>>>> 7096ef75
 
-from fairchem.core.common.registry import registry
-from fairchem.core.common.typing import assert_is_instance
-from fairchem.core.datasets._utils import rename_data_object_keys
-from fairchem.core.datasets.atomic_data import atomicdata_list_to_batch
-from fairchem.core.datasets.base_dataset import BaseDataset
-from fairchem.core.modules.transforms import DataTransforms
+from fairchem.core.datasets.atomic_data import AtomicData, atomicdata_list_to_batch
 
-if TYPE_CHECKING:
-    from pathlib import Path
-
-    from torch_geometric.data.data import BaseData
 
 T_co = TypeVar("T_co", covariant=True)
 
 
-def pyg2_data_transform(data: Data):
-    """
-    if we're on the new pyg (2.0 or later) and if the Data stored is in older format
-    we need to convert the data to the new format
-    """
-    if torch_geometric.__version__ >= "2.0" and "_store" not in data.__dict__:
-        return Data(**{k: v for k, v in data.__dict__.items() if v is not None})
-
-    return data
-
-
-@registry.register_dataset("lmdb")
-@registry.register_dataset("single_point_lmdb")
-@registry.register_dataset("trajectory_lmdb")
-class LmdbDataset(BaseDataset):
-    sharded: bool
-
-    r"""Dataset class to load from LMDB files containing relaxation
-    trajectories or single point computations.
-    Useful for Structure to Energy & Force (S2EF), Initial State to
-    Relaxed State (IS2RS), and Initial State to Relaxed Energy (IS2RE) tasks.
-    The keys in the LMDB must be integers (stored as ascii objects) starting
-    from 0 through the length of the LMDB. For historical reasons any key named
-    "length" is ignored since that was used to infer length of many lmdbs in the same
-    folder, but lmdb lengths are now calculated directly from the number of keys.
-    Args:
-            config (dict): Dataset configuration
-    """
-
-    def __init__(self, config) -> None:
-        super().__init__(config)
-
-        assert not self.config.get(
-            "train_on_oc20_total_energies", False
-        ), "For training on total energies set dataset=oc22_lmdb"
-
-        assert (
-            len(self.paths) == 1
-        ), f"{type(self)} does not support a list of src paths."
-        self.path = self.paths[0]
-
-        if not self.path.is_file():
-            db_paths = sorted(self.path.glob("*.lmdb"))
-            assert len(db_paths) > 0, f"No LMDBs found in '{self.path}'"
-
-            self._keys = []
-            self.envs = []
-            for db_path in db_paths:
-                cur_env = self.connect_db(db_path)
-                self.envs.append(cur_env)
-
-                # If "length" encoded as ascii is present, use that
-                length_entry = cur_env.begin().get("length".encode("ascii"))
-                if length_entry is not None:
-                    num_entries = pickle.loads(length_entry)
-                else:
-                    # Get the number of stores data from the number of entries
-                    # in the LMDB
-                    num_entries = cur_env.stat()["entries"]
-
-                # Append the keys (0->num_entries) as a list
-                self._keys.append(list(range(num_entries)))
-
-            keylens = [len(k) for k in self._keys]
-            self._keylen_cumulative = np.cumsum(keylens).tolist()
-            self.num_samples = sum(keylens)
-        else:
-            self.env = self.connect_db(self.path)
-
-            # If "length" encoded as ascii is present, use that
-            length_entry = self.env.begin().get("length".encode("ascii"))
-            if length_entry is not None:
-                num_entries = pickle.loads(length_entry)
-            else:
-                # Get the number of stores data from the number of entries
-                # in the LMDB
-                num_entries = assert_is_instance(self.env.stat()["entries"], int)
-
-            self._keys = list(range(num_entries))
-            self.num_samples = num_entries
-
-        # If specified, limit dataset to only a portion of the entire dataset
-        # total_shards: defines total chunks to partition dataset
-        # shard: defines dataset shard to make visible
-        self.sharded = False
-        if "shard" in self.config and "total_shards" in self.config:
-            self.sharded = True
-            self.indices = range(self.num_samples)
-            # split all available indices into 'total_shards' bins
-            self.shards = np.array_split(
-                self.indices, self.config.get("total_shards", 1)
-            )
-            # limit each process to see a subset of data based off defined shard
-            self.indices = self.shards[self.config.get("shard", 0)]
-            self.num_samples = len(self.indices)
-
-        self.key_mapping = self.config.get("key_mapping", None)
-        self.transforms = DataTransforms(self.config.get("transforms", {}))
-
-    def __getitem__(self, idx: int) -> T_co:
-        # if sharding, remap idx to appropriate idx of the sharded set
-        idx = self.indices[idx]
-        if not self.path.is_file():
-            # Figure out which db this should be indexed from.
-            db_idx = bisect.bisect(self._keylen_cumulative, idx)
-            # Extract index of element within that db.
-            el_idx = idx
-            if db_idx != 0:
-                el_idx = idx - self._keylen_cumulative[db_idx - 1]
-            assert el_idx >= 0
-
-            # Return features.
-            datapoint_pickled = (
-                self.envs[db_idx]
-                .begin()
-                .get(f"{self._keys[db_idx][el_idx]}".encode("ascii"))
-            )
-            data_object = pyg2_data_transform(pickle.loads(datapoint_pickled))
-            data_object.id = f"{db_idx}_{el_idx}"
-        else:
-            datapoint_pickled = self.env.begin().get(
-                f"{self._keys[idx]}".encode("ascii")
-            )
-            data_object = pyg2_data_transform(pickle.loads(datapoint_pickled))
-
-        data_object = self.transforms(data_object)
-
-        if self.key_mapping is not None:
-            data_object = rename_data_object_keys(data_object, self.key_mapping)
-
-        return data_object
-
-    def connect_db(self, lmdb_path: Path | None = None) -> lmdb.Environment:
-        return lmdb.open(
-            str(lmdb_path),
-            subdir=False,
-            readonly=True,
-            lock=False,
-            readahead=True,
-            meminit=False,
-            max_readers=1,
-        )
-
-    def __del__(self):
-        if not self.path.is_file():
-            for env in self.envs:
-                env.close()
-        else:
-            self.env.close()
-
 
 def data_list_collater(
-    data_list: list[BaseData], otf_graph: bool = False, to_dict: bool = False
-) -> BaseData | dict[str, torch.Tensor]:
+    data_list: list[AtomicData], otf_graph: bool = False, to_dict: bool = False
+) -> AtomicData | dict[str, torch.Tensor]:
     # batch = Batch.from_data_list(data_list)
     batch = atomicdata_list_to_batch(data_list)
 
