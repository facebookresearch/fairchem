--- conflicted
+++ resolved
@@ -74,18 +74,9 @@
                 "energy surface and energy conservation errors."
             )
 
-<<<<<<< HEAD
-        self.predictor = predict_unit
-        self.predictor.seed(seed)
-
-        self.calc_property_to_model_key_mapping = {}
-        logging.debug(f"Available task names: {self.predictor.datasets}")
-
         if isinstance(task_name, UMATask):
             task_name = task_name.value
 
-=======
->>>>>>> 281c1caa
         if task_name is not None:
             assert (
                 task_name in predict_unit.datasets
