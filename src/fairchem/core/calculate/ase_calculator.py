"""
Copyright (c) Meta Platforms, Inc. and affiliates.

This source code is licensed under the MIT license found in the
LICENSE file in the root directory of this source tree.
"""

from __future__ import annotations

import logging
import os
from functools import partial
from typing import TYPE_CHECKING, Literal

import numpy as np
import torch
from ase.calculators.calculator import Calculator
from ase.stress import full_3x3_to_voigt_6_stress

from fairchem.core.calculate import pretrained_mlip
from fairchem.core.datasets import data_list_collater
from fairchem.core.datasets.atomic_data import AtomicData
from fairchem.core.units.mlip_unit.api.inference import (
    CHARGE_RANGE,
    DEFAULT_CHARGE,
    DEFAULT_SPIN,
    DEFAULT_SPIN_OMOL,
    SPIN_RANGE,
    InferenceSettings,
    UMATask,
)

if TYPE_CHECKING:
    from ase import Atoms

    from fairchem.core.units.mlip_unit import MLIPPredictUnit


class FAIRChemCalculator(Calculator):
    def __init__(
        self,
        predict_unit: MLIPPredictUnit,
        task_name: UMATask | str | None = None,
<<<<<<< HEAD
        head_name: str | None = None,
        seed: int = 41,
=======
        seed: int | None = None,  # deprecated
>>>>>>> cb1b95ff
    ):
        """
        Initialize the FAIRChemCalculator from a model MLIPPredictUnit

        Args:
            predict_unit (MLIPPredictUnit): A pretrained MLIPPredictUnit.
            task_name (UMATask or str, optional): Name of the task to use if using a UMA checkpoint.
                Determines default key names for energy, forces, and stress.
                Can be one of 'omol', 'omat', 'oc20', 'odac', or 'omc'.
<<<<<<< HEAD
            head_name (str, optional): Name of the specific head to use for predictions.
                If None, will use the single head if only one exists, or average all heads.
            seed (int, optional): Random seed for reproducibility. Defaults to 42.
=======
>>>>>>> cb1b95ff
        Notes:
            - For models that require total charge and spin multiplicity (currently UMA models on omol mode), `charge`
              and `spin` (corresponding to `spin_multiplicity`) are pulled from `atoms.info` during calculations.
                - `charge` must be an integer representing the total charge on the system and can range from -100 to 100.
                - `spin` must be an integer representing the spin multiplicity and can range from 0 to 100.
                - If `task_name="omol"`, and `charge` or `spin` are not set in `atoms.info`, they will default to
                charge=`0` and spin=`1`.
        """

        super().__init__()

        if seed is not None:
            logging.warning(
                "The 'seed' argument is deprecated and will be removed in future versions. "
                "Please set the seed in the MLIPPredictUnit configuration instead."
            )

        if isinstance(task_name, UMATask):
            task_name = task_name.value

        valid_datasets = list(predict_unit.dataset_to_tasks.keys())
        if task_name is not None:
            assert (
                task_name in valid_datasets
            ), f"Given: {task_name}, Valid options are {valid_datasets}"
            self._task = UMATask(task_name)
        elif len(valid_datasets) == 1:
            self._task = UMATask(valid_datasets[0])
        else:
            raise RuntimeError(
                f"A task name must be provided. Valid options are {valid_datasets}"
            )

        self.implemented_properties = [
            task.property for task in predict_unit.dataset_to_tasks[self.task_name]
        ]
        if "energy" in self.implemented_properties:
            self.implemented_properties.append(
                "free_energy"
            )  # Free energy is a copy of energy, see docstring above

        self.predictor = predict_unit
<<<<<<< HEAD
        self.predictor.seed(seed)
        self.head_name = head_name
=======
>>>>>>> cb1b95ff

        self.a2g = partial(
            AtomicData.from_ase,
            task_name=self.task_name,
            r_edges=False,
            r_data_keys=["spin", "charge"],
        )

    @property
    def task_name(self) -> str:
        return self._task.value

    @classmethod
    def from_model_checkpoint(
        cls,
        name_or_path: str,
        task_name: UMATask | None = None,
        inference_settings: InferenceSettings | str = "default",
        overrides: dict | None = None,
        device: Literal["cuda", "cpu"] | None = None,
        head_name: str | None = None,
        seed: int = 41,
    ) -> FAIRChemCalculator:
        """Instantiate a FAIRChemCalculator from a checkpoint file.

        Args:
            cls: The class reference
            name_or_path: A model name from fairchem.core.pretrained.available_models or a path to the checkpoint
                file
            task_name: Task name
            inference_settings: Settings for inference. Can be "default" (general purpose) or "turbo"
                (optimized for speed but requires fixed atomic composition). Advanced use cases can
                use a custom InferenceSettings object.
            overrides: Optional dictionary of settings to override default inference settings.
            device: Optional torch device to load the model onto.
<<<<<<< HEAD
            head_name: Name of the specific head to use for predictions. If None, will use the single head
                if only one exists, or average all heads.
            seed: Random seed for reproducibility. Defaults to 41.
=======
            seed: Random seed for reproducibility.
>>>>>>> cb1b95ff
        """

        if name_or_path in pretrained_mlip.available_models:
            predict_unit = pretrained_mlip.get_predict_unit(
                name_or_path,
                inference_settings=inference_settings,
                overrides=overrides,
                device=device,
            )
        elif os.path.isfile(name_or_path):
            predict_unit = pretrained_mlip.load_predict_unit(
                name_or_path,
                inference_settings=inference_settings,
                overrides=overrides,
                device=device,
            )
        else:
            raise ValueError(
                f"{name_or_path=} is not a valid model name or checkpoint path"
            )
        return cls(predict_unit=predict_unit, task_name=task_name, head_name=head_name, seed=seed)

<<<<<<< HEAD
    @property
    def task_name(self) -> str:
        return self._task_name

    def get_available_heads(self) -> dict[str, list[str]]:
        """Get available heads for each property.
        
        Returns:
            Dictionary mapping property names to lists of available head names
        """
        return self.predictor.get_available_heads()

    def list_available_heads_for_property(self, property_name: str) -> list[str]:
        """List available heads for a specific property.
        
        Args:
            property_name: Name of the property (e.g., 'energy', 'forces', 'stress')
            
        Returns:
            List of available head names for the given property
        """
        available_heads = self.get_available_heads()
        return available_heads.get(property_name, [])

=======
>>>>>>> cb1b95ff
    def check_state(self, atoms: Atoms, tol: float = 1e-15) -> list:
        """
        Check for any system changes since the last calculation.

        Args:
            atoms (ase.Atoms): The atomic structure to check.
            tol (float): Tolerance for detecting changes.

        Returns:
            list: A list of changes detected in the system.
        """
        state = super().check_state(atoms, tol=tol)
        if (not state) and (self.atoms.info != atoms.info):
            state.append("info")
        return state

    def calculate(
        self, atoms: Atoms, properties: list[str], system_changes: list[str]
    ) -> None:
        """
        Perform the calculation for the given atomic structure.

        Args:
            atoms (Atoms): The atomic structure to calculate properties for.
            properties (list[str]): The list of properties to calculate.
            system_changes (list[str]): The list of changes in the system.

        Notes:
            - `charge` must be an integer representing the total charge on the system and can range from -100 to 100.
            - `spin` must be an integer representing the spin multiplicity and can range from 0 to 100.
            - If `task_name="omol"`, and `charge` or `spin` are not set in `atoms.info`, they will default to `0`.
            - `charge` and `spin` are currently only used for the `omol` head.
            - The `free_energy` is simply a copy of the `energy` and is not the actual electronic free energy.
              It is only set for ASE routines/optimizers that are hard-coded to use this rather than the `energy` key.
        """

        # Our calculators won't work if natoms=0
        if len(atoms) == 0:
            raise ValueError("Atoms object has no atoms inside.")

        # Check if the atoms object has periodic boundary conditions (PBC) set correctly
        self._check_atoms_pbc(atoms)

        # Validate that charge/spin are set correctly for omol, or default to 0 otherwise
        self._validate_charge_and_spin(atoms)

        # Standard call to check system_changes etc
        Calculator.calculate(self, atoms, properties, system_changes)

        if len(atoms) == 1 and sum(atoms.pbc) == 0:
            self.results = self._get_single_atom_energies(atoms)
        else:
            # Convert using the current a2g object
            data_object = self.a2g(atoms)

            # Batch and predict
            batch = data_list_collater([data_object], otf_graph=True)
            pred = self.predictor.predict(batch)

            # Collect the results into self.results
            self.results = {}
            # Map from property name to the correct task key for this dataset
            dataset = getattr(self, 'task_name', None)
            for calc_key in self.implemented_properties:
                # Compose the expected task key (e.g., 'oc20_energy')
                if dataset is not None:
                    task_key = f"{dataset}_{calc_key}"
                else:
                    task_key = calc_key
                # Patch: if 'free_energy' is not in pred, set it to pred['energy']
                if calc_key == "free_energy" and "free_energy" not in pred and "energy" in pred:
                    preds = pred["energy"]
                elif task_key in pred:
                    preds = pred[task_key]
                elif calc_key in pred:
                    preds = pred[calc_key]
                else:
                    continue  # Skip if not available
                self.results[calc_key] = preds
                
                # Handle multiple heads for this property
                if isinstance(preds, dict):
                    # Find heads that match the current task/dataset
                    relevant_heads = {}
                    for head_key, head_pred in preds.items():
                        # Check if this head is relevant to the current task/dataset
                        if (head_key == calc_key or  # exact property match
                            self.task_name in head_key or  # task name in head key
                            any(task.name in head_key for task in self.predictor.dataset_to_tasks[self.task_name] 
                                if task.property == calc_key)):  # task name matches
                            relevant_heads[head_key] = head_pred
                    
                    if not relevant_heads:
                        # Fallback: use all heads if none specifically match
                        relevant_heads = preds
                    
                    head_names = list(relevant_heads.keys())
                    head_predictions = list(relevant_heads.values())
                    
                    if self.head_name is not None:
                        # Use specific head if requested
                        if self.head_name in relevant_heads:
                            selected_pred = relevant_heads[self.head_name]
                        else:
                            # Try partial matching
                            matching_heads = [k for k in relevant_heads.keys() if self.head_name in k]
                            if len(matching_heads) == 1:
                                selected_pred = relevant_heads[matching_heads[0]]
                            elif len(matching_heads) > 1:
                                raise ValueError(f"Multiple heads match '{self.head_name}': {matching_heads}")
                            else:
                                raise ValueError(f"Head '{self.head_name}' not found for property '{calc_key}'. Available heads: {head_names}")
                        std_pred = None
                    elif len(head_predictions) == 1:
                        # Use single head if only one exists
                        selected_pred = head_predictions[0]
                        std_pred = None
                    else:
                        # Average multiple heads
                        stacked = torch.stack([p.detach().cpu() for p in head_predictions], dim=0)
                        selected_pred = stacked.mean(dim=0)
                        # Also compute standard deviation
                        std_pred = stacked.std(dim=0)
                else:
                    # Single prediction (backward compatibility)
                    selected_pred = preds
                    std_pred = None

                if calc_key == "energy":
                    energy = float(selected_pred.detach().cpu().numpy()[0])
                    self.results["energy"] = self.results["free_energy"] = energy
                    
                    # Add standard deviation if available
                    if std_pred is not None:
                        energy_std = float(std_pred.numpy()[0])
                        self.results["energy_std"] = energy_std
                        
                elif calc_key == "forces":
                    forces = selected_pred.detach().cpu().numpy()
                    self.results["forces"] = forces
                    
                    # Add standard deviation if available
                    if std_pred is not None:
                        forces_std = std_pred.numpy()
                        self.results["forces_std"] = forces_std
                        
                elif calc_key == "stress":
                    stress = selected_pred.detach().cpu().numpy().reshape(3, 3)
                    stress_voigt = full_3x3_to_voigt_6_stress(stress)
                    self.results["stress"] = stress_voigt
                    
                    # Add standard deviation if available
                    if std_pred is not None:
                        stress_std = std_pred.numpy().reshape(3, 3)
                        stress_voigt_std = full_3x3_to_voigt_6_stress(stress_std)
                        self.results["stress_std"] = stress_voigt_std

    def _get_single_atom_energies(self, atoms) -> dict:
        """
        Populate output with single atom energies
        """
        if self.predictor.atom_refs is None:
            raise ValueError(
                "Single atom system but no atomic references present. "
                "Please call fairchem.core.pretrained_mlip.get_predict_unit() "
                "with an appropriate checkpoint name."
            )
        logging.warning(
            "Single atom systems are not handled by the model; "
            "the precomputed DFT result is returned. "
            "Spin multiplicity is ignored for monoatomic systems."
        )
        elt = atoms.get_atomic_numbers()[0]
        results = {}

        atom_refs = self.predictor.atom_refs[self.task_name]
        try:
            energy = atom_refs.get(int(elt), {}).get(atoms.info["charge"])
        except AttributeError:
            energy = atom_refs[int(elt)]
        if energy is None:
            raise ValueError("This model has not stored this element with this charge.")
        results["energy"] = results["free_energy"] = energy
        results["forces"] = np.array([[0.0] * 3])
        results["stress"] = np.array([0.0] * 6)
        return results

    def _check_atoms_pbc(self, atoms) -> None:
        """
        Check for invalid PBC conditions

        Args:
            atoms (ase.Atoms): The atomic structure to check.
        """
        if np.all(atoms.pbc) and np.allclose(atoms.cell, 0):
            raise AllZeroUnitCellError
        if np.any(atoms.pbc) and not np.all(atoms.pbc):
            raise MixedPBCError

    def _validate_charge_and_spin(self, atoms: Atoms) -> None:
        """
        Validate and set default values for charge and spin.

        Args:
            atoms (Atoms): The atomic structure containing charge and spin information.
        """

        if "charge" not in atoms.info:
            if self.task_name == UMATask.OMOL.value:
                logging.warning(
                    "task_name='omol' detected, but charge is not set in atoms.info. Defaulting to charge=0. "
                    "Ensure charge is an integer representing the total charge on the system and is within the range -100 to 100."
                )
            atoms.info["charge"] = DEFAULT_CHARGE

        if "spin" not in atoms.info:
            if self.task_name == UMATask.OMOL.value:
                atoms.info["spin"] = DEFAULT_SPIN_OMOL
                logging.warning(
                    "task_name='omol' detected, but spin multiplicity is not set in atoms.info. Defaulting to spin=1. "
                    "Ensure spin is an integer representing the spin multiplicity from 0 to 100."
                )
            else:
                atoms.info["spin"] = DEFAULT_SPIN

        # Validate charge
        charge = atoms.info["charge"]
        if not isinstance(charge, int):
            raise TypeError(
                f"Invalid type for charge: {type(charge)}. Charge must be an integer representing the total charge on the system."
            )
        if not (CHARGE_RANGE[0] <= charge <= CHARGE_RANGE[1]):
            raise ValueError(
                f"Invalid value for charge: {charge}. Charge must be within the range {CHARGE_RANGE[0]} to {CHARGE_RANGE[1]}."
            )

        # Validate spin
        spin = atoms.info["spin"]
        if not isinstance(spin, int):
            raise TypeError(
                f"Invalid type for spin: {type(spin)}. Spin must be an integer representing the spin multiplicity."
            )
        if not (SPIN_RANGE[0] <= spin <= SPIN_RANGE[1]):
            raise ValueError(
                f"Invalid value for spin: {spin}. Spin must be within the range {SPIN_RANGE[0]} to {SPIN_RANGE[1]}."
            )


class MixedPBCError(ValueError):
    """Specific exception example."""

    def __init__(
        self,
        message="Attempted to guess PBC for an atoms object, but the atoms object has PBC set to True for some"
        "dimensions but not others. Please ensure that the atoms object has PBC set to True for all dimensions.",
    ):
        self.message = message
        super().__init__(self.message)


class AllZeroUnitCellError(ValueError):
    """Specific exception example."""

    def __init__(
        self,
        message="Atoms object claims to have PBC set, but the unit cell is identically 0. Please ensure that the atoms"
        "object has a non-zero unit cell.",
    ):
        self.message = message
        super().__init__(self.message)<|MERGE_RESOLUTION|>--- conflicted
+++ resolved
@@ -41,12 +41,8 @@
         self,
         predict_unit: MLIPPredictUnit,
         task_name: UMATask | str | None = None,
-<<<<<<< HEAD
-        head_name: str | None = None,
-        seed: int = 41,
-=======
-        seed: int | None = None,  # deprecated
->>>>>>> cb1b95ff
+        head_name: str | None = None, 
+        seed: int = 41,  # deprecated
     ):
         """
         Initialize the FAIRChemCalculator from a model MLIPPredictUnit
@@ -56,12 +52,8 @@
             task_name (UMATask or str, optional): Name of the task to use if using a UMA checkpoint.
                 Determines default key names for energy, forces, and stress.
                 Can be one of 'omol', 'omat', 'oc20', 'odac', or 'omc'.
-<<<<<<< HEAD
             head_name (str, optional): Name of the specific head to use for predictions.
                 If None, will use the single head if only one exists, or average all heads.
-            seed (int, optional): Random seed for reproducibility. Defaults to 42.
-=======
->>>>>>> cb1b95ff
         Notes:
             - For models that require total charge and spin multiplicity (currently UMA models on omol mode), `charge`
               and `spin` (corresponding to `spin_multiplicity`) are pulled from `atoms.info` during calculations.
@@ -104,11 +96,7 @@
             )  # Free energy is a copy of energy, see docstring above
 
         self.predictor = predict_unit
-<<<<<<< HEAD
-        self.predictor.seed(seed)
         self.head_name = head_name
-=======
->>>>>>> cb1b95ff
 
         self.a2g = partial(
             AtomicData.from_ase,
@@ -144,13 +132,9 @@
                 use a custom InferenceSettings object.
             overrides: Optional dictionary of settings to override default inference settings.
             device: Optional torch device to load the model onto.
-<<<<<<< HEAD
             head_name: Name of the specific head to use for predictions. If None, will use the single head
                 if only one exists, or average all heads.
-            seed: Random seed for reproducibility. Defaults to 41.
-=======
             seed: Random seed for reproducibility.
->>>>>>> cb1b95ff
         """
 
         if name_or_path in pretrained_mlip.available_models:
@@ -173,7 +157,6 @@
             )
         return cls(predict_unit=predict_unit, task_name=task_name, head_name=head_name, seed=seed)
 
-<<<<<<< HEAD
     @property
     def task_name(self) -> str:
         return self._task_name
@@ -198,8 +181,6 @@
         available_heads = self.get_available_heads()
         return available_heads.get(property_name, [])
 
-=======
->>>>>>> cb1b95ff
     def check_state(self, atoms: Atoms, tol: float = 1e-15) -> list:
         """
         Check for any system changes since the last calculation.
