"""
Copyright (c) Meta, Inc. and its affiliates.

This source code is licensed under the MIT license found in the
LICENSE file in the root directory of this source tree.
"""

from __future__ import annotations

import heapq
import logging
from typing import TYPE_CHECKING, Any, Literal

import numba
import numpy as np
import torch
import torch.distributed
from torch.utils.data import BatchSampler, Dataset, DistributedSampler
from typing_extensions import override

from fairchem.core.common import distutils, gp_utils
from fairchem.core.datasets import data_list_collater
from fairchem.core.datasets.base_dataset import (
<<<<<<< HEAD
    DatasetWithSizes,
=======
>>>>>>> 93c67618
    UnsupportedDatasetError,
)

if TYPE_CHECKING:
    from numpy.typing import NDArray
    from torch_geometric.data import Batch, Data


class OCPCollater:
    def __init__(self, otf_graph: bool = False) -> None:
        self.otf_graph = otf_graph

    def __call__(self, data_list: list[Data]) -> Batch:
        return data_list_collater(data_list, otf_graph=self.otf_graph)


@numba.njit
def _balanced_partition(sizes: NDArray[np.int_], num_parts: int):
    """
    Greedily partition the given set by always inserting
    the largest element into the smallest partition.
    """
    sort_idx = np.argsort(-sizes)  # Sort in descending order
    heap = [(sizes[idx], [idx]) for idx in sort_idx[:num_parts]]
    heapq.heapify(heap)
    for idx in sort_idx[num_parts:]:
        smallest_part = heapq.heappop(heap)
        new_size = smallest_part[0] + sizes[idx]
        new_idx = smallest_part[1] + [
            idx
        ]  # TODO should this be append to save time/space
        heapq.heappush(heap, (new_size, new_idx))
    return [part[1] for part in heap]


<<<<<<< HEAD
def _ensure_supported(dataset: Any):
    if not isinstance(dataset, Dataset):
        raise UnsupportedDatasetError("BalancedBatchSampler requires a dataset.")

    if not isinstance(dataset, DatasetWithSizes):
=======
class StatefulDistributedSampler(DistributedSampler):
    """
    More fine-grained state DataSampler that uses training iteration and epoch
    both for shuffling data. PyTorch DistributedSampler only uses epoch
    for the shuffling and starts sampling data from the start. In case of training
    on very large data, we train for one epoch only and when we resume training,
    we want to resume the data sampler from the training iteration.
    """

    def __init__(self, dataset, batch_size, **kwargs):
        """
        Initializes the instance of StatefulDistributedSampler. Random seed is set
        for the epoch set and data is shuffled. For starting the sampling, use
        the start_iter (set to 0 or set by checkpointing resuming) to
        sample data from the remaining images.

        Args:
            dataset (Dataset): Pytorch dataset that sampler will shuffle
            batch_size (int): batch size we want the sampler to sample
            seed (int): Seed for the torch generator.
        """
        super().__init__(dataset=dataset, **kwargs)

        self.start_iter = 0
        self.batch_size = batch_size
        assert self.batch_size > 0, "batch_size not set for the sampler"
        logging.info(f"rank: {self.rank}: Sampler created...")

    def __iter__(self):
        # TODO: For very large datasets, even virtual datasets this might slow down
        # or not work correctly. The issue is that we enumerate the full list of all
        # samples in a single epoch, and manipulate this list directly. A better way
        # of doing this would be to keep this sequence strictly as an iterator
        # that stores the current state (instead of the full sequence)
        distributed_sampler_sequence = super().__iter__()
        if self.start_iter > 0:
            for i, _ in enumerate(distributed_sampler_sequence):
                if i == self.start_iter * self.batch_size - 1:
                    break
        return distributed_sampler_sequence

    def set_epoch_and_start_iteration(self, epoch, start_iter):
        self.set_epoch(epoch)
        self.start_iter = start_iter


def _ensure_supported(dataset: Any):
    if not isinstance(dataset, Dataset):
        raise UnsupportedDatasetError("BalancedBatchSampler requires a dataset.")

    if not dataset.metadata_hasattr("natoms"):
>>>>>>> 93c67618
        raise UnsupportedDatasetError(
            "BalancedBatchSampler requires a dataset that has a metadata attributed with number of atoms."
        )

    logging.debug(f"BalancedBatchSampler: Resolved dataset to {type(dataset)}")
    return dataset


class BalancedBatchSampler(BatchSampler):
    def __init__(
        self,
        dataset: Dataset,
        *,
        batch_size: int,
        num_replicas: int,
        rank: int,
        seed: int,
<<<<<<< HEAD
        device: torch.device,
=======
>>>>>>> 93c67618
        mode: bool | Literal["atoms"] = "atoms",
        shuffle: bool = True,
        on_error: Literal["warn_and_balance", "warn_and_no_balance", "raise"] = "raise",
        drop_last: bool = False,
    ):
        """
        Initializes a BalancedBatchSampler object.

        Args:
            dataset (Dataset): The dataset to sample from.
            batch_size (int): The size of each batch.
            num_replicas (int): The number of processes participating in distributed training.
            rank (int): The rank of the current process in distributed training.
            device (torch.device): The device to use for the batches.
            mode (str or bool, optional): The mode to use for balancing the batches. Defaults to "atoms".
            shuffle (bool, optional): Whether to shuffle the samples. Defaults to True.
            on_error (Literal["warn_and_balance", "warn_and_no_balance", "raise"], optional): The action to take when an error occurs (i.e., when we have an invalid dataset). Defaults to "raise".
                - "warn_and_balance": Raise a warning and balance the batch by manually loading the data samples and counting the number of nodes (this is slow).
                - "warn_and_no_balance": Raise a warning and do not do any balancing.
                - "raise": Raise an error.
            drop_last (bool, optional): Whether to drop the last incomplete batch. Defaults to False.
        """
<<<<<<< HEAD
        self.max_atoms_in_batch = -1
        self.disabled = False
=======
        self.disabled = False
        self.on_error = on_error
>>>>>>> 93c67618

        if mode is False:
            logging.warning(f"Disabled BalancedBatchSampler because {mode=}.")
            self.disabled = True
<<<<<<< HEAD
        elif mode != "atoms":
=======
        elif mode.lower() != "atoms":
>>>>>>> 93c67618
            raise ValueError(
                f"Only mode='atoms' or mode=True is supported, got {mode=}."
            )
        elif num_replicas == 1:
            logging.warning(f"Disabled BalancedBatchSampler because {num_replicas=}.")
            self.disabled = True

<<<<<<< HEAD
        _ensure_supported(dataset)
=======
        try:
            dataset = _ensure_supported(dataset)
        except UnsupportedDatasetError as error:
            if self.on_error == "raise":
                raise error
            if self.on_error == "warn_and_balance":
                logging.warning(
                    f"Failed to get data sizes from metadata, loading data to get sizes (THIS IS SLOW). {error}"
                )
            elif self.on_error == "warn_and_no_balance":
                logging.warning(
                    f"Failed to get data sizes, falling back to uniform partitioning. {error}"
                )
            else:
                raise ValueError(f"Unknown on_error={self.on_error}") from error
>>>>>>> 93c67618

        sampler = StatefulDistributedSampler(
            dataset,
            num_replicas=num_replicas,
            rank=rank,
            shuffle=shuffle,
            drop_last=drop_last,
            batch_size=batch_size,
            seed=seed,
        )

        super().__init__(sampler, batch_size=batch_size, drop_last=drop_last)
        self.device = device
<<<<<<< HEAD
        self.on_error = on_error
=======
>>>>>>> 93c67618

        logging.info(
            f"Created BalancedBatchSampler with {sampler=}, {batch_size=}, {drop_last=}"
        )

    def _get_natoms(self, batch_idx: list[int]):
<<<<<<< HEAD
        dataset = self.sampler.dataset
        try:
            return dataset.get_metadata("natoms", batch_idx)
        except UnsupportedDatasetError as error:
            if self.on_error == "raise":
                raise error
            if self.on_error == "warn_and_balance":
                logging.warning(
                    f"Failed to get data sizes from metadata, loading data to get sizes (THIS IS SLOW). {error}"
                )
                return np.array([dataset[idx].num_nodes for idx in batch_idx])
            elif self.on_error == "warn_and_no_balance":
                logging.warning(
                    f"Failed to get data sizes, falling back to uniform partitioning. {error}"
                )
                return None
            else:
                raise ValueError(f"Unknown on_error={self.on_error}") from error
=======
        if self.sampler.dataset.metadata_hasattr("natoms"):
            return np.array(
                self.sampler.dataset.get_metadata("natoms", batch_idx)
            ).reshape(-1)
        if self.on_error == "warn_and_balance":
            return np.array([self.sampler.dataset[idx].num_nodes for idx in batch_idx])
        return None
>>>>>>> 93c67618

    def set_epoch_and_start_iteration(self, epoch: int, start_iteration: int) -> None:
        if not isinstance(self.sampler, StatefulDistributedSampler):
            if start_iteration != 0:
                raise NotImplementedError(
                    f"{type(self.single_sampler)} does not support resuming from a nonzero step."
                )
            self.sampler.set_epoch(epoch)
        else:
            self.sampler.set_epoch_and_start_iteration(epoch, start_iteration)

    def set_epoch(self, epoch: int) -> None:
        if isinstance(self.sampler, DistributedSampler):
            self.sampler.set_epoch(epoch)

    @staticmethod
    def _dist_enabled():
        return torch.distributed.is_available() and torch.distributed.is_initialized()

    @override
    def __iter__(self):
        if self.disabled or not self._dist_enabled():
<<<<<<< HEAD
            for batch_idx in super().__iter__():
                #self.max_atoms_in_batch = sum(self._get_natoms(batch_idx))
                yield batch_idx
=======
            yield from super().__iter__()
>>>>>>> 93c67618
            return

        for batch_idx in super().__iter__():
            sizes = self._get_natoms(batch_idx)
            if sizes is None:  # on_error == "warn_and_no_balance" is set
                yield batch_idx
                continue

            idx_sizes = torch.stack(
                [
                    torch.tensor(batch_idx, device=self.device),
                    torch.tensor(sizes, device=self.device),
                ]
            )
            idx_sizes_all = distutils.all_gather(idx_sizes, device=self.device)
            idx_sizes_all = torch.cat(idx_sizes_all, dim=-1).cpu()
            if gp_utils.initialized():
                idx_sizes_all = torch.unique(input=idx_sizes_all, dim=1)
            idx_all = idx_sizes_all[0]
            sizes_all = idx_sizes_all[1]

            local_idx_balanced = _balanced_partition(
                sizes_all.numpy(),
                num_parts=self.sampler.num_replicas,
<<<<<<< HEAD
            )

            self.max_atoms_in_batch = max(
                [sum(sizes_all[local_idxs]) for local_idxs in local_idx_balanced]
=======
>>>>>>> 93c67618
            )

            # Since DistributedSampler pads the last batch
            # this should always have an entry for each replica.
<<<<<<< HEAD
            yield idx_all[local_idx_balanced[self.sampler.rank]]


class StatefulDistributedSampler(DistributedSampler):
    """
    More fine-grained state DataSampler that uses training iteration and epoch
    both for shuffling data. PyTorch DistributedSampler only uses epoch
    for the shuffling and starts sampling data from the start. In case of training
    on very large data, we train for one epoch only and when we resume training,
    we want to resume the data sampler from the training iteration.
    """

    def __init__(self, dataset, batch_size, **kwargs):
        """
        Initializes the instance of StatefulDistributedSampler. Random seed is set
        for the epoch set and data is shuffled. For starting the sampling, use
        the start_iter (set to 0 or set by checkpointing resuming) to
        sample data from the remaining images.

        Args:
            dataset (Dataset): Pytorch dataset that sampler will shuffle
            batch_size (int): batch size we want the sampler to sample
            seed (int): Seed for the torch generator.
        """
        super().__init__(dataset=dataset, **kwargs)

        self.start_iter = 0
        self.batch_size = batch_size
        assert self.batch_size > 0, "batch_size not set for the sampler"
        logging.info(f"rank: {self.rank}: Sampler created...")

    def __iter__(self):
        # TODO: For very large datasets, even virtual datasets this might slow down
        # or not work correctly. The issue is that we enumerate the full list of all
        # samples in a single epoch, and manipulate this list directly. A better way
        # of doing this would be to keep this sequence strictly as an iterator
        # that stores the current state (instead of the full sequence)
        distributed_sampler_sequence = super().__iter__()
        if self.start_iter > 0:
            for i, _ in enumerate(distributed_sampler_sequence):
                if i == self.start_iter * self.batch_size - 1:
                    break
        return distributed_sampler_sequence

    def set_epoch_and_start_iteration(self, epoch, start_iter):
        self.set_epoch(epoch)
        self.start_iter = start_iter
=======
            yield idx_all[local_idx_balanced[self.sampler.rank]]
>>>>>>> 93c67618
<|MERGE_RESOLUTION|>--- conflicted
+++ resolved
@@ -21,10 +21,6 @@
 from fairchem.core.common import distutils, gp_utils
 from fairchem.core.datasets import data_list_collater
 from fairchem.core.datasets.base_dataset import (
-<<<<<<< HEAD
-    DatasetWithSizes,
-=======
->>>>>>> 93c67618
     UnsupportedDatasetError,
 )
 
@@ -60,13 +56,6 @@
     return [part[1] for part in heap]
 
 
-<<<<<<< HEAD
-def _ensure_supported(dataset: Any):
-    if not isinstance(dataset, Dataset):
-        raise UnsupportedDatasetError("BalancedBatchSampler requires a dataset.")
-
-    if not isinstance(dataset, DatasetWithSizes):
-=======
 class StatefulDistributedSampler(DistributedSampler):
     """
     More fine-grained state DataSampler that uses training iteration and epoch
@@ -118,7 +107,6 @@
         raise UnsupportedDatasetError("BalancedBatchSampler requires a dataset.")
 
     if not dataset.metadata_hasattr("natoms"):
->>>>>>> 93c67618
         raise UnsupportedDatasetError(
             "BalancedBatchSampler requires a dataset that has a metadata attributed with number of atoms."
         )
@@ -135,11 +123,8 @@
         batch_size: int,
         num_replicas: int,
         rank: int,
+        device: torch.device,
         seed: int,
-<<<<<<< HEAD
-        device: torch.device,
-=======
->>>>>>> 93c67618
         mode: bool | Literal["atoms"] = "atoms",
         shuffle: bool = True,
         on_error: Literal["warn_and_balance", "warn_and_no_balance", "raise"] = "raise",
@@ -162,22 +147,13 @@
                 - "raise": Raise an error.
             drop_last (bool, optional): Whether to drop the last incomplete batch. Defaults to False.
         """
-<<<<<<< HEAD
-        self.max_atoms_in_batch = -1
-        self.disabled = False
-=======
         self.disabled = False
         self.on_error = on_error
->>>>>>> 93c67618
 
         if mode is False:
             logging.warning(f"Disabled BalancedBatchSampler because {mode=}.")
             self.disabled = True
-<<<<<<< HEAD
-        elif mode != "atoms":
-=======
         elif mode.lower() != "atoms":
->>>>>>> 93c67618
             raise ValueError(
                 f"Only mode='atoms' or mode=True is supported, got {mode=}."
             )
@@ -185,9 +161,6 @@
             logging.warning(f"Disabled BalancedBatchSampler because {num_replicas=}.")
             self.disabled = True
 
-<<<<<<< HEAD
-        _ensure_supported(dataset)
-=======
         try:
             dataset = _ensure_supported(dataset)
         except UnsupportedDatasetError as error:
@@ -203,7 +176,6 @@
                 )
             else:
                 raise ValueError(f"Unknown on_error={self.on_error}") from error
->>>>>>> 93c67618
 
         sampler = StatefulDistributedSampler(
             dataset,
@@ -217,36 +189,12 @@
 
         super().__init__(sampler, batch_size=batch_size, drop_last=drop_last)
         self.device = device
-<<<<<<< HEAD
-        self.on_error = on_error
-=======
->>>>>>> 93c67618
 
         logging.info(
             f"Created BalancedBatchSampler with {sampler=}, {batch_size=}, {drop_last=}"
         )
 
     def _get_natoms(self, batch_idx: list[int]):
-<<<<<<< HEAD
-        dataset = self.sampler.dataset
-        try:
-            return dataset.get_metadata("natoms", batch_idx)
-        except UnsupportedDatasetError as error:
-            if self.on_error == "raise":
-                raise error
-            if self.on_error == "warn_and_balance":
-                logging.warning(
-                    f"Failed to get data sizes from metadata, loading data to get sizes (THIS IS SLOW). {error}"
-                )
-                return np.array([dataset[idx].num_nodes for idx in batch_idx])
-            elif self.on_error == "warn_and_no_balance":
-                logging.warning(
-                    f"Failed to get data sizes, falling back to uniform partitioning. {error}"
-                )
-                return None
-            else:
-                raise ValueError(f"Unknown on_error={self.on_error}") from error
-=======
         if self.sampler.dataset.metadata_hasattr("natoms"):
             return np.array(
                 self.sampler.dataset.get_metadata("natoms", batch_idx)
@@ -254,7 +202,6 @@
         if self.on_error == "warn_and_balance":
             return np.array([self.sampler.dataset[idx].num_nodes for idx in batch_idx])
         return None
->>>>>>> 93c67618
 
     def set_epoch_and_start_iteration(self, epoch: int, start_iteration: int) -> None:
         if not isinstance(self.sampler, StatefulDistributedSampler):
@@ -277,13 +224,7 @@
     @override
     def __iter__(self):
         if self.disabled or not self._dist_enabled():
-<<<<<<< HEAD
-            for batch_idx in super().__iter__():
-                #self.max_atoms_in_batch = sum(self._get_natoms(batch_idx))
-                yield batch_idx
-=======
             yield from super().__iter__()
->>>>>>> 93c67618
             return
 
         for batch_idx in super().__iter__():
@@ -308,65 +249,7 @@
             local_idx_balanced = _balanced_partition(
                 sizes_all.numpy(),
                 num_parts=self.sampler.num_replicas,
-<<<<<<< HEAD
             )
-
-            self.max_atoms_in_batch = max(
-                [sum(sizes_all[local_idxs]) for local_idxs in local_idx_balanced]
-=======
->>>>>>> 93c67618
-            )
-
             # Since DistributedSampler pads the last batch
             # this should always have an entry for each replica.
-<<<<<<< HEAD
-            yield idx_all[local_idx_balanced[self.sampler.rank]]
-
-
-class StatefulDistributedSampler(DistributedSampler):
-    """
-    More fine-grained state DataSampler that uses training iteration and epoch
-    both for shuffling data. PyTorch DistributedSampler only uses epoch
-    for the shuffling and starts sampling data from the start. In case of training
-    on very large data, we train for one epoch only and when we resume training,
-    we want to resume the data sampler from the training iteration.
-    """
-
-    def __init__(self, dataset, batch_size, **kwargs):
-        """
-        Initializes the instance of StatefulDistributedSampler. Random seed is set
-        for the epoch set and data is shuffled. For starting the sampling, use
-        the start_iter (set to 0 or set by checkpointing resuming) to
-        sample data from the remaining images.
-
-        Args:
-            dataset (Dataset): Pytorch dataset that sampler will shuffle
-            batch_size (int): batch size we want the sampler to sample
-            seed (int): Seed for the torch generator.
-        """
-        super().__init__(dataset=dataset, **kwargs)
-
-        self.start_iter = 0
-        self.batch_size = batch_size
-        assert self.batch_size > 0, "batch_size not set for the sampler"
-        logging.info(f"rank: {self.rank}: Sampler created...")
-
-    def __iter__(self):
-        # TODO: For very large datasets, even virtual datasets this might slow down
-        # or not work correctly. The issue is that we enumerate the full list of all
-        # samples in a single epoch, and manipulate this list directly. A better way
-        # of doing this would be to keep this sequence strictly as an iterator
-        # that stores the current state (instead of the full sequence)
-        distributed_sampler_sequence = super().__iter__()
-        if self.start_iter > 0:
-            for i, _ in enumerate(distributed_sampler_sequence):
-                if i == self.start_iter * self.batch_size - 1:
-                    break
-        return distributed_sampler_sequence
-
-    def set_epoch_and_start_iteration(self, epoch, start_iter):
-        self.set_epoch(epoch)
-        self.start_iter = start_iter
-=======
-            yield idx_all[local_idx_balanced[self.sampler.rank]]
->>>>>>> 93c67618
+            yield idx_all[local_idx_balanced[self.sampler.rank]]