"""
Copyright (c) Facebook, Inc. and its affiliates.

This source code is licensed under the MIT license found in the
LICENSE file in the root directory of this source tree.
"""

from __future__ import annotations

import argparse
import logging
import os
import random
import tempfile
import uuid
from dataclasses import dataclass, field
from enum import Enum
from typing import TYPE_CHECKING, Optional

import hydra
import numpy as np
import torch
from omegaconf import OmegaConf
from omegaconf.errors import InterpolationKeyError

if TYPE_CHECKING:
    from omegaconf import DictConfig

    from fairchem.core.components.runner import Runner

from submitit import AutoExecutor
from submitit.helpers import Checkpointable, DelayedSubmission

from fairchem.core.common import distutils
from fairchem.core.common.utils import get_timestamp_uid, setup_env_vars

# this effects the cli only since the actual job will be run in subprocesses or remoe
logging.basicConfig(level=logging.INFO)


ALLOWED_TOP_LEVEL_KEYS = {"job", "runner"}


class SchedulerType(str, Enum):
    LOCAL = "local"
    SLURM = "slurm"


class DeviceType(str, Enum):
    CPU = "cpu"
    CUDA = "cuda"


@dataclass
class SlurmConfig:
    mem_gb: int = 80
    timeout_hr: int = 168
    cpus_per_task: int = 8
    partition: Optional[str] = None  # noqa: UP007 python 3.9 requires Optional still
    qos: Optional[str] = None  # noqa: UP007 python 3.9 requires Optional still
    account: Optional[str] = None  # noqa: UP007 python 3.9 requires Optional still


@dataclass
class SchedulerConfig:
    mode: SchedulerType = SchedulerType.LOCAL
    ranks_per_node: int = 1
    num_nodes: int = 1
<<<<<<< HEAD
    num_jobs: int = 1
    slurm: dict = field(
        default_factory=lambda: {
            "mem_gb": 80,  # slurm mem in GB
            "timeout_hr": 168,  # slurm timeout in hours, default to 7 days
            "partition": None,
            "cpus_per_task": 8,
            "qos": None,
            "account": None,
        }
    )
=======
    slurm: SlurmConfig = field(default_factory=lambda: SlurmConfig)
>>>>>>> 7ef2813f


@dataclass
class JobConfig:
    run_name: str = field(
        default_factory=lambda: get_timestamp_uid() + uuid.uuid4().hex.upper()[0:4]
    )
    timestamp_id: str = field(default_factory=lambda: get_timestamp_uid())
    run_dir: str = field(default_factory=lambda: tempfile.TemporaryDirectory().name)
    device_type: DeviceType = DeviceType.CUDA
    debug: bool = False
    scheduler: SchedulerConfig = field(default_factory=lambda: SchedulerConfig)
    log_dir_name: str = "logs"
    checkpoint_dir_name: str = "checkpoint"
    config_file_name: str = "canonical_config.yaml"
    logger: Optional[dict] = None  # noqa: UP007 python 3.9 requires Optional still
    seed: int = 0
    deterministic: bool = False

    @property
    def log_dir(self) -> str:
        return os.path.join(self.run_dir, self.timestamp_id, self.log_dir_name)

    @property
    def checkpoint_dir(self) -> str:
        return os.path.join(self.run_dir, self.timestamp_id, self.checkpoint_dir_name)

    @property
    def config_path(self) -> str:
        return os.path.join(self.run_dir, self.timestamp_id, self.config_file_name)


def _set_seeds(seed: int) -> None:
    random.seed(seed)
    np.random.seed(seed)
    torch.manual_seed(seed)
    torch.cuda.manual_seed_all(seed)


def _set_deterministic_mode() -> None:
    # this is required for full cuda deterministic mode
    logging.info("Setting deterministic mode!")
    os.environ["CUBLAS_WORKSPACE_CONFIG"] = ":4096:8"
    torch.backends.cudnn.deterministic = True
    torch.backends.cudnn.benchmark = False
    torch.use_deterministic_algorithms(True)


class Submitit(Checkpointable):
    def __call__(self, dict_config: DictConfig, **run_kwargs) -> None:
        self.config = dict_config
        self.job_config: JobConfig = OmegaConf.to_object(dict_config.job)
        setup_env_vars()
        distutils.setup(map_job_config_to_dist_config(self.job_config))
        self._init_logger()
        _set_seeds(self.job_config.seed)
        if self.job_config.deterministic:
            _set_deterministic_mode()

        runner: Runner = hydra.utils.instantiate(dict_config.runner)
        runner.job_config = self.job_config
        runner.load_state()
        runner.run(**run_kwargs)
        distutils.cleanup()

    def _init_logger(self) -> None:
        if (
            self.job_config.logger
            and distutils.is_master()
            and not self.job_config.debug
        ):
            # get a partial function from the config and instantiate wandb with it
            # currently this assume we use a wandb logger
            logger_initializer = hydra.utils.instantiate(self.job_config.logger)
            simple_config = OmegaConf.to_container(
                self.config, resolve=True, throw_on_missing=True
            )
            logger_initializer(
                config=simple_config,
                run_id=self.job_config.timestamp_id,
                run_name=self.job_config.run_name,
                log_dir=self.job_config.log_dir,
            )

    def checkpoint(self, *args, **kwargs) -> DelayedSubmission:
        # TODO: this is yet to be tested properly
        logging.info("Submitit checkpointing callback is triggered")
        new_runner = Submitit()
        self.runner.save_state()
        logging.info("Submitit checkpointing callback is completed")
        return DelayedSubmission(new_runner, self.config, self.cli_args)


def map_job_config_to_dist_config(job_cfg: JobConfig) -> dict:
    scheduler_config = job_cfg.scheduler
    return {
        "world_size": scheduler_config.num_nodes * scheduler_config.ranks_per_node,
        "distributed_backend": (
            "gloo" if job_cfg.device_type == DeviceType.CPU else "nccl"
        ),
        "submit": scheduler_config.mode == SchedulerType.SLURM,
        "summit": None,
        "cpu": job_cfg.device_type == DeviceType.CPU,
        "use_cuda_visibile_devices": True,
    }


def get_canonical_config(config: DictConfig) -> DictConfig:
    # check that each key other than the allowed top level keys are used in config
    # find all top level keys are not in the allowed set
    all_keys = set(config.keys()).difference(ALLOWED_TOP_LEVEL_KEYS)
    used_keys = set()
    for key in all_keys:
        # make a copy of all keys except the key in question
        copy_cfg = OmegaConf.create({k: v for k, v in config.items() if k != key})
        try:
            OmegaConf.resolve(copy_cfg)
        except InterpolationKeyError:
            # if this error is thrown, this means the key was actually required
            used_keys.add(key)

    unused_keys = all_keys.difference(used_keys)
    if unused_keys != set():
        raise ValueError(
            f"Found unused keys in the config: {unused_keys}, please remove them!, only keys other than {ALLOWED_TOP_LEVEL_KEYS} or ones that are used as variables are allowed."
        )

    # resolve the config to fully replace the variables and delete all top level keys except for the ALLOWED_TOP_LEVEL_KEYS
    OmegaConf.resolve(config)
    return OmegaConf.create(
        {k: v for k, v in config.items() if k in ALLOWED_TOP_LEVEL_KEYS}
    )


def get_hydra_config_from_yaml(
    config_yml: str, overrides_args: list[str]
) -> DictConfig:
    # Load the configuration from the file
    os.environ["HYDRA_FULL_ERROR"] = "1"
    config_directory = os.path.dirname(os.path.abspath(config_yml))
    config_name = os.path.basename(config_yml)
    hydra.initialize_config_dir(config_directory, version_base="1.1")
    return hydra.compose(config_name=config_name, overrides=overrides_args)


def main(
    args: argparse.Namespace | None = None, override_args: list[str] | None = None
):
    if args is None:
        parser = argparse.ArgumentParser()
        parser.add_argument("-c", "--config", type=str, required=True)
        args, override_args = parser.parse_known_args()

    cfg = get_hydra_config_from_yaml(args.config, override_args)
    # merge default structured config with initialized job object
    cfg = OmegaConf.merge({"job": OmegaConf.structured(JobConfig)}, cfg)
    # canonicalize config (remove top level keys that just used replacing variables)
    cfg = get_canonical_config(cfg)
    job_obj = OmegaConf.to_object(cfg.job)
    log_dir = job_obj.log_dir
    os.makedirs(job_obj.run_dir, exist_ok=True)
    os.makedirs(log_dir, exist_ok=True)

    OmegaConf.save(cfg, job_obj.config_path)
    logging.info(f"saved canonical config to {job_obj.config_path}")

    scheduler_cfg = job_obj.scheduler
    logging.info(f"Running fairchemv2 cli with {cfg}")
    if scheduler_cfg.mode == SchedulerType.SLURM:  # Run on cluster
        executor = AutoExecutor(folder=log_dir, slurm_max_num_timeout=3)
        executor.update_parameters(
            name=job_obj.run_name,
            mem_gb=scheduler_cfg.slurm.mem_gb,
            timeout_min=scheduler_cfg.slurm.timeout_hr * 60,
            slurm_partition=scheduler_cfg.slurm.partition,
            gpus_per_node=scheduler_cfg.ranks_per_node,
            cpus_per_task=scheduler_cfg.slurm.cpus_per_task,
            tasks_per_node=scheduler_cfg.ranks_per_node,
            nodes=scheduler_cfg.num_nodes,
            slurm_qos=scheduler_cfg.slurm.qos,
            slurm_account=scheduler_cfg.slurm.account,
        )
<<<<<<< HEAD
        if scheduler_cfg.num_jobs == 1:
            job = executor.submit(Submitit(), cfg)
            logging.info(
                f"Submitted job id: {job_cfg.timestamp_id}, slurm id: {job.job_id}, logs: {job_cfg.log_dir}"
            )
        elif scheduler_cfg.num_jobs > 1:
            executor.update_parameters(slurm_array_parallelism=scheduler_cfg.num_jobs)

            jobs = []
            with executor.batch():
                for job_number in range(scheduler_cfg.num_jobs):
                    job = executor.submit(
                        Submitit(),
                        cfg,
                        job_number=job_number,
                        num_jobs=scheduler_cfg.num_jobs,
                    )
                    jobs.append(job)
            logging.info(f"Submitted {len(jobs)} jobs: {jobs[0].job_id.split("_")[0]}")
=======
        job = executor.submit(runner_wrapper, cfg)
        logging.info(
            f"Submitted job id: {job_obj.timestamp_id}, slurm id: {job.job_id}, logs: {job_obj.log_dir}"
        )
>>>>>>> 7ef2813f
    else:
        from torch.distributed.launcher.api import LaunchConfig, elastic_launch

        if scheduler_cfg.ranks_per_node > 1:
            logging.info(
                f"Running in local mode with {scheduler_cfg.ranks_per_node} ranks"
            )
            launch_config = LaunchConfig(
                min_nodes=1,
                max_nodes=1,
                nproc_per_node=scheduler_cfg.ranks_per_node,
                rdzv_backend="c10d",
                max_restarts=0,
            )
            elastic_launch(launch_config, Submitit())(cfg)
        else:
            logging.info("Running in local mode without elastic launch")
            distutils.setup_env_local()
            Submitit()(cfg)<|MERGE_RESOLUTION|>--- conflicted
+++ resolved
@@ -66,21 +66,8 @@
     mode: SchedulerType = SchedulerType.LOCAL
     ranks_per_node: int = 1
     num_nodes: int = 1
-<<<<<<< HEAD
     num_jobs: int = 1
-    slurm: dict = field(
-        default_factory=lambda: {
-            "mem_gb": 80,  # slurm mem in GB
-            "timeout_hr": 168,  # slurm timeout in hours, default to 7 days
-            "partition": None,
-            "cpus_per_task": 8,
-            "qos": None,
-            "account": None,
-        }
-    )
-=======
     slurm: SlurmConfig = field(default_factory=lambda: SlurmConfig)
->>>>>>> 7ef2813f
 
 
 @dataclass
@@ -263,11 +250,10 @@
             slurm_qos=scheduler_cfg.slurm.qos,
             slurm_account=scheduler_cfg.slurm.account,
         )
-<<<<<<< HEAD
         if scheduler_cfg.num_jobs == 1:
             job = executor.submit(Submitit(), cfg)
             logging.info(
-                f"Submitted job id: {job_cfg.timestamp_id}, slurm id: {job.job_id}, logs: {job_cfg.log_dir}"
+                f"Submitted job id: {job_obj.timestamp_id}, slurm id: {job.job_id}, logs: {job_obj.log_dir}"
             )
         elif scheduler_cfg.num_jobs > 1:
             executor.update_parameters(slurm_array_parallelism=scheduler_cfg.num_jobs)
@@ -283,12 +269,6 @@
                     )
                     jobs.append(job)
             logging.info(f"Submitted {len(jobs)} jobs: {jobs[0].job_id.split("_")[0]}")
-=======
-        job = executor.submit(runner_wrapper, cfg)
-        logging.info(
-            f"Submitted job id: {job_obj.timestamp_id}, slurm id: {job.job_id}, logs: {job_obj.log_dir}"
-        )
->>>>>>> 7ef2813f
     else:
         from torch.distributed.launcher.api import LaunchConfig, elastic_launch
 
