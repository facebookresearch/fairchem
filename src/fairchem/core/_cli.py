"""
Copyright (c) Meta Platforms, Inc. and affiliates.

This source code is licensed under the MIT license found in the
LICENSE file in the root directory of this source tree.
"""

from __future__ import annotations

import argparse
import logging
import os
from typing import TYPE_CHECKING

import hydra
from omegaconf import OmegaConf
from omegaconf.errors import InterpolationKeyError

from fairchem.core.launchers.api import (
    ALLOWED_TOP_LEVEL_KEYS,
    JobConfig,
    SchedulerType,
)

if TYPE_CHECKING:
    from omegaconf import DictConfig

    from fairchem.core.components.runner import Runner


# this effects the cli only since the actual job will be run in subprocesses or remoe
logging.basicConfig(level=logging.INFO)


<<<<<<< HEAD
ALLOWED_TOP_LEVEL_KEYS = {"job", "runner", "reducer"}

LOG_DIR_NAME = "logs"
CHECKPOINT_DIR_NAME = "checkpoints"
RESULTS_DIR = "results"
CONFIG_FILE_NAME = "canonical_config.yaml"
PREEMPTION_STATE_DIR_NAME = "preemption_state"


class SchedulerType(StrEnum):
    LOCAL = "local"
    SLURM = "slurm"


class DeviceType(StrEnum):
    CPU = "cpu"
    CUDA = "cuda"


class RunType(StrEnum):
    RUN = "run"
    REDUCE = "reduce"


class DistributedInitMethod(StrEnum):
    TCP = "tcp"
    FILE = "file"


@dataclass
class SlurmConfig:
    mem_gb: int = 80
    timeout_hr: int = 168
    cpus_per_task: int = 8
    partition: Optional[str] = (
        None  # omegaconf in python 3.9 does not backport annotations
    )
    qos: Optional[str] = None  # omegaconf in python 3.9 does not backport annotations
    account: Optional[str] = (
        None  # omegaconf in python 3.9 does not backport annotations
    )
    additional_parameters: Optional[dict] = None


@dataclass
class SchedulerConfig:
    mode: SchedulerType = SchedulerType.LOCAL
    distributed_init_method: DistributedInitMethod = DistributedInitMethod.TCP
    ranks_per_node: int = 1
    num_nodes: int = 1
    num_array_jobs: int = 1
    slurm: SlurmConfig = field(default_factory=lambda: SlurmConfig)


@dataclass
class SlurmEnv:
    # reflects the job_id given by submitit (slurm id with array job id and array task id if they exist)
    job_id: Optional[str] = (
        None  # omegaconf in python 3.9 does not backport annotations
    )
    # reflects SLURM_JOB_ID only
    raw_job_id: Optional[str] = (
        None  # omegaconf in python 3.9 does not backport annotations
    )
    # SLURM_ARRAY_JOB_ID
    array_job_id: Optional[str] = (
        None  # omegaconf in python 3.9 does not backport annotations
    )
    # SLURM_ARRAY_TASK_ID
    array_task_id: Optional[str] = (
        None  # omegaconf in python 3.9 does not backport annotations
    )
    # reflects SLURM_RESTART_COUNT env variable
    restart_count: Optional[str] = (
        None  # omegaconf in python 3.9 does not backport annotations
    )
    additional_parameters: Optional[dict] = (None)


@dataclass
class Metadata:
    # read-only metadata about the job, not user inputs
    commit: str
    log_dir: str
    checkpoint_dir: str
    results_dir: str
    config_path: str
    preemption_checkpoint_dir: str
    cluster_name: str
    array_job_num: int = 0
    slurm_env: SlurmEnv = field(default_factory=lambda: SlurmEnv())


@dataclass
class JobConfig:
    run_name: str = field(
        default_factory=lambda: get_timestamp_uid() + uuid.uuid4().hex.upper()[0:4]
    )
    timestamp_id: str = field(default_factory=lambda: get_timestamp_uid())
    run_dir: str = field(default_factory=lambda: tempfile.TemporaryDirectory().name)
    device_type: DeviceType = DeviceType.CUDA
    debug: bool = False
    scheduler: SchedulerConfig = field(default_factory=lambda: SchedulerConfig)
    logger: Optional[dict] = (
        None  # omegaconf in python 3.9 does not backport annotations
    )
    seed: int = 0
    deterministic: bool = False
    runner_state_path: Optional[str] = (
        None  # omegaconf in python 3.9 does not backport annotations
    )
    # read-only metadata about the job, not user inputs
    metadata: Optional[Metadata] = (
        None  # omegaconf in python 3.9 does not backport annotations
    )
    graph_parallel_group_size: Optional[int] = None

    def __post_init__(self) -> None:
        self.run_dir = os.path.abspath(self.run_dir)
        try:
            cluster = clusterscope.cluster()
        except RuntimeError:
            cluster = ""
        self.metadata = Metadata(
            commit=get_commit_hash(),
            log_dir=os.path.join(self.run_dir, self.timestamp_id, LOG_DIR_NAME),
            checkpoint_dir=os.path.join(
                self.run_dir, self.timestamp_id, CHECKPOINT_DIR_NAME
            ),
            results_dir=os.path.join(self.run_dir, self.timestamp_id, RESULTS_DIR),
            config_path=os.path.join(self.run_dir, self.timestamp_id, CONFIG_FILE_NAME),
            preemption_checkpoint_dir=os.path.join(
                self.run_dir,
                self.timestamp_id,
                CHECKPOINT_DIR_NAME,
                PREEMPTION_STATE_DIR_NAME,
            ),
            cluster_name=cluster,
        )


def _set_seeds(seed: int) -> None:
    random.seed(seed)
    np.random.seed(seed)
    torch.manual_seed(seed)
    torch.cuda.manual_seed_all(seed)


def _set_deterministic_mode() -> None:
    # this is required for full cuda deterministic mode
    logging.info("Setting deterministic mode!")
    os.environ["CUBLAS_WORKSPACE_CONFIG"] = ":4096:8"
    torch.backends.cudnn.deterministic = True
    torch.backends.cudnn.benchmark = False
    torch.use_deterministic_algorithms(True)


def _get_slurm_env() -> SlurmEnv:
    slurm_job_env = SlurmJobEnvironment()
    try:
        slurm_env = SlurmEnv(
            job_id=slurm_job_env.job_id,
            raw_job_id=slurm_job_env.raw_job_id,
            array_job_id=slurm_job_env.array_job_id,
            array_task_id=slurm_job_env.array_task_id,
            restart_count=os.environ.get("SLURM_RESTART_COUNT"),
        )
    except KeyError:
        # slurm environment variables are undefined, running locally
        slurm_env = SlurmEnv()

    return slurm_env


def remove_runner_state_from_submission(log_folder: str, job_id: str) -> None:
    # (HACK) Decouple the job from the runner state by manually modifying it
    # this ensures the saved runner state is not re-submitted in the event of a node failure
    # ie: if the job was started at state t=T, a requeue during node failure would resubmit the job
    # starting at state t=T again without calling the checkpoint callback, losing all progress in between.
    job_path = JobPaths(folder=log_folder, job_id=job_id)
    if os.path.isfile(job_path.submitted_pickle):
        submission_obj = DelayedSubmission.load(job_path.submitted_pickle)
        submission_obj.args[0].job.runner_state_path = None
        cloudpickle_dump(submission_obj, job_path.submitted_pickle)


class Submitit(Checkpointable):
    def __init__(self) -> None:
        self.config = None
        self.runner = None
        self.reducer = None

    def __call__(
        self, dict_config: DictConfig, run_type: RunType = RunType.RUN
    ) -> None:
        self.config = dict_config
        self.run_type = run_type
        # modify the config metadata to add slurm info if they exist
        self.config.job.metadata.slurm_env = _get_slurm_env()

        setup_env_vars()
        setup_logging()

        dist_config = map_job_config_to_dist_config(self.config.job)
        logging.info("Setting up distributed backend...")
        distutils.setup(dist_config)
        distutils.synchronize()
        if (
            distutils.is_master()
            and self.config.job.scheduler.mode == SchedulerType.SLURM
        ):
            # this pickle file is shared across all processes so can only modify this on the main rank
            remove_runner_state_from_submission(
                dict_config.job.metadata.log_dir,
                self.config.job.metadata.slurm_env.job_id,
            )

        if self.config.job.graph_parallel_group_size is not None:
            logging.info("Setting up graph parallel...")
            gp_utils.setup_graph_parallel_groups(
                self.config.job.graph_parallel_group_size,
                dist_config["distributed_backend"],
            )

        self._init_logger()

        _set_seeds(self.config.job.seed)
        if self.config.job.deterministic:
            _set_deterministic_mode()

        if run_type == RunType.RUN:
            logging.info("Calling runner.run() ...")
            self.runner: Runner = hydra.utils.instantiate(self.config.runner)
            self.runner.job_config = self.config.job
            # must call resume state AFTER the runner has been initialized
            self.runner.load_state(self.config.job.runner_state_path)
            self.runner.run()
        elif run_type == RunType.REDUCE:
            logging.info("Calling reducer.reduce() ...")
            self.reducer: Reducer = hydra.utils.instantiate(self.config.reducer)
            self.reducer.job_config = self.config.job
            self.reducer.runner_config = self.config.runner
            # must call resume state AFTER the runner has been initialized
            self.reducer.load_state(self.config.job.runner_state_path)
            self.reducer.reduce()
        else:
            raise ValueError(f"run type {run_type} is not recognized!")

        distutils.cleanup()

    def _init_logger(self) -> None:
        if (
            self.config.job.logger
            and distutils.is_master()
            and not self.config.job.debug
            and self.config.job.metadata.array_job_num == 0
        ):
            # get a partial function from the config and instantiate wandb with it
            # currently code assumes that we only use the WandBSingletonLogger
            logger_initializer = hydra.utils.instantiate(self.config.job.logger)
            simple_config = OmegaConf.to_container(
                self.config, resolve=True, throw_on_missing=True
            )
            logger_initializer(
                config=simple_config,
                run_id=self.config.job.timestamp_id,
                run_name=self.config.job.run_name,
                log_dir=self.config.job.metadata.log_dir,
            )

    def checkpoint(self, *args, **kwargs) -> DelayedSubmission:
        logging.error("Submitit checkpointing callback is triggered")
        save_path = self.config.job.metadata.preemption_checkpoint_dir
        cfg_copy = self.config.copy()
        # only assign if the save was successful
        cfg_copy.job.runner_state_path = None

        if (
            self.run_type == RunType.RUN
            and self.runner.save_state(save_path, is_preemption=True)
        ) or (
            self.run_type == RunType.REDUCE
            and self.reducer.save_state(save_path, is_preemption=True)
        ):
            cfg_copy.job.runner_state_path = save_path

        if WandBSingletonLogger.initialized():
            WandBSingletonLogger.get_instance().mark_preempting()
        logging.info(
            f"Submitit checkpointing callback is completed, resuming with use the following state: {save_path}"
        )
        return DelayedSubmission(Submitit(), cfg_copy)


def map_job_config_to_dist_config(job_cfg: JobConfig) -> dict:
    scheduler_config = job_cfg.scheduler
    return {
        "world_size": scheduler_config.num_nodes * scheduler_config.ranks_per_node,
        "distributed_backend": (
            "gloo" if job_cfg.device_type == DeviceType.CPU else "nccl"
        ),
        "submit": scheduler_config.mode == SchedulerType.SLURM,
        "cpu": job_cfg.device_type == DeviceType.CPU,
        "init_method": scheduler_config.distributed_init_method,
        # for distributed shared file initialization
        "shared_file_dir": os.path.join(job_cfg.run_dir, job_cfg.timestamp_id),
        "array_job_num": job_cfg.metadata.array_job_num,
    }


=======
>>>>>>> ad6f4948
def get_canonical_config(config: DictConfig) -> DictConfig:
    # manually initialize metadata, because OmegaConf currently doesn't call __post_init__ on dataclasses
    job = OmegaConf.to_object(config.job)
    job.__post_init__()
    config.job = job
    # check that each key other than the allowed top level keys are used in config
    # find all top level keys are not in the allowed set
    all_keys = set(config.keys()).difference(ALLOWED_TOP_LEVEL_KEYS)
    used_keys = set()
    for key in all_keys:
        # make a copy of all keys except the key in question
        copy_cfg = OmegaConf.create({k: v for k, v in config.items() if k != key})
        try:
            OmegaConf.resolve(copy_cfg)
        except InterpolationKeyError:
            # if this error is thrown, this means the key was actually required
            used_keys.add(key)

    unused_keys = all_keys.difference(used_keys)
    if unused_keys != set():
        raise ValueError(
            f"Found unused keys in the config: {unused_keys}, please remove them!, only keys other than {ALLOWED_TOP_LEVEL_KEYS} or ones that are used as variables are allowed."
        )

    # resolve the config to fully replace the variables and delete all top level keys except for the ALLOWED_TOP_LEVEL_KEYS
    OmegaConf.resolve(config)
    return OmegaConf.create(
        {k: v for k, v in config.items() if k in ALLOWED_TOP_LEVEL_KEYS}
    )


def get_hydra_config_from_yaml(
    config_yml: str, overrides_args: list[str]
) -> DictConfig:
    # Load the configuration from the file
    os.environ["HYDRA_FULL_ERROR"] = "1"
    config_directory = os.path.dirname(os.path.abspath(config_yml))
    config_name = os.path.basename(config_yml)
    hydra.initialize_config_dir(config_directory, version_base="1.1")
    cfg = hydra.compose(config_name=config_name, overrides=overrides_args)
    # merge default structured config with initialized job object
    cfg = OmegaConf.merge({"job": OmegaConf.structured(JobConfig)}, cfg)
    # canonicalize config (remove top level keys that just used replacing variables)
    return get_canonical_config(cfg)


def main(
    args: argparse.Namespace | None = None, override_args: list[str] | None = None
):
    if args is None:
        parser = argparse.ArgumentParser()
        parser.add_argument("-c", "--config", type=str, required=True)
        args, override_args = parser.parse_known_args()

    cfg = get_hydra_config_from_yaml(args.config, override_args)
    log_dir = cfg.job.metadata.log_dir
    os.makedirs(cfg.job.run_dir, exist_ok=True)
    os.makedirs(log_dir, exist_ok=True)

    OmegaConf.save(cfg, cfg.job.metadata.config_path)
    logging.info(f"saved canonical config to {cfg.job.metadata.config_path}")

    scheduler_cfg = cfg.job.scheduler
    logging.info(f"Running fairchemv2 cli with {cfg}")
    if scheduler_cfg.mode == SchedulerType.SLURM:  # Run on cluster
<<<<<<< HEAD
        assert os.getenv("SLURM_SUBMIT_HOST") is None, (
            "SLURM DID NOT SUBMIT JOB!! Please do not submit jobs from an active slurm job (srun or otherwise)"
        )
        executor = AutoExecutor(folder=log_dir, slurm_max_num_timeout=3)
        executor.update_parameters(
            name=cfg.job.run_name,
            mem_gb=scheduler_cfg.slurm.mem_gb,
            timeout_min=scheduler_cfg.slurm.timeout_hr * 60,
            slurm_partition=scheduler_cfg.slurm.partition,
            gpus_per_node=scheduler_cfg.ranks_per_node,
            cpus_per_task=scheduler_cfg.slurm.cpus_per_task,
            tasks_per_node=scheduler_cfg.ranks_per_node,
            nodes=scheduler_cfg.num_nodes,
            slurm_qos=scheduler_cfg.slurm.qos,
            slurm_account=scheduler_cfg.slurm.account,
            slurm_additional_parameters=scheduler_cfg.slurm.additional_parameters,
        )
        if scheduler_cfg.num_array_jobs == 1:
            job = executor.submit(Submitit(), cfg)
            logging.info(
                f"Submitted job id: {cfg.job.timestamp_id}, slurm id: {job.job_id}, logs: {cfg.job.metadata.log_dir}"
            )
            jobs = [job]
        elif scheduler_cfg.num_array_jobs > 1:
            executor.update_parameters(
                slurm_array_parallelism=scheduler_cfg.num_array_jobs,
            )
=======
        assert (
            os.getenv("SLURM_SUBMIT_HOST") is None
        ), "SLURM DID NOT SUBMIT JOB!! Please do not submit jobs from an active slurm job (srun or otherwise)"
>>>>>>> ad6f4948

        if scheduler_cfg.use_ray:
            logging.info("Lauching job on Ray + Slurm cluster")
            from fairchem.core.launchers import ray_on_slurm_launch

            ray_on_slurm_launch.ray_on_slurm_launch(cfg, log_dir)
        else:
            logging.info("Lauching job on directly on Slurm cluster")
            from fairchem.core.launchers import slurm_launch

            slurm_launch.slurm_launch(cfg, log_dir)
    elif scheduler_cfg.mode == SchedulerType.LOCAL:  # Run locally
        if scheduler_cfg.num_nodes > 1:
            cfg.job.scheduler.num_nodes = 1
            logging.warning(
                f"You cannot use more than one node (scheduler_cfg.num_nodes={scheduler_cfg.num_nodes}) in LOCAL mode, over-riding to 1 node"
            )
        # if using ray, then launch ray cluster locally
        if scheduler_cfg.use_ray:
            logging.info("Running in local mode with local ray cluster")
            # don't recursively instantiate the runner here to allow lazy instantiations in the runner
            # the hands all responsibility the user, ie they must initialize ray
            runner: Runner = hydra.utils.instantiate(cfg.runner, _recursive_=False)
            runner.run()
        else:
            from fairchem.core.launchers.slurm_launch import local_launch

            # else launch locally using torch elastic or local mode
            logging.info(
                f"Running in local mode with {scheduler_cfg.ranks_per_node} ranks using device_type:{cfg.job.device_type}"
            )
            local_launch(cfg, log_dir)
    else:
        raise ValueError(f"Unknown scheduler mode {scheduler_cfg.mode}")<|MERGE_RESOLUTION|>--- conflicted
+++ resolved
@@ -32,319 +32,6 @@
 logging.basicConfig(level=logging.INFO)
 
 
-<<<<<<< HEAD
-ALLOWED_TOP_LEVEL_KEYS = {"job", "runner", "reducer"}
-
-LOG_DIR_NAME = "logs"
-CHECKPOINT_DIR_NAME = "checkpoints"
-RESULTS_DIR = "results"
-CONFIG_FILE_NAME = "canonical_config.yaml"
-PREEMPTION_STATE_DIR_NAME = "preemption_state"
-
-
-class SchedulerType(StrEnum):
-    LOCAL = "local"
-    SLURM = "slurm"
-
-
-class DeviceType(StrEnum):
-    CPU = "cpu"
-    CUDA = "cuda"
-
-
-class RunType(StrEnum):
-    RUN = "run"
-    REDUCE = "reduce"
-
-
-class DistributedInitMethod(StrEnum):
-    TCP = "tcp"
-    FILE = "file"
-
-
-@dataclass
-class SlurmConfig:
-    mem_gb: int = 80
-    timeout_hr: int = 168
-    cpus_per_task: int = 8
-    partition: Optional[str] = (
-        None  # omegaconf in python 3.9 does not backport annotations
-    )
-    qos: Optional[str] = None  # omegaconf in python 3.9 does not backport annotations
-    account: Optional[str] = (
-        None  # omegaconf in python 3.9 does not backport annotations
-    )
-    additional_parameters: Optional[dict] = None
-
-
-@dataclass
-class SchedulerConfig:
-    mode: SchedulerType = SchedulerType.LOCAL
-    distributed_init_method: DistributedInitMethod = DistributedInitMethod.TCP
-    ranks_per_node: int = 1
-    num_nodes: int = 1
-    num_array_jobs: int = 1
-    slurm: SlurmConfig = field(default_factory=lambda: SlurmConfig)
-
-
-@dataclass
-class SlurmEnv:
-    # reflects the job_id given by submitit (slurm id with array job id and array task id if they exist)
-    job_id: Optional[str] = (
-        None  # omegaconf in python 3.9 does not backport annotations
-    )
-    # reflects SLURM_JOB_ID only
-    raw_job_id: Optional[str] = (
-        None  # omegaconf in python 3.9 does not backport annotations
-    )
-    # SLURM_ARRAY_JOB_ID
-    array_job_id: Optional[str] = (
-        None  # omegaconf in python 3.9 does not backport annotations
-    )
-    # SLURM_ARRAY_TASK_ID
-    array_task_id: Optional[str] = (
-        None  # omegaconf in python 3.9 does not backport annotations
-    )
-    # reflects SLURM_RESTART_COUNT env variable
-    restart_count: Optional[str] = (
-        None  # omegaconf in python 3.9 does not backport annotations
-    )
-    additional_parameters: Optional[dict] = (None)
-
-
-@dataclass
-class Metadata:
-    # read-only metadata about the job, not user inputs
-    commit: str
-    log_dir: str
-    checkpoint_dir: str
-    results_dir: str
-    config_path: str
-    preemption_checkpoint_dir: str
-    cluster_name: str
-    array_job_num: int = 0
-    slurm_env: SlurmEnv = field(default_factory=lambda: SlurmEnv())
-
-
-@dataclass
-class JobConfig:
-    run_name: str = field(
-        default_factory=lambda: get_timestamp_uid() + uuid.uuid4().hex.upper()[0:4]
-    )
-    timestamp_id: str = field(default_factory=lambda: get_timestamp_uid())
-    run_dir: str = field(default_factory=lambda: tempfile.TemporaryDirectory().name)
-    device_type: DeviceType = DeviceType.CUDA
-    debug: bool = False
-    scheduler: SchedulerConfig = field(default_factory=lambda: SchedulerConfig)
-    logger: Optional[dict] = (
-        None  # omegaconf in python 3.9 does not backport annotations
-    )
-    seed: int = 0
-    deterministic: bool = False
-    runner_state_path: Optional[str] = (
-        None  # omegaconf in python 3.9 does not backport annotations
-    )
-    # read-only metadata about the job, not user inputs
-    metadata: Optional[Metadata] = (
-        None  # omegaconf in python 3.9 does not backport annotations
-    )
-    graph_parallel_group_size: Optional[int] = None
-
-    def __post_init__(self) -> None:
-        self.run_dir = os.path.abspath(self.run_dir)
-        try:
-            cluster = clusterscope.cluster()
-        except RuntimeError:
-            cluster = ""
-        self.metadata = Metadata(
-            commit=get_commit_hash(),
-            log_dir=os.path.join(self.run_dir, self.timestamp_id, LOG_DIR_NAME),
-            checkpoint_dir=os.path.join(
-                self.run_dir, self.timestamp_id, CHECKPOINT_DIR_NAME
-            ),
-            results_dir=os.path.join(self.run_dir, self.timestamp_id, RESULTS_DIR),
-            config_path=os.path.join(self.run_dir, self.timestamp_id, CONFIG_FILE_NAME),
-            preemption_checkpoint_dir=os.path.join(
-                self.run_dir,
-                self.timestamp_id,
-                CHECKPOINT_DIR_NAME,
-                PREEMPTION_STATE_DIR_NAME,
-            ),
-            cluster_name=cluster,
-        )
-
-
-def _set_seeds(seed: int) -> None:
-    random.seed(seed)
-    np.random.seed(seed)
-    torch.manual_seed(seed)
-    torch.cuda.manual_seed_all(seed)
-
-
-def _set_deterministic_mode() -> None:
-    # this is required for full cuda deterministic mode
-    logging.info("Setting deterministic mode!")
-    os.environ["CUBLAS_WORKSPACE_CONFIG"] = ":4096:8"
-    torch.backends.cudnn.deterministic = True
-    torch.backends.cudnn.benchmark = False
-    torch.use_deterministic_algorithms(True)
-
-
-def _get_slurm_env() -> SlurmEnv:
-    slurm_job_env = SlurmJobEnvironment()
-    try:
-        slurm_env = SlurmEnv(
-            job_id=slurm_job_env.job_id,
-            raw_job_id=slurm_job_env.raw_job_id,
-            array_job_id=slurm_job_env.array_job_id,
-            array_task_id=slurm_job_env.array_task_id,
-            restart_count=os.environ.get("SLURM_RESTART_COUNT"),
-        )
-    except KeyError:
-        # slurm environment variables are undefined, running locally
-        slurm_env = SlurmEnv()
-
-    return slurm_env
-
-
-def remove_runner_state_from_submission(log_folder: str, job_id: str) -> None:
-    # (HACK) Decouple the job from the runner state by manually modifying it
-    # this ensures the saved runner state is not re-submitted in the event of a node failure
-    # ie: if the job was started at state t=T, a requeue during node failure would resubmit the job
-    # starting at state t=T again without calling the checkpoint callback, losing all progress in between.
-    job_path = JobPaths(folder=log_folder, job_id=job_id)
-    if os.path.isfile(job_path.submitted_pickle):
-        submission_obj = DelayedSubmission.load(job_path.submitted_pickle)
-        submission_obj.args[0].job.runner_state_path = None
-        cloudpickle_dump(submission_obj, job_path.submitted_pickle)
-
-
-class Submitit(Checkpointable):
-    def __init__(self) -> None:
-        self.config = None
-        self.runner = None
-        self.reducer = None
-
-    def __call__(
-        self, dict_config: DictConfig, run_type: RunType = RunType.RUN
-    ) -> None:
-        self.config = dict_config
-        self.run_type = run_type
-        # modify the config metadata to add slurm info if they exist
-        self.config.job.metadata.slurm_env = _get_slurm_env()
-
-        setup_env_vars()
-        setup_logging()
-
-        dist_config = map_job_config_to_dist_config(self.config.job)
-        logging.info("Setting up distributed backend...")
-        distutils.setup(dist_config)
-        distutils.synchronize()
-        if (
-            distutils.is_master()
-            and self.config.job.scheduler.mode == SchedulerType.SLURM
-        ):
-            # this pickle file is shared across all processes so can only modify this on the main rank
-            remove_runner_state_from_submission(
-                dict_config.job.metadata.log_dir,
-                self.config.job.metadata.slurm_env.job_id,
-            )
-
-        if self.config.job.graph_parallel_group_size is not None:
-            logging.info("Setting up graph parallel...")
-            gp_utils.setup_graph_parallel_groups(
-                self.config.job.graph_parallel_group_size,
-                dist_config["distributed_backend"],
-            )
-
-        self._init_logger()
-
-        _set_seeds(self.config.job.seed)
-        if self.config.job.deterministic:
-            _set_deterministic_mode()
-
-        if run_type == RunType.RUN:
-            logging.info("Calling runner.run() ...")
-            self.runner: Runner = hydra.utils.instantiate(self.config.runner)
-            self.runner.job_config = self.config.job
-            # must call resume state AFTER the runner has been initialized
-            self.runner.load_state(self.config.job.runner_state_path)
-            self.runner.run()
-        elif run_type == RunType.REDUCE:
-            logging.info("Calling reducer.reduce() ...")
-            self.reducer: Reducer = hydra.utils.instantiate(self.config.reducer)
-            self.reducer.job_config = self.config.job
-            self.reducer.runner_config = self.config.runner
-            # must call resume state AFTER the runner has been initialized
-            self.reducer.load_state(self.config.job.runner_state_path)
-            self.reducer.reduce()
-        else:
-            raise ValueError(f"run type {run_type} is not recognized!")
-
-        distutils.cleanup()
-
-    def _init_logger(self) -> None:
-        if (
-            self.config.job.logger
-            and distutils.is_master()
-            and not self.config.job.debug
-            and self.config.job.metadata.array_job_num == 0
-        ):
-            # get a partial function from the config and instantiate wandb with it
-            # currently code assumes that we only use the WandBSingletonLogger
-            logger_initializer = hydra.utils.instantiate(self.config.job.logger)
-            simple_config = OmegaConf.to_container(
-                self.config, resolve=True, throw_on_missing=True
-            )
-            logger_initializer(
-                config=simple_config,
-                run_id=self.config.job.timestamp_id,
-                run_name=self.config.job.run_name,
-                log_dir=self.config.job.metadata.log_dir,
-            )
-
-    def checkpoint(self, *args, **kwargs) -> DelayedSubmission:
-        logging.error("Submitit checkpointing callback is triggered")
-        save_path = self.config.job.metadata.preemption_checkpoint_dir
-        cfg_copy = self.config.copy()
-        # only assign if the save was successful
-        cfg_copy.job.runner_state_path = None
-
-        if (
-            self.run_type == RunType.RUN
-            and self.runner.save_state(save_path, is_preemption=True)
-        ) or (
-            self.run_type == RunType.REDUCE
-            and self.reducer.save_state(save_path, is_preemption=True)
-        ):
-            cfg_copy.job.runner_state_path = save_path
-
-        if WandBSingletonLogger.initialized():
-            WandBSingletonLogger.get_instance().mark_preempting()
-        logging.info(
-            f"Submitit checkpointing callback is completed, resuming with use the following state: {save_path}"
-        )
-        return DelayedSubmission(Submitit(), cfg_copy)
-
-
-def map_job_config_to_dist_config(job_cfg: JobConfig) -> dict:
-    scheduler_config = job_cfg.scheduler
-    return {
-        "world_size": scheduler_config.num_nodes * scheduler_config.ranks_per_node,
-        "distributed_backend": (
-            "gloo" if job_cfg.device_type == DeviceType.CPU else "nccl"
-        ),
-        "submit": scheduler_config.mode == SchedulerType.SLURM,
-        "cpu": job_cfg.device_type == DeviceType.CPU,
-        "init_method": scheduler_config.distributed_init_method,
-        # for distributed shared file initialization
-        "shared_file_dir": os.path.join(job_cfg.run_dir, job_cfg.timestamp_id),
-        "array_job_num": job_cfg.metadata.array_job_num,
-    }
-
-
-=======
->>>>>>> ad6f4948
 def get_canonical_config(config: DictConfig) -> DictConfig:
     # manually initialize metadata, because OmegaConf currently doesn't call __post_init__ on dataclasses
     job = OmegaConf.to_object(config.job)
@@ -410,39 +97,9 @@
     scheduler_cfg = cfg.job.scheduler
     logging.info(f"Running fairchemv2 cli with {cfg}")
     if scheduler_cfg.mode == SchedulerType.SLURM:  # Run on cluster
-<<<<<<< HEAD
-        assert os.getenv("SLURM_SUBMIT_HOST") is None, (
-            "SLURM DID NOT SUBMIT JOB!! Please do not submit jobs from an active slurm job (srun or otherwise)"
-        )
-        executor = AutoExecutor(folder=log_dir, slurm_max_num_timeout=3)
-        executor.update_parameters(
-            name=cfg.job.run_name,
-            mem_gb=scheduler_cfg.slurm.mem_gb,
-            timeout_min=scheduler_cfg.slurm.timeout_hr * 60,
-            slurm_partition=scheduler_cfg.slurm.partition,
-            gpus_per_node=scheduler_cfg.ranks_per_node,
-            cpus_per_task=scheduler_cfg.slurm.cpus_per_task,
-            tasks_per_node=scheduler_cfg.ranks_per_node,
-            nodes=scheduler_cfg.num_nodes,
-            slurm_qos=scheduler_cfg.slurm.qos,
-            slurm_account=scheduler_cfg.slurm.account,
-            slurm_additional_parameters=scheduler_cfg.slurm.additional_parameters,
-        )
-        if scheduler_cfg.num_array_jobs == 1:
-            job = executor.submit(Submitit(), cfg)
-            logging.info(
-                f"Submitted job id: {cfg.job.timestamp_id}, slurm id: {job.job_id}, logs: {cfg.job.metadata.log_dir}"
-            )
-            jobs = [job]
-        elif scheduler_cfg.num_array_jobs > 1:
-            executor.update_parameters(
-                slurm_array_parallelism=scheduler_cfg.num_array_jobs,
-            )
-=======
         assert (
             os.getenv("SLURM_SUBMIT_HOST") is None
         ), "SLURM DID NOT SUBMIT JOB!! Please do not submit jobs from an active slurm job (srun or otherwise)"
->>>>>>> ad6f4948
 
         if scheduler_cfg.use_ray:
             logging.info("Lauching job on Ray + Slurm cluster")
