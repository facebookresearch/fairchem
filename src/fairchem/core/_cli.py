--- conflicted
+++ resolved
@@ -97,11 +97,7 @@
     account: Optional[str] = (
         None  # omegaconf in python 3.9 does not backport annotations
     )
-<<<<<<< HEAD
-    additional_parameters: dict = field(default_factory=lambda: {})
-=======
     additional_parameters: Optional[dict] = None
->>>>>>> 7d4dfe94
 
 
 @dataclass
