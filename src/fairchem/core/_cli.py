"""
Copyright (c) Meta Platforms, Inc. and affiliates.

This source code is licensed under the MIT license found in the
LICENSE file in the root directory of this source tree.
"""

from __future__ import annotations

import argparse
import logging
import os
import random
import tempfile
import uuid
from dataclasses import dataclass, field
from typing import TYPE_CHECKING, Optional

import clusterscope
import hydra
import numpy as np
import torch
from omegaconf import OmegaConf
from omegaconf.errors import InterpolationKeyError

from fairchem.core.common import gp_utils

if TYPE_CHECKING:
    from omegaconf import DictConfig

    from fairchem.core.components.reducer import Reducer
    from fairchem.core.components.runner import Runner

from submitit import AutoExecutor
from submitit.core.utils import JobPaths, cloudpickle_dump
from submitit.helpers import Checkpointable, DelayedSubmission
from submitit.slurm.slurm import SlurmJobEnvironment

from fairchem.core.common import distutils
from fairchem.core.common.logger import WandBSingletonLogger
from fairchem.core.common.utils import (
    StrEnum,
    get_commit_hash,
    get_timestamp_uid,
    setup_env_vars,
    setup_logging,
)

# this effects the cli only since the actual job will be run in subprocesses or remoe
logging.basicConfig(level=logging.INFO)


ALLOWED_TOP_LEVEL_KEYS = {"job", "runner", "reducer"}

LOG_DIR_NAME = "logs"
CHECKPOINT_DIR_NAME = "checkpoints"
RESULTS_DIR = "results"
CONFIG_FILE_NAME = "canonical_config.yaml"
PREEMPTION_STATE_DIR_NAME = "preemption_state"


class SchedulerType(StrEnum):
    LOCAL = "local"
    SLURM = "slurm"


class DeviceType(StrEnum):
    CPU = "cpu"
    CUDA = "cuda"


class RunType(StrEnum):
    RUN = "run"
    REDUCE = "reduce"


class DistributedInitMethod(StrEnum):
    TCP = "tcp"
    FILE = "file"


@dataclass
class SlurmConfig:
    mem_gb: int = 80
    timeout_hr: int = 168
    cpus_per_task: int = 8
    partition: Optional[str] = (
        None  # omegaconf in python 3.9 does not backport annotations
    )
    qos: Optional[str] = None  # omegaconf in python 3.9 does not backport annotations
    account: Optional[str] = (
        None  # omegaconf in python 3.9 does not backport annotations
    )
    additional_parameters: Optional[dict] = None


@dataclass
class SchedulerConfig:
    mode: SchedulerType = SchedulerType.LOCAL
    distributed_init_method: DistributedInitMethod = DistributedInitMethod.TCP
    ranks_per_node: int = 1
    num_nodes: int = 1
    num_array_jobs: int = 1
    slurm: SlurmConfig = field(default_factory=lambda: SlurmConfig)


@dataclass
class SlurmEnv:
    # reflects the job_id given by submitit (slurm id with array job id and array task id if they exist)
    job_id: Optional[str] = (
        None  # omegaconf in python 3.9 does not backport annotations
    )
    # reflects SLURM_JOB_ID only
    raw_job_id: Optional[str] = (
        None  # omegaconf in python 3.9 does not backport annotations
    )
    # SLURM_ARRAY_JOB_ID
    array_job_id: Optional[str] = (
        None  # omegaconf in python 3.9 does not backport annotations
    )
    # SLURM_ARRAY_TASK_ID
    array_task_id: Optional[str] = (
        None  # omegaconf in python 3.9 does not backport annotations
    )
    # reflects SLURM_RESTART_COUNT env variable
    restart_count: Optional[str] = (
        None  # omegaconf in python 3.9 does not backport annotations
    )
    additional_parameters: Optional[dict] = (None)


@dataclass
class Metadata:
    # read-only metadata about the job, not user inputs
    commit: str
    log_dir: str
    checkpoint_dir: str
    results_dir: str
    config_path: str
    preemption_checkpoint_dir: str
    cluster_name: str
    array_job_num: int = 0
    slurm_env: SlurmEnv = field(default_factory=lambda: SlurmEnv())


@dataclass
class JobConfig:
    run_name: str = field(
        default_factory=lambda: get_timestamp_uid() + uuid.uuid4().hex.upper()[0:4]
    )
    timestamp_id: str = field(default_factory=lambda: get_timestamp_uid())
    run_dir: str = field(default_factory=lambda: tempfile.TemporaryDirectory().name)
    device_type: DeviceType = DeviceType.CUDA
    debug: bool = False
    scheduler: SchedulerConfig = field(default_factory=lambda: SchedulerConfig)
    logger: Optional[dict] = (
        None  # omegaconf in python 3.9 does not backport annotations
    )
    seed: int = 0
    deterministic: bool = False
    runner_state_path: Optional[str] = (
        None  # omegaconf in python 3.9 does not backport annotations
    )
    # read-only metadata about the job, not user inputs
    metadata: Optional[Metadata] = (
        None  # omegaconf in python 3.9 does not backport annotations
    )
    graph_parallel_group_size: Optional[int] = None

    def __post_init__(self) -> None:
        self.run_dir = os.path.abspath(self.run_dir)
        try:
            cluster = clusterscope.cluster()
        except RuntimeError:
            cluster = ""
        self.metadata = Metadata(
            commit=get_commit_hash(),
            log_dir=os.path.join(self.run_dir, self.timestamp_id, LOG_DIR_NAME),
            checkpoint_dir=os.path.join(
                self.run_dir, self.timestamp_id, CHECKPOINT_DIR_NAME
            ),
            results_dir=os.path.join(self.run_dir, self.timestamp_id, RESULTS_DIR),
            config_path=os.path.join(self.run_dir, self.timestamp_id, CONFIG_FILE_NAME),
            preemption_checkpoint_dir=os.path.join(
                self.run_dir,
                self.timestamp_id,
                CHECKPOINT_DIR_NAME,
                PREEMPTION_STATE_DIR_NAME,
            ),
            cluster_name=cluster,
        )


def _set_seeds(seed: int) -> None:
    random.seed(seed)
    np.random.seed(seed)
    torch.manual_seed(seed)
    torch.cuda.manual_seed_all(seed)


def _set_deterministic_mode() -> None:
    # this is required for full cuda deterministic mode
    logging.info("Setting deterministic mode!")
    os.environ["CUBLAS_WORKSPACE_CONFIG"] = ":4096:8"
    torch.backends.cudnn.deterministic = True
    torch.backends.cudnn.benchmark = False
    torch.use_deterministic_algorithms(True)


def _get_slurm_env() -> SlurmEnv:
    slurm_job_env = SlurmJobEnvironment()
    try:
        slurm_env = SlurmEnv(
            job_id=slurm_job_env.job_id,
            raw_job_id=slurm_job_env.raw_job_id,
            array_job_id=slurm_job_env.array_job_id,
            array_task_id=slurm_job_env.array_task_id,
            restart_count=os.environ.get("SLURM_RESTART_COUNT"),
        )
    except KeyError:
        # slurm environment variables are undefined, running locally
        slurm_env = SlurmEnv()

    return slurm_env


def remove_runner_state_from_submission(log_folder: str, job_id: str) -> None:
    # (HACK) Decouple the job from the runner state by manually modifying it
    # this ensures the saved runner state is not re-submitted in the event of a node failure
    # ie: if the job was started at state t=T, a requeue during node failure would resubmit the job
    # starting at state t=T again without calling the checkpoint callback, losing all progress in between.
    job_path = JobPaths(folder=log_folder, job_id=job_id)
    if os.path.isfile(job_path.submitted_pickle):
        submission_obj = DelayedSubmission.load(job_path.submitted_pickle)
        submission_obj.args[0].job.runner_state_path = None
        cloudpickle_dump(submission_obj, job_path.submitted_pickle)


class Submitit(Checkpointable):
    def __init__(self) -> None:
        self.config = None
        self.runner = None
        self.reducer = None

    def __call__(
        self, dict_config: DictConfig, run_type: RunType = RunType.RUN
    ) -> None:
        self.config = dict_config
        self.run_type = run_type
        # modify the config metadata to add slurm info if they exist
        self.config.job.metadata.slurm_env = _get_slurm_env()

        setup_env_vars()
        setup_logging()

        dist_config = map_job_config_to_dist_config(self.config.job)
        logging.info("Setting up distributed backend...")
        distutils.setup(dist_config)
        distutils.synchronize()
        if (
            distutils.is_master()
            and self.config.job.scheduler.mode == SchedulerType.SLURM
        ):
            # this pickle file is shared across all processes so can only modify this on the main rank
            remove_runner_state_from_submission(
                dict_config.job.metadata.log_dir,
                self.config.job.metadata.slurm_env.job_id,
            )

        if self.config.job.graph_parallel_group_size is not None:
            logging.info("Setting up graph parallel...")
            gp_utils.setup_graph_parallel_groups(
                self.config.job.graph_parallel_group_size,
                dist_config["distributed_backend"],
            )

        self._init_logger()

        _set_seeds(self.config.job.seed)
        if self.config.job.deterministic:
            _set_deterministic_mode()

        if run_type == RunType.RUN:
            logging.info("Calling runner.run() ...")
            self.runner: Runner = hydra.utils.instantiate(self.config.runner)
            self.runner.job_config = self.config.job
            # must call resume state AFTER the runner has been initialized
            self.runner.load_state(self.config.job.runner_state_path)
            self.runner.run()
        elif run_type == RunType.REDUCE:
            logging.info("Calling reducer.reduce() ...")
            self.reducer: Reducer = hydra.utils.instantiate(self.config.reducer)
            self.reducer.job_config = self.config.job
            self.reducer.runner_config = self.config.runner
            # must call resume state AFTER the runner has been initialized
            self.reducer.load_state(self.config.job.runner_state_path)
            self.reducer.reduce()
        else:
            raise ValueError(f"run type {run_type} is not recognized!")

        distutils.cleanup()

    def _init_logger(self) -> None:
        if (
            self.config.job.logger
            and distutils.is_master()
            and not self.config.job.debug
            and self.config.job.metadata.array_job_num == 0
        ):
            # get a partial function from the config and instantiate wandb with it
            # currently code assumes that we only use the WandBSingletonLogger
            logger_initializer = hydra.utils.instantiate(self.config.job.logger)
            simple_config = OmegaConf.to_container(
                self.config, resolve=True, throw_on_missing=True
            )
            logger_initializer(
                config=simple_config,
                run_id=self.config.job.timestamp_id,
                run_name=self.config.job.run_name,
                log_dir=self.config.job.metadata.log_dir,
            )

    def checkpoint(self, *args, **kwargs) -> DelayedSubmission:
        logging.error("Submitit checkpointing callback is triggered")
        save_path = self.config.job.metadata.preemption_checkpoint_dir
        cfg_copy = self.config.copy()
        # only assign if the save was successful
        cfg_copy.job.runner_state_path = None

        if (
            self.run_type == RunType.RUN
            and self.runner.save_state(save_path, is_preemption=True)
        ) or (
            self.run_type == RunType.REDUCE
            and self.reducer.save_state(save_path, is_preemption=True)
        ):
            cfg_copy.job.runner_state_path = save_path

        if WandBSingletonLogger.initialized():
            WandBSingletonLogger.get_instance().mark_preempting()
        logging.info(
            f"Submitit checkpointing callback is completed, resuming with use the following state: {save_path}"
        )
        return DelayedSubmission(Submitit(), cfg_copy)


def map_job_config_to_dist_config(job_cfg: JobConfig) -> dict:
    scheduler_config = job_cfg.scheduler
    return {
        "world_size": scheduler_config.num_nodes * scheduler_config.ranks_per_node,
        "distributed_backend": (
            "gloo" if job_cfg.device_type == DeviceType.CPU else "nccl"
        ),
        "submit": scheduler_config.mode == SchedulerType.SLURM,
        "cpu": job_cfg.device_type == DeviceType.CPU,
        "init_method": scheduler_config.distributed_init_method,
        # for distributed shared file initialization
        "shared_file_dir": os.path.join(job_cfg.run_dir, job_cfg.timestamp_id),
        "array_job_num": job_cfg.metadata.array_job_num,
    }


def get_canonical_config(config: DictConfig) -> DictConfig:
    # manually initialize metadata, because OmegaConf currently doesn't call __post_init__ on dataclasses
    job = OmegaConf.to_object(config.job)
    job.__post_init__()
    config.job = job
    # check that each key other than the allowed top level keys are used in config
    # find all top level keys are not in the allowed set
    all_keys = set(config.keys()).difference(ALLOWED_TOP_LEVEL_KEYS)
    used_keys = set()
    for key in all_keys:
        # make a copy of all keys except the key in question
        copy_cfg = OmegaConf.create({k: v for k, v in config.items() if k != key})
        try:
            OmegaConf.resolve(copy_cfg)
        except InterpolationKeyError:
            # if this error is thrown, this means the key was actually required
            used_keys.add(key)

    unused_keys = all_keys.difference(used_keys)
    if unused_keys != set():
        raise ValueError(
            f"Found unused keys in the config: {unused_keys}, please remove them!, only keys other than {ALLOWED_TOP_LEVEL_KEYS} or ones that are used as variables are allowed."
        )

    # resolve the config to fully replace the variables and delete all top level keys except for the ALLOWED_TOP_LEVEL_KEYS
    OmegaConf.resolve(config)
    return OmegaConf.create(
        {k: v for k, v in config.items() if k in ALLOWED_TOP_LEVEL_KEYS}
    )


def get_hydra_config_from_yaml(
    config_yml: str, overrides_args: list[str]
) -> DictConfig:
    # Load the configuration from the file
    os.environ["HYDRA_FULL_ERROR"] = "1"
    config_directory = os.path.dirname(os.path.abspath(config_yml))
    config_name = os.path.basename(config_yml)
    hydra.initialize_config_dir(config_directory, version_base="1.1")
    cfg = hydra.compose(config_name=config_name, overrides=overrides_args)
    # merge default structured config with initialized job object
    cfg = OmegaConf.merge({"job": OmegaConf.structured(JobConfig)}, cfg)
    # canonicalize config (remove top level keys that just used replacing variables)
    return get_canonical_config(cfg)


def _runner_wrapper(config: DictConfig, run_type: RunType = RunType.RUN):
    # This is needed when using elastic_launch for local runs since it looks for
    # the __name__ attribute of the function, Submitit.__call__ does not have one
    Submitit()(config, run_type)


def main(
    args: argparse.Namespace | None = None, override_args: list[str] | None = None
):
    if args is None:
        parser = argparse.ArgumentParser()
        parser.add_argument("-c", "--config", type=str, required=True)
        args, override_args = parser.parse_known_args()

    cfg = get_hydra_config_from_yaml(args.config, override_args)
    log_dir = cfg.job.metadata.log_dir
    os.makedirs(cfg.job.run_dir, exist_ok=True)
    os.makedirs(log_dir, exist_ok=True)

    OmegaConf.save(cfg, cfg.job.metadata.config_path)
    logging.info(f"saved canonical config to {cfg.job.metadata.config_path}")

    scheduler_cfg = cfg.job.scheduler
    logging.info(f"Running fairchemv2 cli with {cfg}")
    if scheduler_cfg.mode == SchedulerType.SLURM:  # Run on cluster
        assert os.getenv("SLURM_SUBMIT_HOST") is None, (
            "SLURM DID NOT SUBMIT JOB!! Please do not submit jobs from an active slurm job (srun or otherwise)"
        )
        executor = AutoExecutor(folder=log_dir, slurm_max_num_timeout=3)
        executor.update_parameters(
            name=cfg.job.run_name,
            mem_gb=scheduler_cfg.slurm.mem_gb,
            timeout_min=scheduler_cfg.slurm.timeout_hr * 60,
            slurm_partition=scheduler_cfg.slurm.partition,
            gpus_per_node=scheduler_cfg.ranks_per_node,
            cpus_per_task=scheduler_cfg.slurm.cpus_per_task,
            tasks_per_node=scheduler_cfg.ranks_per_node,
            nodes=scheduler_cfg.num_nodes,
            slurm_qos=scheduler_cfg.slurm.qos,
            slurm_account=scheduler_cfg.slurm.account,
<<<<<<< HEAD
            slurm_additional_parameters=scheduler_cfg.slurm.slurm_additional_parameters,
=======
            slurm_additional_parameters=scheduler_cfg.slurm.additional_parameters,
>>>>>>> 67640e66
        )
        if scheduler_cfg.num_array_jobs == 1:
            job = executor.submit(Submitit(), cfg)
            logging.info(
                f"Submitted job id: {cfg.job.timestamp_id}, slurm id: {job.job_id}, logs: {cfg.job.metadata.log_dir}"
            )
            jobs = [job]
        elif scheduler_cfg.num_array_jobs > 1:
            executor.update_parameters(
                slurm_array_parallelism=scheduler_cfg.num_array_jobs,
            )

            jobs = []
            with executor.batch():
                for job_number in range(scheduler_cfg.num_array_jobs):
                    _cfg = cfg.copy()
                    _cfg.job.metadata.array_job_num = job_number
                    job = executor.submit(Submitit(), _cfg)
                    jobs.append(job)
            logging.info(f"Submitted {len(jobs)} jobs: {jobs[0].job_id.split('_')[0]}")

        if "reducer" in cfg:
            job_id = jobs[0].job_id.split("_")[0]
            executor.update_parameters(
                name=f"{cfg.job.run_name}_reduce",
                # set a single node, or do we want the same config as the Runner or a separate JobConfig
                nodes=1,
                slurm_dependency=f"afterok:{job_id}",
                slurm_additional_parameters={
                    "kill-on-invalid-dep": "yes"
                },  # kill the reducer if run fails
            )
            executor.submit(Submitit(), cfg, RunType.REDUCE)
    else:
        from torch.distributed.launcher.api import LaunchConfig, elastic_launch

        if scheduler_cfg.num_nodes > 1:
            cfg.job.scheduler.num_nodes = 1
            logging.warning(
                f"You cannot use more than one node (scheduler_cfg.num_nodes={scheduler_cfg.num_nodes}) in LOCAL mode, over-riding to 1 node"
            )
        if scheduler_cfg.ranks_per_node > 1:
            logging.info(
                f"Running in local mode with {scheduler_cfg.ranks_per_node} ranks using device_type:{cfg.job.device_type}"
            )
            launch_config = LaunchConfig(
                min_nodes=1,
                max_nodes=1,
                nproc_per_node=scheduler_cfg.ranks_per_node,
                rdzv_backend="c10d",
                max_restarts=0,
            )
            elastic_launch(launch_config, _runner_wrapper)(cfg)
            if "reducer" in cfg:
                elastic_launch(launch_config, _runner_wrapper)(cfg, RunType.REDUCE)
        else:
            logging.info("Running in local mode without elastic launch")
            distutils.setup_env_local()
            Submitit()(cfg)
            if "reducer" in cfg:
                Submitit()(cfg, RunType.REDUCE)<|MERGE_RESOLUTION|>--- conflicted
+++ resolved
@@ -446,11 +446,7 @@
             nodes=scheduler_cfg.num_nodes,
             slurm_qos=scheduler_cfg.slurm.qos,
             slurm_account=scheduler_cfg.slurm.account,
-<<<<<<< HEAD
-            slurm_additional_parameters=scheduler_cfg.slurm.slurm_additional_parameters,
-=======
             slurm_additional_parameters=scheduler_cfg.slurm.additional_parameters,
->>>>>>> 67640e66
         )
         if scheduler_cfg.num_array_jobs == 1:
             job = executor.submit(Submitit(), cfg)
