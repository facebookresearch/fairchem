"""
Copyright (c) Meta Platforms, Inc. and affiliates.

This source code is licensed under the MIT license found in the
LICENSE file in the root directory of this source tree.
"""

from __future__ import annotations

import functools
import logging
import warnings

import numpy as np
import torch
import torch.nn as nn
from matplotlib import pyplot as plt

from fairchem.core.common.registry import registry
from fairchem.core.common.utils import conditional_grad
from fairchem.core.models.base import HeadInterface
from fairchem.core.models.uma.escn_md import eSCNMDBackbone
from fairchem.core.models.uma.nn.mole import (
    MOLEGlobals,
)
from fairchem.core.models.uma.nn.mole_utils import (
    MOLEInterface,
    convert_model_to_MOLE_model,
    model_search_and_replace,
    recursive_replace_all_linear,
    recursive_replace_so2_MOLE,
    replace_linear_with_MOLE,
    replace_MOLE_with_linear,
)

# This will catch the warning despite its C++ origin
# torch.Tensor.index_reduce is in beta
warnings.filterwarnings(
    "ignore",
    message="index_reduce\\(\\) is in beta",
    category=UserWarning,
)


@registry.register_model("escnmd_moe_backbone")
class eSCNMDMoeBackbone(eSCNMDBackbone, MOLEInterface):
    def __init__(
        self,
        num_experts: int = 8,
        moe_dropout: float = 0.0,
        use_global_embedding: bool = False,  # obsolete
        use_composition_embedding: bool = False,
        moe_expert_coefficient_norm: str = "softmax",
        act=torch.nn.SiLU,
        layers_moe=None,
        moe_layer_type: str = "pytorch",
        moe_single: bool = False,
        moe_type: str = "so2",
        model_version: float = 1.0,
        **kwargs,
    ):
        super().__init__(**kwargs)
        self.parent_kwargs = kwargs
        self.num_experts = num_experts
        self.model_version = model_version
        if num_experts > 0:
            convert_model_to_MOLE_model(
                model=self,
                num_experts=num_experts,
                mole_dropout=moe_dropout,
                mole_expert_coefficient_norm=moe_expert_coefficient_norm,
                act=act,
                layers_mole=layers_moe,
                use_composition_embedding=use_composition_embedding,
                mole_layer_type=moe_layer_type,
                mole_single=moe_single,
                mole_type=moe_type,
            )

    def merge_MOLE_model(self, data):
        if self.num_experts == 0:
            return self
        data["atomic_numbers"] = data["atomic_numbers"].long()
        csd_mixed_emb = self.csd_embedding(
            charge=data["charge"],
            spin=data["spin"],
            dataset=data["dataset"],
        )
        self.set_MOLE_coefficients(
            atomic_numbers_full=data["atomic_numbers"],
            batch_full=data["batch"],
            csd_mixed_emb=csd_mixed_emb,
        )
        if self.mole_type != "so2":
            raise ValueError("Only mole_type=so2 supported for merging")

        model_search_and_replace(
            self, recursive_replace_so2_MOLE, replace_MOLE_with_linear
        )

        # drop moe parameters from merged model
        self.routing_mlp = None
        self.composition_embedding = None
        self.num_experts = 0

        # create a new non moe model and load weights into there
        new_model = eSCNMDBackbone(**self.parent_kwargs)
        new_model.load_state_dict(self.state_dict())
        new_model.eval()
        return new_model

    def set_MOLE_coefficients(self, atomic_numbers_full, batch_full, csd_mixed_emb):
        if self.num_experts == 0:
            return
        with torch.autocast(device_type=atomic_numbers_full.device.type, enabled=False):
            embeddings = []
            if self.use_composition_embedding:
                composition_by_atom = self.composition_embedding(atomic_numbers_full)
                composition = composition_by_atom.new_zeros(
                    csd_mixed_emb.shape[0],
                    self.sphere_channels,
                ).index_reduce_(
                    0,
                    batch_full,
                    composition_by_atom,
                    reduce="mean",
<<<<<<< HEAD
                    include_self=False,
=======
                    include_self=np.isclose(self.model_version, 1.0).item(),
>>>>>>> 48bb26e5
                )
                embeddings.append(composition.unsqueeze(0))
            embeddings.append(csd_mixed_emb[None])

            expert_mixing_coefficients_before_norm = self.routing_mlp(
                torch.vstack(embeddings)
                .transpose(0, 1)
                .reshape(csd_mixed_emb.shape[0], -1)
            )
            self.global_mole_tensors.expert_mixing_coefficients = (
                self.mole_expert_coefficient_norm(
                    self.mole_dropout(expert_mixing_coefficients_before_norm)
                )
            )

    def set_MOLE_sizes(self, nsystems, batch_full, edge_index):
        if self.num_experts == 0:
            return
        with torch.autocast(device_type=batch_full.device.type, enabled=False):
            # Generate edge mix_size routing each edge in this instance (GP or not)
            # using its local edge and batch routing

            # Local edge_index is 2xN where [1,:] is the target node, the target node does not
            # have the gp offset applied, which means we need to lookup in the full batch_full
            # _, mix_size = torch.unique(data.batch_full[edge_index[1]], return_counts=True)
            mole_sizes = torch.zeros(
                nsystems,  # data.natoms.shape[0],
                dtype=torch.int,
                device=batch_full[edge_index[1]].device,
            ).scatter_(0, batch_full[edge_index[1]], 1, reduce="add")

            self.global_mole_tensors.mole_sizes = mole_sizes.cpu()

    def log_MOLE_stats(self):
        if not self.training or self.num_experts == 0:
            return
        if not hasattr(self, "fig"):
            self.fig, self.axs = plt.subplots(2, 1)
        with torch.no_grad():
            if self.counter % 500 == 0:
                logging.info(
                    f"{self.counter }: Expert variance: "
                    + ",".join(
                        [
                            f"{x:.2e}"
                            for x in self.global_mole_tensors.expert_mixing_coefficients.var(
                                axis=0
                            ).tolist()
                        ]
                    )
                )
                logging.info(
                    f"{self.counter }: Expert mean: "
                    + ",".join(
                        [
                            f"{x:.2e}"
                            for x in self.global_mole_tensors.expert_mixing_coefficients.mean(
                                axis=0
                            ).tolist()
                        ]
                    )
                )
                self.fig.tight_layout()
                self.plot_ready = True

        self.counter += 1


class DatasetSpecificMoEWrapper(nn.Module, HeadInterface):
    def __init__(
        self,
        backbone,
        dataset_names,
        head_cls,
        wrap_property=True,
        head_kwargs=None,
    ):
        super().__init__()
        if head_kwargs is None:
            head_kwargs = {}
        self.regress_stress = backbone.regress_stress
        self.regress_forces = backbone.regress_forces

        self.wrap_property = wrap_property

        self.dataset_names = sorted(dataset_names)
        self.dataset_name_to_exp = {
            value: idx for idx, value in enumerate(self.dataset_names)
        }
        self.head = registry.get_model_class(head_cls)(backbone, **head_kwargs)
        # replace all linear layers in the head with MOLE
        self.global_mole_tensors = MOLEGlobals(
            expert_mixing_coefficients=None, mole_sizes=None
        )
        replacement_factory = functools.partial(
            replace_linear_with_MOLE,
            num_experts=len(self.dataset_names),
            global_mole_tensors=self.global_mole_tensors,
            mole_layer_type="pytorch",
            cache=None,
        )
        recursive_replace_all_linear(self.head, replacement_factory)

    @conditional_grad(torch.enable_grad())
    def forward(self, data, emb: dict[str, torch.Tensor]) -> dict[str, torch.Tensor]:
        self.global_mole_tensors.mole_sizes = torch.zeros(
            data.natoms.shape[0], dtype=torch.int, device=emb["batch"].device
        ).scatter(0, emb["batch"], 1, reduce="add")  # data.natoms.cpu()
        self.global_mole_tensors.natoms = emb["batch"].shape[0]
        data_batch_full = data.batch_full.cpu()

        # generate a one hot mask based on dataset , one for each system
        self.global_mole_tensors.expert_mixing_coefficients = (
            torch.zeros(
                data.natoms.shape[0],
                len(self.dataset_name_to_exp),
                dtype=data.pos.dtype,
            )
            .scatter(
                1,
                torch.tensor(
                    [
                        self.dataset_name_to_exp[dataset_name]
                        for dataset_name in data.dataset
                    ],
                ).unsqueeze(1),
                1.0,
            )
            .to(data.pos.device)
        )

        # run the internal head
        head_output = self.head(data, emb)

        # breakout the outputs to correct heads named by datasetname
        np_dataset_names = np.array(data.dataset)
        full_output = {}
        for dataset_name in self.dataset_names:
            dataset_mask = np_dataset_names == dataset_name
            for key, mole_output_tensor in head_output.items():
                # TODO cant we use torch.zeros here?
                output_tensor = mole_output_tensor.new_zeros(
                    mole_output_tensor.shape
                )  # float('inf'))
                if dataset_mask.any():
                    if output_tensor.shape[0] == dataset_mask.shape[0]:
                        output_tensor[dataset_mask] = mole_output_tensor[dataset_mask]
                    else:  # assume atoms are the first dimension
                        atoms_mask = torch.isin(
                            data_batch_full,
                            torch.where(torch.from_numpy(dataset_mask))[0],
                        )
                        output_tensor[atoms_mask] = mole_output_tensor[atoms_mask]
                full_output[f"{dataset_name}_{key}"] = (
                    {key: output_tensor} if self.wrap_property else output_tensor
                )

        return full_output


class DatasetSpecificSingleHeadWrapper(nn.Module, HeadInterface):
    def __init__(
        self, backbone, dataset_names, head_cls, wrap_property=True, head_kwargs=None
    ):
        super().__init__()
        if head_kwargs is None:
            head_kwargs = {}
        self.regress_stress = backbone.regress_stress
        self.regress_forces = backbone.regress_forces

        self.wrap_property = wrap_property

        self.dataset_names = sorted(dataset_names)
        self.head = registry.get_model_class(head_cls)(backbone, **head_kwargs)

    @conditional_grad(torch.enable_grad())
    def forward(self, data, emb: dict[str, torch.Tensor]) -> dict[str, torch.Tensor]:
        data_batch_full = data.batch_full.cpu()
        # run the internal head
        head_output = self.head(data, emb)

        # check that all the input dataset names is a strict subset of dataset names
        assert (
            set(data.dataset) <= set(self.dataset_names)
        ), f"Input dataset names: {set(data.dataset)} must be a strict subset of model's valid datset names: {set(self.dataset_names)} "
        # breakout the outputs to correct heads named by datasetname
        np_dataset_names = np.array(data.dataset)

        full_output = {}
        for dataset_name in self.dataset_names:
            dataset_mask = np_dataset_names == dataset_name
            for key, head_output_tensor in head_output.items():
                # TODO cant we use torch.zeros here?
                output_tensor = head_output_tensor.new_zeros(
                    head_output_tensor.shape
                )  # float('inf'))
                if dataset_mask.any():
                    if output_tensor.shape[0] == dataset_mask.shape[0]:
                        output_tensor[dataset_mask] = head_output_tensor[dataset_mask]
                    else:  # assume atoms are the first dimension
                        atoms_mask = torch.isin(
                            data_batch_full,
                            torch.where(torch.from_numpy(dataset_mask))[0],
                        )
                        output_tensor[atoms_mask] = head_output_tensor[atoms_mask]
                full_output[f"{dataset_name}_{key}"] = (
                    {key: output_tensor} if self.wrap_property else output_tensor
                )

        return full_output<|MERGE_RESOLUTION|>--- conflicted
+++ resolved
@@ -124,12 +124,7 @@
                     batch_full,
                     composition_by_atom,
                     reduce="mean",
-<<<<<<< HEAD
-                    include_self=False,
-=======
                     include_self=np.isclose(self.model_version, 1.0).item(),
->>>>>>> 48bb26e5
-                )
                 embeddings.append(composition.unsqueeze(0))
             embeddings.append(csd_mixed_emb[None])
 
