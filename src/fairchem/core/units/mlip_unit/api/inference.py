--- conflicted
+++ resolved
@@ -92,11 +92,7 @@
 def inference_settings_default():
     return InferenceSettings(
         tf32=False,
-<<<<<<< HEAD
-        activation_checkpointing=False,
-=======
         activation_checkpointing=True,
->>>>>>> fb29fdde
         merge_mole=False,
         compile=False,
         wigner_cuda=False,
