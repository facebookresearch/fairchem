--- conflicted
+++ resolved
@@ -52,17 +52,15 @@
     ):
         # Get the full prediction dictionary from the original predict method
         preds = predict_fn(predict_unit, data, undo_element_references)
-<<<<<<< HEAD
+        
+        if gp_utils.initialized():
+            data.batch = data.batch_full
         collated_preds = defaultdict(dict)
         
         # Create a mapping from model output keys to task information
         # Model outputs are in format like "dataset_property" (e.g., "oc20_energy")
         # We need to map these to tasks and identify which head they came from
-=======
-        if gp_utils.initialized():
-            data.batch = data.batch_full
-        collated_preds = defaultdict(list)
->>>>>>> cb1b95ff
+
         for i, dataset in enumerate(data.dataset):
             for task in predict_unit.dataset_to_tasks[dataset]:
                 # Look for all model output keys that match this task
@@ -158,7 +156,7 @@
             hydra.utils.instantiate(task_config)
             for task_config in checkpoint.tasks_config
         ]
-<<<<<<< HEAD
+
         # Only keep tasks whose dataset matches one of self.datasets
         filtered_tasks = [
             t for t in all_tasks if any(ds in self.datasets for ds in getattr(t, 'datasets', []))
@@ -166,14 +164,7 @@
         self.tasks = {t.name: t for t in filtered_tasks}
         self.dataset_to_tasks = get_dataset_to_tasks_map(self.tasks.values())
         assert set(self.dataset_to_tasks.keys()).issubset(
-            set(self.datasets)
-=======
-        self.tasks = {t.name: t for t in tasks}
-
-        self._dataset_to_tasks = get_dataset_to_tasks_map(self.tasks.values())
-        assert set(self._dataset_to_tasks.keys()).issubset(
             set(self.model.module.backbone.dataset_list)
->>>>>>> cb1b95ff
         ), "Datasets in tasks is not a strict subset of datasets in backbone."
         assert device in ["cpu", "cuda"], "device must be either 'cpu' or 'cuda'"
 
@@ -201,7 +192,6 @@
     def dataset_to_tasks(self) -> dict[str, list]:
         return self._dataset_to_tasks
 
-<<<<<<< HEAD
     def get_available_heads(self) -> dict[str, list[str]]:
         """Get a mapping of properties to available head names.
         
@@ -226,12 +216,8 @@
                     if head_key not in self._available_heads[task.property]:
                         self._available_heads[task.property].append(head_key)
 
-    def seed(self, seed: int):
-        logging.info(f"Setting random seed to {seed}")
-=======
     def set_seed(self, seed: int):
         logging.debug(f"Setting random seed to {seed}")
->>>>>>> cb1b95ff
         self._seed = seed
         random.seed(seed)
         np.random.seed(seed)
@@ -438,8 +424,6 @@
             dset_to_tasks_map[dataset_name].append(task)
     return dict(dset_to_tasks_map)
 
-
-<<<<<<< HEAD
 def get_head_to_task_mapping(predictions: dict, tasks: Sequence[Task]) -> dict[str, list[Task]]:
     """Create a mapping from head names to their corresponding tasks.
     
@@ -462,7 +446,7 @@
                 head_to_tasks[head_key].append(task)
     
     return dict(head_to_tasks)
-=======
+          
 def _run_server_process(predictor_config, port, num_workers, ready_queue):
     """Function to run server in separate process"""
     try:
@@ -604,5 +588,4 @@
 
     @property
     def dataset_to_tasks(self) -> dict[str, list]:
-        return self._dataset_to_tasks
->>>>>>> cb1b95ff
+        return self._dataset_to_tasks