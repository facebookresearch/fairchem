"""
Copyright (c) Meta Platforms, Inc. and affiliates.

This source code is licensed under the MIT license found in the
LICENSE file in the root directory of this source tree.
"""

from __future__ import annotations

import copy
import logging
import multiprocessing as mp
import os
import random
from collections import defaultdict
from contextlib import nullcontext
from functools import wraps
from typing import TYPE_CHECKING, Protocol, Sequence

import hydra
import numpy as np
import torch
from torch.distributed.elastic.utils.distributed import get_free_port
from torchtnt.framework import PredictUnit, State

from fairchem.core.common.distutils import (
    CURRENT_DEVICE_TYPE_STR,
    get_device_for_local_rank,
)
from fairchem.core.datasets.atomic_data import AtomicData
from fairchem.core.units.mlip_unit import InferenceSettings
from fairchem.core.units.mlip_unit.inference.client_websocket import (
    SyncMLIPInferenceWebSocketClient,
)
from fairchem.core.units.mlip_unit.inference.inference_server_ray import (
    MLIPInferenceServerWebSocket,
)
from fairchem.core.units.mlip_unit.utils import (
    load_inference_model,
    tf32_context_manager,
)

if TYPE_CHECKING:
    from fairchem.core.units.mlip_unit.mlip_unit import Task


def collate_predictions(predict_fn):
    @wraps(predict_fn)
    def collated_predict(
        predict_unit, data: AtomicData, undo_element_references: bool = True
    ):
        # Get the full prediction dictionary from the original predict method
        preds = predict_fn(predict_unit, data, undo_element_references)
<<<<<<< HEAD
        # if gp_utils.initialized():
        #     data.batch = data.batch_full
=======
>>>>>>> 67640e66
        collated_preds = defaultdict(list)
        for i, dataset in enumerate(data.dataset):
            for task in predict_unit.dataset_to_tasks[dataset]:
                if task.level == "system":
                    collated_preds[task.property].append(
                        preds[task.name][i].unsqueeze(0)
                    )
                elif task.level == "atom":
                    collated_preds[task.property].append(
                        preds[task.name][data.batch == i]
                    )
                else:
                    raise RuntimeError(
                        f"Unrecognized task level={task.level} found in data batch at position {i}"
                    )

        return {prop: torch.cat(val) for prop, val in collated_preds.items()}

    return collated_predict


class MLIPPredictUnitProtocol(Protocol):
    def predict(self, data: AtomicData, undo_element_references: bool) -> dict: ...

    @property
    def dataset_to_tasks(self) -> dict[str, list]: ...


class MLIPPredictUnit(PredictUnit[AtomicData], MLIPPredictUnitProtocol):
    def __init__(
        self,
        inference_model_path: str,
        device: str = "cpu",
        overrides: dict | None = None,
        inference_settings: InferenceSettings | None = None,
        seed: int = 41,
        atom_refs: dict | None = None,
        assert_on_nans: bool = False,
    ):
        super().__init__()
        os.environ[CURRENT_DEVICE_TYPE_STR] = device

        self.set_seed(seed)
        # note these are different from the element references used for model training
        self.atom_refs = (
            {task.replace("_elem_refs", ""): refs for task, refs in atom_refs.items()}
            if atom_refs is not None
            else {}
        )

        if inference_settings is None:
            inference_settings = InferenceSettings()
        if inference_settings.torch_num_threads is not None:
            torch.set_num_threads(inference_settings.torch_num_threads)
            torch.set_num_interop_threads(inference_settings.torch_num_threads)

        if overrides is None:
            overrides = {}
        if "backbone" not in overrides:
            overrides["backbone"] = {}
        # always disable always_use_pbc for inference
        overrides["backbone"]["always_use_pbc"] = False
        if inference_settings.activation_checkpointing is not None:
            overrides["backbone"]["activation_checkpointing"] = (
                inference_settings.activation_checkpointing
            )
        if inference_settings.external_graph_gen is not None:
            overrides["backbone"][
                "otf_graph"
            ] = not inference_settings.external_graph_gen

        if inference_settings.internal_graph_gen_version is not None:
            overrides["backbone"]["radius_pbc_version"] = (
                inference_settings.internal_graph_gen_version
            )

        if inference_settings.wigner_cuda:
            logging.warning(
                "The wigner_cuda flag is deprecated and will be removed in future versions."
            )

        self.model, checkpoint = load_inference_model(
            inference_model_path, use_ema=True, overrides=overrides
        )
        tasks = [
            hydra.utils.instantiate(task_config)
            for task_config in checkpoint.tasks_config
        ]
        self.tasks = {t.name: t for t in tasks}

        self._dataset_to_tasks = get_dataset_to_tasks_map(self.tasks.values())
        assert set(self._dataset_to_tasks.keys()).issubset(
            set(self.model.module.backbone.dataset_list)
        ), "Datasets in tasks is not a strict subset of datasets in backbone."
        assert device in ["cpu", "cuda"], "device must be either 'cpu' or 'cuda'"

        self.device = get_device_for_local_rank() if device == "cuda" else "cpu"

        self.model.eval()

        self.lazy_model_intialized = False
        self.inference_mode = inference_settings

        # store composition embedding of system the model was merged on
        self.merged_on = None

        self.assert_on_nans = assert_on_nans

        if self.direct_forces:
            logging.warning(
                "This is a direct-force model. Direct force predictions may lead to discontinuities in the potential "
                "energy surface and energy conservation errors."
            )

    @property
    def direct_forces(self) -> bool:
        return self.model.module.backbone.direct_forces

    @property
    def dataset_to_tasks(self) -> dict[str, list]:
        return self._dataset_to_tasks

    def set_seed(self, seed: int):
        logging.debug(f"Setting random seed to {seed}")
        self._seed = seed
        random.seed(seed)
        np.random.seed(seed)
        torch.manual_seed(seed)
        torch.cuda.manual_seed_all(seed)

    def move_to_device(self):
        self.model.to(self.device)
        for task in self.tasks.values():
            task.normalizer.to(self.device)
            if task.element_references is not None:
                task.element_references.to(self.device)

    def predict_step(self, state: State, data: AtomicData) -> dict[str, torch.tensor]:
        return self.predict(data)

    def get_composition_charge_spin_dataset(self, data):
        composition_sum = data.atomic_numbers.new_zeros(
            self.model.module.backbone.max_num_elements,
            dtype=torch.int,
        ).index_add(
            0,
            data.atomic_numbers.to(torch.int),
            data.atomic_numbers.new_ones(data.atomic_numbers.shape[0], dtype=torch.int),
        )
        comp_charge_spin = (
            composition_sum,
            getattr(data, "charge", None),
            getattr(data, "spin", None),
        )
        return comp_charge_spin, getattr(data, "dataset", [None])

    @collate_predictions
    def predict(
        self, data: AtomicData, undo_element_references: bool = True
    ) -> dict[str, torch.tensor]:
        if not self.lazy_model_intialized:
            # merge everything on CPU
            if self.inference_mode.merge_mole:
                # replace backbone with non MOE version
                assert (
                    data.natoms.numel() == 1
                ), f"Cannot merge model with multiple systems in batch. Must be exactly 1 system, found {data.natoms.numel()}"
                self.model.module.backbone = (
                    self.model.module.backbone.merge_MOLE_model(data.clone())
                )
                self.model.eval()
            # move to device
            self.move_to_device()
            if self.inference_mode.compile:
                logging.warning(
                    "Model is being compiled this might take a while for the first time"
                )
                self.model = torch.compile(self.model, dynamic=True)
            self.lazy_model_intialized = True

        if self.inference_mode.external_graph_gen and data.edge_index.shape[1] == 0:
            raise ValueError(
                "Cannot run inference with external graph generation on empty edge index. "
                "Please ensure the input data has valid edges."
            )

<<<<<<< HEAD
=======
        # this needs to be .clone() to avoid issues with graph parallel modifying this data with MOLE
>>>>>>> 67640e66
        data_device = data.to(self.device).clone()

        if self.inference_mode.merge_mole:
            if self.merged_on is None:
                # only get embeddings after moved to final device to get right types
                self.merged_on = self.get_composition_charge_spin_dataset(data_device)
            else:
                this_sys = self.get_composition_charge_spin_dataset(data_device)
                assert (
                    data_device.natoms.numel() == 1
                ), f"Cannot run merged model on batch with multiple systems. Must be exactly 1 system, found {data_device.natoms.numel()}"
                assert (
                    self.merged_on[0][0].isclose(this_sys[0][0], rtol=1e-5).all()
                ), "Cannot run on merged model on system. Embeddings seem different..."
                assert (
                    self.merged_on[0][1] == this_sys[0][1]
                ), f"Cannot run on merged model on system. Charge is diferrent {self.merged_on[0][1]} vs {this_sys[0][1]}"
                assert (
                    self.merged_on[0][2] == this_sys[0][2]
                ), f"Cannot run on merged model on system. Spin is diferrent {self.merged_on[0][2]} vs {this_sys[0][2]}"
                assert (
                    self.merged_on[1] == this_sys[1]
                ), f"Cannot run on merged model on system. Dataset is diferrent {self.merged_on[1]} vs {this_sys[1]}"

        inference_context = torch.no_grad() if self.direct_forces else nullcontext()
        tf32_context = (
            tf32_context_manager() if self.inference_mode.tf32 else nullcontext()
        )

        pred_output = {}
        with inference_context, tf32_context:
            output = self.model(data_device)
            for task_name, task in self.tasks.items():
                pred_output[task_name] = task.normalizer.denorm(
                    output[task_name][task.property]
                )
                if self.assert_on_nans:
                    assert torch.isfinite(
                        pred_output[task_name]
                    ).all(), f"NaNs/Infs found in prediction for task {task_name}.{task.property}"
                if undo_element_references and task.element_references is not None:
                    pred_output[task_name] = task.element_references.undo_refs(
                        data_device, pred_output[task_name]
                    )

        return pred_output


def get_dataset_to_tasks_map(tasks: Sequence[Task]) -> dict[str, list[Task]]:
    """Create a mapping from dataset names to their associated tasks.

    Args:
        tasks: A sequence of Task objects to be organized by dataset

    Returns:
        A dictionary mapping dataset names (str) to lists of Task objects
        that are associated with that dataset
    """
    dset_to_tasks_map = defaultdict(list)
    for task in tasks:
        for dataset_name in task.datasets:
            dset_to_tasks_map[dataset_name].append(task)
    return dict(dset_to_tasks_map)


def _run_server_process(predictor_config, port, num_workers, ready_queue):
    """Function to run server in separate process"""
    try:
        server = MLIPInferenceServerWebSocket(
            predictor_config=predictor_config,
            port=port,
            num_workers=num_workers,
        )
        # Signal that server is ready
        ready_queue.put("ready")
        server.run()
    except Exception as e:
        ready_queue.put(f"error: {e}")


class ParallelMLIPPredictUnit(MLIPPredictUnitProtocol):
    def __init__(
        self,
        inference_model_path: str,
        device: str = "cpu",
        overrides: dict | None = None,
        inference_settings: InferenceSettings | None = None,
        seed: int = 41,
        atom_refs: dict | None = None,
        assert_on_nans: bool = False,
        server_config: dict | None = None,
        client_config: dict | None = None,
    ):
        """
        This PredictUnit can be used to run inference on a remote server.

        It can be used in several modes:
        1) If server_config is provided then it will start a local server in a thread and create a client to connect to it.
        A separate client cannot be provided in this case.
        2) If server_config is NOT provided and client_config is provided, we assume the remote server is already running
        and we will create a client to connect to it.
        """
        super().__init__()
        assert (server_config is not None) ^ (
            client_config is not None
        ), "Exactly one of server_config or client_config must be provided."

        config = {}
        self.server_process = None

        # TODO, we need this just to get the datasets for the FAIRChemCalculator, this is not great, think about if
        # we can remove this dependency
        _mlip_pred_unit = MLIPPredictUnit(
            inference_model_path=inference_model_path,
            device="cpu",
            overrides=overrides,
            inference_settings=inference_settings,
            seed=seed,
            atom_refs=atom_refs,
        )
        self._dataset_to_tasks = copy.deepcopy(_mlip_pred_unit.dataset_to_tasks)

        if server_config is not None:
            logging.info(f"Starting inference server with config {server_config}")
            if "port" not in server_config:
                server_config["port"] = get_free_port()
            config["server"] = server_config
            self.server_address = "localhost"
            self.server_port = server_config.get("port")
            self.workers = server_config.get("workers", 1)
            predict_unit_config = {
                "_target_": "fairchem.core.units.mlip_unit.predict.MLIPPredictUnit",
                "inference_model_path": inference_model_path,
                "device": device,
                "overrides": overrides,
                "inference_settings": inference_settings,
                "seed": seed,
                "atom_refs": atom_refs,
                "assert_on_nans": assert_on_nans,
            }

            self._start_server_process(
                predict_unit_config, self.server_port, self.workers
            )

        if client_config is not None:
            logging.info(f"Connecting to inference server with config {client_config}")
            self.client = hydra.utils.instantiate(client_config)
        else:
            self.client = SyncMLIPInferenceWebSocketClient(
                host=self.server_address,
                port=self.server_port,
            )

    def _start_server_process(self, predict_unit_config, port, workers):
        """Start server process and wait for it to be ready"""
        # Create a queue to check server readiness
        self.ready_queue = mp.Queue()

        # Start server in separate process instead of thread
        self.server_process = mp.Process(
            target=_run_server_process,
            args=(
                predict_unit_config,
                port,
                workers,
                self.ready_queue,
            ),
        )
        self.server_process.start()

        # Wait for server to be ready (with timeout)
        try:
            result = self.ready_queue.get(timeout=30)  # 30 second timeout
            if result != "ready":
                raise RuntimeError(f"Server failed to start: {result}")
            logging.info("Server is ready")
        except Exception as e:
            if self.server_process.is_alive():
                self.server_process.terminate()
            raise e

    def cleanup(self):
        logging.info("Shutting down ParallelMLIPPredictUnit")
        # Clean up server process if it was started locally
        if hasattr(self, "server_process") and self.server_process.is_alive():
            self.server_process.terminate()
            self.server_process.join(timeout=10)
            if self.server_process.is_alive():
                self.server_process.kill()

    def __del__(self):
        self.cleanup()

    def predict(
        self, data: AtomicData, undo_element_references: bool = True
    ) -> dict[str, torch.tensor]:
        """
        Predict method that sends data to the remote server and returns predictions.
        """
        if not hasattr(self, "client"):
            raise RuntimeError(
                "Client is not initialized. Ensure server_config or client_config is provided."
            )
        return self.client.call(data)

    @property
    def dataset_to_tasks(self) -> dict[str, list]:
        return self._dataset_to_tasks<|MERGE_RESOLUTION|>--- conflicted
+++ resolved
@@ -51,11 +51,6 @@
     ):
         # Get the full prediction dictionary from the original predict method
         preds = predict_fn(predict_unit, data, undo_element_references)
-<<<<<<< HEAD
-        # if gp_utils.initialized():
-        #     data.batch = data.batch_full
-=======
->>>>>>> 67640e66
         collated_preds = defaultdict(list)
         for i, dataset in enumerate(data.dataset):
             for task in predict_unit.dataset_to_tasks[dataset]:
@@ -242,10 +237,7 @@
                 "Please ensure the input data has valid edges."
             )
 
-<<<<<<< HEAD
-=======
         # this needs to be .clone() to avoid issues with graph parallel modifying this data with MOLE
->>>>>>> 67640e66
         data_device = data.to(self.device).clone()
 
         if self.inference_mode.merge_mole:
