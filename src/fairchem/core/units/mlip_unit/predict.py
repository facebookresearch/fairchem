"""
Copyright (c) Meta Platforms, Inc. and affiliates.

This source code is licensed under the MIT license found in the
LICENSE file in the root directory of this source tree.
"""

from __future__ import annotations

import copy
import logging
import multiprocessing as mp
import os
import random
from collections import defaultdict
from contextlib import nullcontext
from functools import wraps
from typing import TYPE_CHECKING, Protocol, Sequence

import hydra
import numpy as np
import torch
from torch.distributed.elastic.utils.distributed import get_free_port
from torchtnt.framework import PredictUnit, State

from fairchem.core.common import gp_utils
from fairchem.core.common.distutils import (
    CURRENT_DEVICE_TYPE_STR,
    get_device_for_local_rank,
)
from fairchem.core.datasets.atomic_data import AtomicData
from fairchem.core.units.mlip_unit import InferenceSettings
from fairchem.core.units.mlip_unit.inference.client_websocket import (
    SyncMLIPInferenceWebSocketClient,
)
from fairchem.core.units.mlip_unit.inference.inference_server_ray import (
    MLIPInferenceServerWebSocket,
)
from fairchem.core.units.mlip_unit.utils import (
    load_inference_model,
    tf32_context_manager,
)

if TYPE_CHECKING:
    from fairchem.core.units.mlip_unit.mlip_unit import Task


def collate_predictions(predict_fn):
    @wraps(predict_fn)
    def collated_predict(
        predict_unit, data: AtomicData, undo_element_references: bool = True
    ):
        # Get the full prediction dictionary from the original predict method
        preds = predict_fn(predict_unit, data, undo_element_references)
        
        if gp_utils.initialized():
            data.batch = data.batch_full
        collated_preds = defaultdict(dict)
        
        # Create a mapping from model output keys to task information
        # Model outputs are in format like "dataset_property" (e.g., "oc20_energy")
        # We need to map these to tasks and identify which head they came from

        for i, dataset in enumerate(data.dataset):
            for task in predict_unit.dataset_to_tasks[dataset]:
                # Look for all model output keys that match this task
                matching_keys = []
                for output_key in preds.keys():
                    # Check if this output key corresponds to this task
                    # Format could be: "task_name", "head_dataset_property", etc.
                    if (output_key == task.name or 
                        output_key.endswith(f"_{dataset}_{task.property}") or
                        output_key.endswith(f"_{task.property}") and dataset in output_key):
                        matching_keys.append(output_key)
                
                # If no matching keys found, try the task name directly
                if not matching_keys and task.name in preds:
                    matching_keys = [task.name]
                
                for output_key in matching_keys:
                    if task.level == "system":
                        value = preds[output_key][i].unsqueeze(0)
                    elif task.level == "atom":
                        value = preds[output_key][data.batch == i]
                    else:
                        raise RuntimeError(
                            f"Unrecognized task level={task.level} found in data batch at position {i}"
                        )
                    # Use the full output key as the head identifier to maintain uniqueness
                    collated_preds[task.property][output_key] = value

        return dict(collated_preds)

    return collated_predict


class MLIPPredictUnitProtocol(Protocol):
    def predict(self, data: AtomicData, undo_element_references: bool) -> dict: ...

    @property
    def dataset_to_tasks(self) -> dict[str, list]: ...


class MLIPPredictUnit(PredictUnit[AtomicData], MLIPPredictUnitProtocol):
    def __init__(
        self,
        inference_model_path: str,
        device: str = "cpu",
        overrides: dict | None = None,
        inference_settings: InferenceSettings | None = None,
        seed: int = 41,
        atom_refs: dict | None = None,
        assert_on_nans: bool = False,
    ):
        super().__init__()
        os.environ[CURRENT_DEVICE_TYPE_STR] = device

        self.set_seed(seed)
        # note these are different from the element references used for model training
        self.atom_refs = (
            {task.replace("_elem_refs", ""): refs for task, refs in atom_refs.items()}
            if atom_refs is not None
            else {}
        )

        if inference_settings is None:
            inference_settings = InferenceSettings()
        if overrides is None:
            overrides = {}
        if "backbone" not in overrides:
            overrides["backbone"] = {}
        # always disable always_use_pbc for inference
        overrides["backbone"]["always_use_pbc"] = False
        if inference_settings.activation_checkpointing is not None:
            overrides["backbone"]["activation_checkpointing"] = (
                inference_settings.activation_checkpointing
            )
        if inference_settings.wigner_cuda is not None:
            overrides["backbone"]["use_cuda_graph_wigner"] = (
                inference_settings.wigner_cuda
            )
        if inference_settings.external_graph_gen is not None:
            overrides["backbone"][
                "otf_graph"
            ] = not inference_settings.external_graph_gen

        if inference_settings.internal_graph_gen_version is not None:
            overrides["backbone"]["radius_pbc_version"] = (
                inference_settings.internal_graph_gen_version
            )

        self.model, checkpoint = load_inference_model(
            inference_model_path, use_ema=True, overrides=overrides
        )

        all_tasks = [
            hydra.utils.instantiate(task_config)
            for task_config in checkpoint.tasks_config
        ]

        # Only keep tasks whose dataset matches one of self.datasets
        filtered_tasks = [
            t for t in all_tasks if any(ds in self.datasets for ds in getattr(t, 'datasets', []))
        ]
        self.tasks = {t.name: t for t in filtered_tasks}
        self.dataset_to_tasks = get_dataset_to_tasks_map(self.tasks.values())
        assert set(self.dataset_to_tasks.keys()).issubset(
            set(self.model.module.backbone.dataset_list)
        ), "Datasets in tasks is not a strict subset of datasets in backbone."
        assert device in ["cpu", "cuda"], "device must be either 'cpu' or 'cuda'"

        self.device = get_device_for_local_rank() if device == "cuda" else "cpu"

        self.model.eval()

        self.lazy_model_intialized = False
        self.inference_mode = inference_settings

        # store composition embedding of system the model was merged on
        self.merged_on = None

        self.assert_on_nans = assert_on_nans

        if self.direct_forces:
            logging.warning(
                "This is a direct-force model. Direct force predictions may lead to discontinuities in the potential "
                "energy surface and energy conservation errors."
            )

    @property
    def direct_forces(self) -> bool:
        return self.model.module.backbone.direct_forces

    @property
    def dataset_to_tasks(self) -> dict[str, list]:
        return self._dataset_to_tasks

    def get_available_heads(self) -> dict[str, list[str]]:
        """Get a mapping of properties to available head names.
        
        Returns:
            Dictionary mapping property names to lists of head names that predict that property
        """
        # This requires running a prediction to see what heads are available
        # For now, return an empty dict - this would need to be populated after first prediction
        return getattr(self, '_available_heads', {})
    
    def _update_available_heads(self, predictions: dict):
        """Update the internal mapping of available heads based on a prediction output."""
        if not hasattr(self, '_available_heads'):
            self._available_heads = defaultdict(list)
        
        for head_key in predictions.keys():
            for task in self.tasks.values():
                if (head_key == task.name or 
                    head_key.endswith(f"_{task.name}") or
                    any(dataset in head_key and task.property in head_key 
                        for dataset in task.datasets)):
                    if head_key not in self._available_heads[task.property]:
                        self._available_heads[task.property].append(head_key)

    def set_seed(self, seed: int):
        logging.debug(f"Setting random seed to {seed}")
        self._seed = seed
        random.seed(seed)
        np.random.seed(seed)
        torch.manual_seed(seed)
        torch.cuda.manual_seed_all(seed)

    def move_to_device(self):
        self.model.to(self.device)
        for task in self.tasks.values():
            task.normalizer.to(self.device)
            if task.element_references is not None:
                task.element_references.to(self.device)

    def predict_step(self, state: State, data: AtomicData) -> dict[str, torch.tensor]:
        return self.predict(data)

    def get_composition_charge_spin_dataset(self, data):
        composition_sum = data.atomic_numbers.new_zeros(
            self.model.module.backbone.max_num_elements,
            dtype=torch.int,
        ).index_add(
            0,
            data.atomic_numbers.to(torch.int),
            data.atomic_numbers.new_ones(data.atomic_numbers.shape[0], dtype=torch.int),
        )
        comp_charge_spin = (
            composition_sum,
            getattr(data, "charge", None),
            getattr(data, "spin", None),
        )
        return comp_charge_spin, getattr(data, "dataset", [None])

    @collate_predictions
    def predict(
        self, data: AtomicData, undo_element_references: bool = True
    ) -> dict[str, torch.tensor]:
        if not self.lazy_model_intialized:
            # merge everything on CPU
            if self.inference_mode.merge_mole:
                # replace backbone with non MOE version
                assert (
                    data.natoms.numel() == 1
                ), f"Cannot merge model with multiple systems in batch. Must be exactly 1 system, found {data.natoms.numel()}"
                self.model.module.backbone = (
                    self.model.module.backbone.merge_MOLE_model(data.clone())
                )
                self.model.eval()
            # move to device
            self.move_to_device()
            if self.inference_mode.compile:
                logging.warning(
                    "Model is being compiled this might take a while for the first time"
                )
                self.model = torch.compile(self.model, dynamic=True)
            self.lazy_model_intialized = True

        if self.inference_mode.external_graph_gen and data.edge_index.shape[1] == 0:
            raise ValueError(
                "Cannot run inference with external graph generation on empty edge index. "
                "Please ensure the input data has valid edges."
            )

        data_device = data.to(self.device)

        if self.inference_mode.merge_mole:
            if self.merged_on is None:
                # only get embeddings after moved to final device to get right types
                self.merged_on = self.get_composition_charge_spin_dataset(data_device)
            else:
                this_sys = self.get_composition_charge_spin_dataset(data_device)
                assert (
                    data_device.natoms.numel() == 1
                ), f"Cannot run merged model on batch with multiple systems. Must be exactly 1 system, found {data_device.natoms.numel()}"
                assert (
                    self.merged_on[0][0].isclose(this_sys[0][0], rtol=1e-5).all()
                ), "Cannot run on merged model on system. Embeddings seem different..."
                assert (
                    self.merged_on[0][1] == this_sys[0][1]
                ), f"Cannot run on merged model on system. Charge is diferrent {self.merged_on[0][1]} vs {this_sys[0][1]}"
                assert (
                    self.merged_on[0][2] == this_sys[0][2]
                ), f"Cannot run on merged model on system. Spin is diferrent {self.merged_on[0][2]} vs {this_sys[0][2]}"
                assert (
                    self.merged_on[1] == this_sys[1]
                ), f"Cannot run on merged model on system. Dataset is diferrent {self.merged_on[1]} vs {this_sys[1]}"

        inference_context = torch.no_grad() if self.direct_forces else nullcontext()
        tf32_context = (
            tf32_context_manager() if self.inference_mode.tf32 else nullcontext()
        )

        pred_output = {}
        with inference_context, tf32_context:
            output = self.model(data_device)
            # Only process tasks relevant to the current data.dataset
            relevant_datasets = set(data.dataset) if hasattr(data, 'dataset') else set()
            for task_name, task in self.tasks.items():
<<<<<<< HEAD
                # Only process if this task is for a relevant dataset
                if not relevant_datasets.intersection(set(getattr(task, 'datasets', []))):
                    continue
                
                # Look for matching output keys that correspond to this task
                # Keys might be like "omat_energy", "dataset_property", etc.
                matching_output_key = None
                for output_key in output.keys():
                    # Check if this output key matches this task
                    if (task_name in output_key or 
                        any(dataset in output_key and task.property in output_key 
                            for dataset in getattr(task, 'datasets', []))):
                        matching_output_key = output_key
                        break
                
                if matching_output_key is None:
                    continue
                    
                head_dict = output[matching_output_key]
                if isinstance(head_dict, dict):
                    # Multiple heads case - select appropriate head
                    if hasattr(task, 'head') and task.head in head_dict:
                        head_name = task.head
                        head_pred = head_dict[head_name]
                        # Extract tensor from prediction (could be nested dict)
                        if isinstance(head_pred, dict):
                            if task.property in head_pred:
                                value = head_pred[task.property]
                            else:
                                # Try to find any tensor value in the dict
                                value = next((v for v in head_pred.values() if isinstance(v, torch.Tensor)), None)
                                if value is None:
                                    continue
                        else:
                            value = head_pred
                    else:
                        # If only one head, use it; otherwise average or pick first
                        head_names = list(head_dict.keys())
                        if len(head_names) == 1:
                            head_pred = head_dict[head_names[0]]
                            # Extract tensor from prediction (could be nested dict)
                            if isinstance(head_pred, dict):
                                if task.property in head_pred:
                                    value = head_pred[task.property]
                                else:
                                    # Try to find any tensor value in the dict
                                    value = next((v for v in head_pred.values() if isinstance(v, torch.Tensor)), None)
                                    if value is None:
                                        continue
                            else:
                                value = head_pred
                        else:
                            # Average multiple heads for this property
                            head_values = []
                            for head_name in head_names:
                                head_pred = head_dict[head_name]
                                # Extract tensor from prediction (could be nested dict)
                                if isinstance(head_pred, dict):
                                    # Look for the property key in the nested dict
                                    if task.property in head_pred:
                                        head_tensor = head_pred[task.property]
                                    else:
                                        # Try to find any tensor value in the dict
                                        head_tensor = next((v for v in head_pred.values() if isinstance(v, torch.Tensor)), None)
                                        if head_tensor is None:
                                            continue
                                elif isinstance(head_pred, torch.Tensor):
                                    head_tensor = head_pred
                                else:
                                    continue
                                head_values.append(head_tensor)
                            
                            if head_values:
                                value = torch.stack(head_values).mean(dim=0)
                            else:
                                # Fallback if no valid tensors found
                                continue
                else:
                    # Single value case (backward compatibility)
                    value = head_dict
                    
                pred_output[task_name] = task.normalizer.denorm(value)
=======
                pred_output[task_name] = task.normalizer.denorm(
                    output[task_name][task.property]
                )
                if self.assert_on_nans:
                    assert torch.isfinite(
                        pred_output[task_name]
                    ).all(), f"NaNs/Infs found in prediction for task {task_name}.{task.property}"
>>>>>>> 0eb2ec3b
                if undo_element_references and task.element_references is not None:
                    pred_output[task_name] = task.element_references.undo_refs(
                        data_device, pred_output[task_name]
                    )

        # Update available heads mapping for future reference
        self._update_available_heads(pred_output)
        
        return pred_output


def get_dataset_to_tasks_map(tasks: Sequence[Task]) -> dict[str, list[Task]]:
    """Create a mapping from dataset names to their associated tasks.

    Args:
        tasks: A sequence of Task objects to be organized by dataset

    Returns:
        A dictionary mapping dataset names (str) to lists of Task objects
        that are associated with that dataset
    """
    dset_to_tasks_map = defaultdict(list)
    for task in tasks:
        for dataset_name in task.datasets:
            dset_to_tasks_map[dataset_name].append(task)
    return dict(dset_to_tasks_map)

def get_head_to_task_mapping(predictions: dict, tasks: Sequence[Task]) -> dict[str, list[Task]]:
    """Create a mapping from head names to their corresponding tasks.
    
    Args:
        predictions: Dictionary of predictions from the model
        tasks: Sequence of Task objects
        
    Returns:
        Dictionary mapping head names to lists of tasks they correspond to
    """
    head_to_tasks = defaultdict(list)
    
    for head_key in predictions.keys():
        for task in tasks:
            # Check if this head corresponds to this task
            if (head_key == task.name or 
                head_key.endswith(f"_{task.name}") or
                any(dataset in head_key and task.property in head_key 
                    for dataset in task.datasets)):
                head_to_tasks[head_key].append(task)
    
    return dict(head_to_tasks)
          
def _run_server_process(predictor_config, port, num_workers, ready_queue):
    """Function to run server in separate process"""
    try:
        server = MLIPInferenceServerWebSocket(
            predictor_config=predictor_config,
            port=port,
            num_workers=num_workers,
        )
        # Signal that server is ready
        ready_queue.put("ready")
        server.run()
    except Exception as e:
        ready_queue.put(f"error: {e}")


class ParallelMLIPPredictUnit(MLIPPredictUnitProtocol):
    def __init__(
        self,
        inference_model_path: str,
        device: str = "cpu",
        overrides: dict | None = None,
        inference_settings: InferenceSettings | None = None,
        seed: int = 41,
        atom_refs: dict | None = None,
        assert_on_nans: bool = False,
        server_config: dict | None = None,
        client_config: dict | None = None,
    ):
        """
        This PredictUnit can be used to run inference on a remote server.

        It can be used in several modes:
        1) If server_config is provided then it will start a local server in a thread and create a client to connect to it.
        A separate client cannot be provided in this case.
        2) If server_config is NOT provided and client_config is provided, we assume the remote server is already running
        and we will create a client to connect to it.
        """
        super().__init__()
        assert (server_config is not None) ^ (
            client_config is not None
        ), "Exactly one of server_config or client_config must be provided."

        config = {}
        self.server_process = None

        # TODO, we need this just to get the datasets for the FAIRChemCalculator, this is not great, think about if
        # we can remove this dependency
        _mlip_pred_unit = MLIPPredictUnit(
            inference_model_path=inference_model_path,
            device="cpu",
            overrides=overrides,
            inference_settings=inference_settings,
            seed=seed,
            atom_refs=atom_refs,
        )
        self._dataset_to_tasks = copy.deepcopy(_mlip_pred_unit.dataset_to_tasks)

        if server_config is not None:
            logging.info(f"Starting inference server with config {server_config}")
            if "port" not in server_config:
                server_config["port"] = get_free_port()
            config["server"] = server_config
            self.server_address = "localhost"
            self.server_port = server_config.get("port")
            self.workers = server_config.get("workers", 1)
            predict_unit_config = {
                "_target_": "fairchem.core.units.mlip_unit.predict.MLIPPredictUnit",
                "inference_model_path": inference_model_path,
                "device": device,
                "overrides": overrides,
                "inference_settings": inference_settings,
                "seed": seed,
                "atom_refs": atom_refs,
                "assert_on_nans": assert_on_nans,
            }

            self._start_server_process(
                predict_unit_config, self.server_port, self.workers
            )

        if client_config is not None:
            logging.info(f"Connecting to inference server with config {client_config}")
            self.client = hydra.utils.instantiate(client_config)
        else:
            self.client = SyncMLIPInferenceWebSocketClient(
                host=self.server_address,
                port=self.server_port,
            )

    def _start_server_process(self, predict_unit_config, port, workers):
        """Start server process and wait for it to be ready"""
        # Create a queue to check server readiness
        self.ready_queue = mp.Queue()

        # Start server in separate process instead of thread
        self.server_process = mp.Process(
            target=_run_server_process,
            args=(
                predict_unit_config,
                port,
                workers,
                self.ready_queue,
            ),
        )
        self.server_process.start()

        # Wait for server to be ready (with timeout)
        try:
            result = self.ready_queue.get(timeout=30)  # 30 second timeout
            if result != "ready":
                raise RuntimeError(f"Server failed to start: {result}")
            logging.info("Server is ready")
        except Exception as e:
            if self.server_process.is_alive():
                self.server_process.terminate()
            raise e

    def cleanup(self):
        logging.info("Shutting down ParallelMLIPPredictUnit")
        # Clean up server process if it was started locally
        if hasattr(self, "server_process") and self.server_process.is_alive():
            self.server_process.terminate()
            self.server_process.join(timeout=10)
            if self.server_process.is_alive():
                self.server_process.kill()

    def __del__(self):
        self.cleanup()

    def predict(
        self, data: AtomicData, undo_element_references: bool = True
    ) -> dict[str, torch.tensor]:
        """
        Predict method that sends data to the remote server and returns predictions.
        """
        if not hasattr(self, "client"):
            raise RuntimeError(
                "Client is not initialized. Ensure server_config or client_config is provided."
            )
        return self.client.call(data)

    @property
    def dataset_to_tasks(self) -> dict[str, list]:
        return self._dataset_to_tasks<|MERGE_RESOLUTION|>--- conflicted
+++ resolved
@@ -318,7 +318,6 @@
             # Only process tasks relevant to the current data.dataset
             relevant_datasets = set(data.dataset) if hasattr(data, 'dataset') else set()
             for task_name, task in self.tasks.items():
-<<<<<<< HEAD
                 # Only process if this task is for a relevant dataset
                 if not relevant_datasets.intersection(set(getattr(task, 'datasets', []))):
                     continue
@@ -399,17 +398,11 @@
                 else:
                     # Single value case (backward compatibility)
                     value = head_dict
-                    
-                pred_output[task_name] = task.normalizer.denorm(value)
-=======
-                pred_output[task_name] = task.normalizer.denorm(
-                    output[task_name][task.property]
-                )
+
                 if self.assert_on_nans:
                     assert torch.isfinite(
                         pred_output[task_name]
                     ).all(), f"NaNs/Infs found in prediction for task {task_name}.{task.property}"
->>>>>>> 0eb2ec3b
                 if undo_element_references and task.element_references is not None:
                     pred_output[task_name] = task.element_references.undo_refs(
                         data_device, pred_output[task_name]
