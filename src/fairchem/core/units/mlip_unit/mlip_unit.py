--- conflicted
+++ resolved
@@ -798,244 +798,7 @@
         return self.finetune_model_full_config
 
 
-<<<<<<< HEAD
-@contextmanager
-def tf32_context_manager():
-    # Store the original settings
-    original_allow_tf32_matmul = torch.backends.cuda.matmul.allow_tf32
-    original_allow_tf32_cudnn = torch.backends.cudnn.allow_tf32
-    original_float32_matmul_precision = torch.get_float32_matmul_precision()
-    try:
-        # Set the desired settings
-        torch.backends.cuda.matmul.allow_tf32 = True
-        torch.backends.cudnn.allow_tf32 = True
-        torch.set_float32_matmul_precision("high")
-        yield
-    finally:
-        # Revert to the original settings
-        torch.backends.cuda.matmul.allow_tf32 = original_allow_tf32_matmul
-        torch.backends.cudnn.allow_tf32 = original_allow_tf32_cudnn
-        torch.set_float32_matmul_precision(original_float32_matmul_precision)
-
-
-class MLIPPredictUnit(PredictUnit[Batch]):
-    def __init__(
-        self,
-        inference_model_path: str,
-        device: str = "cpu",
-        overrides: dict | None = None,
-        inference_settings: InferenceSettings | None = None,
-        seed: int = 41,
-        element_refs: dict | None = None,
-    ):
-        super().__init__()
-        os.environ[CURRENT_DEVICE_TYPE_STR] = device
-
-        self.seed(seed)
-        self.element_refs = element_refs
-
-        if inference_settings is None:
-            inference_settings = InferenceSettings()
-        if overrides is None:
-            overrides = {}
-        if "backbone" not in overrides:
-            overrides["backbone"] = {}
-        if inference_settings.activation_checkpointing is not None:
-            overrides["backbone"]["activation_checkpointing"] = (
-                inference_settings.activation_checkpointing
-            )
-        if inference_settings.wigner_cuda is not None:
-            overrides["backbone"]["use_cuda_graph_wigner"] = (
-                inference_settings.wigner_cuda
-            )
-        if inference_settings.external_graph_gen is not None:
-            overrides["backbone"][
-                "otf_graph"
-            ] = not inference_settings.external_graph_gen
-
-        if inference_settings.internal_graph_gen_version is not None:
-            overrides["backbone"]["radius_pbc_version"] = (
-                inference_settings.internal_graph_gen_version
-            )
-
-        self.model, checkpoint = load_inference_model(
-            inference_model_path, use_ema=True, overrides=overrides
-        )
-        tasks = [
-            hydra.utils.instantiate(task_config)
-            for task_config in checkpoint.tasks_config
-        ]
-        self.tasks = {t.name: t for t in tasks}
-
-        assert device in ["cpu", "cuda"], "device must be either 'cpu' or 'cuda'"
-
-        self.device = get_device_for_local_rank() if device == "cuda" else "cpu"
-
-        self.model.eval()
-
-        self.lazy_model_intialized = False
-        self.inference_mode = inference_settings
-
-        # store composition embedding of system the model was merged on
-        self.merged_on = None
-
-    @property
-    def direct_forces(self) -> bool:
-        return self.model.module.backbone.direct_forces
-
-    @property
-    def datasets(self) -> list[str]:
-        return self.model.module.backbone.dataset_list
-
-    def seed(self, seed: int):
-        logging.info(f"Setting random seed to {seed}")
-        self._seed = seed
-        random.seed(seed)
-        np.random.seed(seed)
-        torch.manual_seed(seed)
-        torch.cuda.manual_seed_all(seed)
-
-    def move_to_device(self):
-        self.model.to(self.device)
-        for task in self.tasks.values():
-            task.normalizer.to(self.device)
-            if task.element_references is not None:
-                task.element_references.to(self.device)
-
-    def predict_step(self, state: State, data: Batch) -> dict[str, torch.tensor]:
-        return self.predict(data)
-
-    def get_composition_charge_spin_dataset(self, data):
-        composition_sum = data.atomic_numbers.new_zeros(
-            self.model.module.backbone.max_num_elements,
-            dtype=torch.int,
-        ).index_add(
-            0,
-            data.atomic_numbers.to(torch.int),
-            data.atomic_numbers.new_ones(data.atomic_numbers.shape[0], dtype=torch.int),
-        )
-        comp_charge_spin = (
-            composition_sum,
-            getattr(data, "charge", None),
-            getattr(data, "spin", None),
-        )
-        return comp_charge_spin, getattr(data, "dataset", [None])
-
-    def _populate_empty_prediction(self) -> dict:
-        """
-        Populate preduction dict with zeroes for all values (with number of atoms = 1)
-        """
-        pred_output = {}
-        for task_name, task in self.tasks.items():
-            if task.property == "energy":
-                pred_output[task_name] = torch.Tensor([0.0])
-            elif task.property == "forces":
-                pred_output[task_name] = torch.Tensor([[0.0] * 3])
-            elif task.property == "stress":
-                pred_output[task_name] = torch.Tensor([[0.0] * 9])
-        return pred_output
-
-    def _get_single_atom_energies(self, data) -> dict:
-        """
-        Populate output with single atom energies
-        """
-        if self.element_refs is None:
-            raise ValueError(
-                "Single atom system but no atomic references present. "
-                "Please call fairchem.core.pretrained_mlip.get_predict_unit() "
-                "with an appropriate checkpoint name."
-            )
-        if data.charge.item() != 0:
-            raise ValueError(
-                "This model cannot handle single atom systems with non-zero charge."
-            )
-        logging.warning(
-            "Single atom systems are not handled by the model; "
-            "the precomputed DFT result is returned. "
-            "Spin multiplicity is ignored for monoatomic systems."
-        )
-        elt = data.atomic_numbers.item()
-        pred_output = self._populate_empty_prediction()
-        for task_name, task in self.tasks.items():
-            if task.property == "energy":
-                element_refs = self.element_refs[
-                    task_name.replace("_energy", "_elem_refs")
-                ]
-                pred_output[task_name] = torch.Tensor([element_refs.get(elt)])
-        return pred_output
-
-    def predict(
-        self, data: Batch, undo_element_references: bool = True
-    ) -> dict[str, torch.tensor]:
-        if not self.lazy_model_intialized:
-            # merge everything on CPU
-            if self.inference_mode.merge_mole:
-                # replace backbone with non MOE version
-                assert (
-                    data.natoms.numel() == 1
-                ), f"Cannot merge model with multiple systems in batch. Must be exactly 1 system, found {data.natoms.numel()}"
-                self.model.module.backbone = (
-                    self.model.module.backbone.merge_MOLE_model(data.clone())
-                )
-                self.model.eval()
-            # move to device
-            self.move_to_device()
-            if self.inference_mode.compile:
-                logging.warning(
-                    "Model is being compiled this might take a while for the first time"
-                )
-                self.model = torch.compile(self.model, dynamic=True)
-            self.lazy_model_intialized = True
-
-        data_device = data.to(self.device)
-
-        if self.inference_mode.merge_mole:
-            if self.merged_on is None:
-                # only get embeddings after moved to final device to get right types
-                self.merged_on = self.get_composition_charge_spin_dataset(data_device)
-            else:
-                this_sys = self.get_composition_charge_spin_dataset(data_device)
-                assert (
-                    data_device.natoms.numel() == 1
-                ), f"Cannot run merged model on batch with multiple systems. Must be exactly 1 system, found {data_device.natoms.numel()}"
-                assert (
-                    self.merged_on[0][0].isclose(this_sys[0][0], rtol=1e-5).all()
-                ), "Cannot run on merged model on system. Embeddings seem different..."
-                assert (
-                    self.merged_on[0][1] == this_sys[0][1]
-                ), f"Cannot run on merged model on system. Charge is diferrent {self.merged_on[0][1]} vs {this_sys[0][1]}"
-                assert (
-                    self.merged_on[0][2] == this_sys[0][2]
-                ), f"Cannot run on merged model on system. Spin is diferrent {self.merged_on[0][2]} vs {this_sys[0][2]}"
-                assert (
-                    self.merged_on[1] == this_sys[1]
-                ), f"Cannot run on merged model on system. Dataset is diferrent {self.merged_on[1]} vs {this_sys[1]}"
-
-        inference_context = torch.no_grad() if self.direct_forces else nullcontext()
-        tf32_context = (
-            tf32_context_manager() if self.inference_mode.tf32 else nullcontext()
-        )
-        if len(data.atomic_numbers) == 1 and data.nedges.item() == 0:
-            pred_output = self._get_single_atom_energies(data)
-        else:
-            pred_output = {}
-            with inference_context, tf32_context:
-                output = self.model(data_device)
-                for task_name, task in self.tasks.items():
-                    pred_output[task_name] = task.normalizer.denorm(
-                        output[task_name][task.property]
-                    )
-                    if undo_element_references and task.element_references is not None:
-                        pred_output[task_name] = task.element_references.undo_refs(
-                            data_device, pred_output[task_name]
-                        )
-        return pred_output
-
-
-class MLIPEvalUnit(EvalUnit[Batch]):
-=======
 class MLIPEvalUnit(EvalUnit[AtomicData]):
->>>>>>> eec9cdab
     def __init__(
         self,
         job_config: DictConfig,
