"""
Copyright (c) Meta Platforms, Inc. and affiliates.

This source code is licensed under the MIT license found in the
LICENSE file in the root directory of this source tree.
"""

from __future__ import annotations

import logging
import os
import random
import time
from contextlib import contextmanager, nullcontext
from copy import deepcopy
from dataclasses import dataclass, field
from enum import Enum
from typing import Any, Optional, Sequence

import hydra
import numpy as np
import torch
from omegaconf import DictConfig
from torch.distributed.checkpoint.format_utils import dcp_to_torch_save
from torch.distributed.checkpoint.state_dict import (
    get_model_state_dict,
    get_state_dict,
    set_model_state_dict,
    set_state_dict,
)
from torch.distributed.checkpoint.stateful import Stateful
from torch.distributed.device_mesh import init_device_mesh
from torch.distributed.fsdp import (
    FullyShardedDataParallel,
    ShardedStateDictConfig,
    ShardingStrategy,
    StateDictType,
)
from torch.distributed.fsdp.wrap import ModuleWrapPolicy
from torch.profiler import record_function
from torchtnt.framework import EvalUnit, PredictUnit, State, TrainUnit
from torchtnt.utils.prepare_module import prepare_module

from fairchem.core.common import distutils, gp_utils
from fairchem.core.common.distutils import (
    CURRENT_DEVICE_TYPE_STR,
    get_device_for_local_rank,
)
from fairchem.core.common.logger import WandBSingletonLogger
from fairchem.core.common.registry import registry
from fairchem.core.common.utils import load_state_dict, match_state_dict
from fairchem.core.datasets.collaters.mt_collater import MTCollater
from fairchem.core.modules.normalization.element_references import (  # noqa: TCH001
    ElementReferences,
)
from fairchem.core.modules.normalization.normalizer import Normalizer  # noqa: TCH001
from fairchem.core.modules.scheduler import CosineLRLambda
from fairchem.core.units.mlip_unit._metrics import Metrics, get_metrics_fn
from fairchem.core.units.mlip_unit.api.inference import (
    InferenceSettings,
    MLIPInferenceCheckpoint,
)

# placeholder for fairchem data
Batch = Any


@dataclass
class OutputSpec:
    dim: list[int]
    dtype: str


class TrainStrategy(str, Enum):
    DDP = "ddp"
    FSDP = "fsdp"


@dataclass
class Task:
    name: str
    level: str
    property: str
    loss_fn: torch.nn.Module
    out_spec: OutputSpec
    normalizer: Normalizer
    datasets: list[str]
    element_references: Optional[ElementReferences] = None
    metrics: list[str] = field(default_factory=list)
    train_on_free_atoms: bool = True
    eval_on_free_atoms: bool = True


def update_configs(original_config, new_config):
    updated_config = deepcopy(original_config)
    for k, v in new_config.items():
        is_dict_config = (isinstance(v, (dict, DictConfig))) and (
            isinstance(updated_config[k], (dict, DictConfig))
        )
        if is_dict_config and k in updated_config:
            updated_config[k] = update_configs(updated_config[k], v)
        else:
            updated_config[k] = v
    return updated_config


def load_inference_model(
    checkpoint_location: str, overrides: dict | None = None, use_ema: bool = False
) -> tuple[torch.nn.Module, MLIPInferenceCheckpoint]:
    checkpoint: MLIPInferenceCheckpoint = torch.load(
        checkpoint_location, map_location="cpu", weights_only=False
    )

    if overrides is not None:
        checkpoint.model_config = update_configs(checkpoint.model_config, overrides)

    model = hydra.utils.instantiate(checkpoint.model_config)
    if use_ema:
        model = torch.optim.swa_utils.AveragedModel(model)
        model_dict = model.state_dict()
        ema_state_dict = checkpoint.ema_state_dict

        n_averaged = ema_state_dict["n_averaged"]
        del model_dict["n_averaged"]
        del ema_state_dict["n_averaged"]

        matched_dict = match_state_dict(model_dict, ema_state_dict)

        matched_dict["n_averaged"] = n_averaged

        load_state_dict(model, matched_dict, strict=True)
    else:
        load_state_dict(model, checkpoint.model_state_dict, strict=True)

    return model, checkpoint


def convert_train_checkpoint_to_inference_checkpoint(
    dcp_checkpoint_loc: str, checkpoint_loc: str
) -> None:
    dcp_to_torch_save(dcp_checkpoint_loc, checkpoint_loc)

    inference_ckpt = torch.load(
        checkpoint_loc, map_location="cpu", weights_only=False
    )  # DCP model config
    train_eval_unit_state = inference_ckpt["config"]["runner"]["train_eval_unit"]
    unit_state = inference_ckpt["unit_state"]
    torch.save(
        MLIPInferenceCheckpoint(
            model_state_dict=unit_state["model"],
            ema_state_dict=unit_state["ema"],
            model_config=train_eval_unit_state["model"],
            tasks_config=train_eval_unit_state["tasks"],
        ),
        checkpoint_loc,
    )


def initialize_finetuning_model(
    checkpoint_location: str, overrides: dict | None = None, heads: dict | None = None
) -> torch.nn.Module:
    model, checkpoint = load_inference_model(checkpoint_location, overrides)

    logging.warning(
        f"initialize_finetuning_model starting from checkpoint_location: {checkpoint_location}"
    )

    checkpoint.model_config["heads"] = deepcopy(heads)
    model.finetune_model_full_config = checkpoint.model_config

    model.output_heads = None
    model.heads = heads
    del model.output_heads
    model.output_heads = {}
    head_names_sorted = sorted(heads.keys())
    assert len(set(head_names_sorted)) == len(
        head_names_sorted
    ), "Head names must be unique!"
    for head_name in head_names_sorted:
        head_config = heads[head_name]
        if "module" not in head_config:
            raise ValueError(
                f"{head_name} head does not specify module to use for the head"
            )
        module_name = head_config.pop("module")
        model.output_heads[head_name] = registry.get_model_class(module_name)(
            model.backbone,
            **head_config,
        )
    model.output_heads = torch.nn.ModuleDict(model.output_heads)
    return model


def get_output_mask(batch: Batch, task: Task) -> dict[str, torch.Tensor]:
    """Get a dictionary of boolean masks for each task and dataset in a batch.

    Comment(@abhshkdz): Structures in our `batch` are a mix from various
    sources, e.g. OC20, OC22, etc. That means for each loss computation,
    we need to pull out the attribute of interest from each structure.
    E.g. oc20_energy from OC20 structures, oc22_energy from OC22
    structures etc. Set up those mappings here. Supports two kinds for
    now: 1) for each structure-level output, mapping from output head
    to boolean indexing map for `out` and `batch`, s.t. we can index like
    batch.oc20_energy[oc20_map] for oc20_energy loss calculation. 2) for
    each atom-level output, a similar mapping from output head to boolean
    indexing map. s.t. we can index like batch.oc20_forces[oc20_map].
    """

    output_masks = {task.name: torch.isfinite(batch[task.name])}
    if "forces" in task.name:
        output_masks[task.name] = output_masks[task.name].all(dim=1)

    for dset in set(batch.dataset_name):
        dset_mask = torch.from_numpy(np.array(batch.dataset_name) == dset).to(
            batch.pos.device
        )
        if task.level == "atom":
            dset_mask = torch.repeat_interleave(dset_mask, batch.natoms)
            output_masks[f"{dset}.{task.name}"] = dset_mask & output_masks[task.name]
        elif "stress" in task.name:
            assert output_masks[task.name].shape[0] == dset_mask.shape[0]
            # we need to expand the target mask shape to match the output shape
            target_shape = output_masks[task.name].shape
            dset_expanded = dset_mask.view(len(dset_mask), -1).expand(target_shape)
            output_masks[f"{dset}.{task.name}"] = (
                dset_expanded & output_masks[task.name]
            )
        else:
            output_masks[f"{dset}.{task.name}"] = dset_mask & output_masks[task.name]

    return output_masks


def get_output_masks(batch: Batch, tasks: Sequence[Task]) -> dict[str, torch.Tensor]:
    """Same as above but for a list of tasks."""
    output_masks = {}
    for task in tasks:
        output_masks.update(get_output_mask(batch, task))

    return output_masks


def compute_loss(
    tasks: Sequence[Task], predictions: dict[str, torch.Tensor], batch: Batch
) -> dict[str, float]:
    """Compute loss given a sequence of tasks

    Args:
        tasks: a sequence of Task
        predictions: dictionary of predictions
        batch: data batch

    Returns:
        dictionary of losses for each task
    """

    batch_size = batch.natoms.numel()
    num_atoms_in_batch = batch.natoms.sum()

    free_mask = batch.fixed == 0
    output_masks = get_output_masks(batch, tasks)

    loss_dict = {}
    for task in tasks:
        # TODO this might be a very expensive clone
        target = batch[task.name].clone()
        output_mask = output_masks[task.name]

        # element references are applied to the target before normalization
        # TODO the current implementation will not work for single tasks with
        # multiple element references or normalizers
        # apply element references to the target
        if task.element_references is not None:
            with record_function("element_refs"):
                target = task.element_references.apply_refs(batch, target)
        # Normalize the target
        target = task.normalizer.norm(target)

        # Setting up a mult_mask to multiply the loss by 1 for valid atoms
        # or structures, and by 0 for the others. This is better than
        # indexing the loss with the mask, because it ensures that the
        # computational graph is correct.

        # this is related to how Hydra outputs stuff in nested dicts:
        # ie: oc20_energy.energy
        pred_for_task = predictions[task.name][task.property]
        if task.level == "atom":
            pred_for_task = pred_for_task.view(num_atoms_in_batch, -1)
        else:
            pred_for_task = pred_for_task.view(batch_size, -1)

        if task.level == "atom" and task.train_on_free_atoms:
            mult_mask = free_mask & output_mask
        else:
            mult_mask = output_mask
        loss_dict[task.name] = task.loss_fn(
            pred_for_task,
            target,
            mult_mask=mult_mask,
            natoms=batch.natoms,
        )

    # Sanity check to make sure the compute graph is correct.
    for lc in loss_dict.values():
        assert hasattr(lc, "grad_fn")

    return loss_dict


def compute_metrics(
    task: Task,
    predictions: dict[str, torch.Tensor],
    batch: Batch,
    dataset_name: str | None = None,
) -> dict[str:Metrics]:
    """Compute metrics and update running metrics for a given task

    Args:
        task: a Task
        predictions: dictionary of predictions
        batch: data batch
        dataset_name: optional, if given compute metrics for given task using only labels from the given dataset
        running_metrics: optional dictionary of previous metrics to update.

    Returns:
        dictionary of (updated) metrics
    """
    # output masks include task level mask, and task.dataset level masks.
    mask_key = task.name if dataset_name is None else f"{dataset_name}.{task.name}"
    output_mask = get_output_mask(batch, task)[mask_key]

    natoms = torch.repeat_interleave(batch.natoms, batch.natoms)
    if task.level == "atom":
        if task.eval_on_free_atoms is True:
            output_mask = output_mask & (batch.fixed == 0)

        natoms_masked = natoms[output_mask]
        output_size = natoms_masked.numel()
    elif "stress" in task.name:
        natoms_masked = batch.natoms[output_mask.all(dim=1)]
        output_size = output_mask.sum()
    else:
        natoms_masked = batch.natoms[output_mask]
        output_size = output_mask.sum()

    # no metrics to report
    if output_size == 0:
        return {metric_name: Metrics() for metric_name in task.metrics}

    target_masked = batch[task.name][output_mask]
    pred = predictions[task.name][task.property].clone()
    # denormalize the prediction
    pred = task.normalizer.denorm(pred)
    # undo element references for energy tasks
    if task.element_references is not None:
        pred = task.element_references.undo_refs(
            batch,
            pred,
        )
    pred_masked = pred[output_mask]

    # reshape: (num_atoms_in_batch, -1) or (num_systems_in_batch, -1)
    # if task.level == "atom" or "stress" not in task.name:
    #     # TODO do not reshape based on task.name
    #     # tensor.view(..., -1) will add an extra dimension even if the input shape is the same as output shape
    #     # this will cause downstream broadcast operations to be wrong and is dangerous
    #     target_masked = target_masked.view(output_size, -1)

    assert (
        target_masked.shape == pred_masked.shape
    ), f"shape mismatch for {task} target: target: {target_masked.shape}, pred: {pred_masked.shape}"

    # TODO need a cleaner interface for this...
    # Lets package up the masked target and prediction into a dictionary,
    # so that it plays nicely with the metrics functions
    # this does not work for metrics that use more than a single prediction key, ie energy_forces_within_threshold
    target_dict = {task.property: target_masked, "natoms": natoms_masked}
    pred_dict = {task.property: pred_masked}

    # this is different from original mt trainer, it assumes a Task has a single normalizer\
    # (even if it is used across datasets)
    metrics = {}
    for metric_name in task.metrics:
        # now predict the metrics and update them
        metric_fn = get_metrics_fn(metric_name)
        metrics[metric_name] = metric_fn(
            pred_dict, target_dict, key=task.property
        )  # TODO change this to return Metrics dataclass

    return metrics


def mt_collater_adapter(tasks: list[Task], exclude_keys: list[str]):
    # this is required because the MTCollater needs the old json formated task config so we need to convert it here
    task_config_old = {}
    for task in tasks:
        task_config_old[task.name] = {
            "level": task.level,
            "property": task.property,
            "out_spec": {
                "dim": list(task.out_spec.dim),
                "dtype": str(task.out_spec.dtype),
            },
            "datasets": task.datasets,
            "train_on_free_atoms": task.train_on_free_atoms,
            "eval_on_free_atoms": task.eval_on_free_atoms,
        }
    return MTCollater(task_config_old, exclude_keys)


def _get_consine_lr_scheduler(
    warmup_factor: float,
    warmup_epochs: float,
    lr_min_factor: float,
    n_iters_per_epoch: int,
    optimizer: torch.optim.Optimizer,
    epochs: Optional[int] = None,
    steps: Optional[int] = None,
) -> torch.optim.lr_scheduler.LRScheduler:
    assert (epochs is not None) ^ (
        steps is not None
    ), "Exactly one of epochs or steps must be None/Not-None (XOR)"
    scheduler_steps = int(epochs * n_iters_per_epoch) if steps is None else steps
    # fixed function for constructing a LambdaLR scheduler
    lambda_fn = CosineLRLambda(
        warmup_epochs=int(warmup_epochs * n_iters_per_epoch),
        warmup_factor=warmup_factor,
        epochs=scheduler_steps,
        lr_min_factor=lr_min_factor,
    )
    return torch.optim.lr_scheduler.LambdaLR(optimizer, lambda_fn)


def _get_optimizer_wd(
    optimizer_fn: callable, model: torch.nn.Module
) -> torch.optim.Optimizer:
    weight_decay = optimizer_fn.keywords.get("weight_decay", 0)
    # split the params into the params with and without WD
    # some fairchem models implement a no_weight_decay and this
    # is used to return params such as embeddings that should have no wd.
    # TODO: use a protocol here instead of guessing that the attr exists
    if weight_decay > 0 and hasattr(model, "no_weight_decay"):
        model_params_no_wd = model.no_weight_decay()

        params_decay, params_no_decay, name_no_decay = [], [], []
        for name, param in model.named_parameters():
            if not param.requires_grad:
                continue

            if any(name.endswith(skip_name) for skip_name in model_params_no_wd):
                params_no_decay.append(param)
                name_no_decay.append(name)
            else:
                params_decay.append(param)

        if distutils.is_master():
            logging.info("Parameters without weight decay:")
            logging.info(name_no_decay)

        optimizer = optimizer_fn(
            params=[
                {"params": params_no_decay, "weight_decay": 0},
                {"params": params_decay, "weight_decay": weight_decay},
            ]
        )
    else:
        optimizer = optimizer_fn(params=model.parameters())
    return optimizer


def _reshard_fsdp(model: torch.nn.Module) -> None:
    for m in FullyShardedDataParallel.fsdp_modules(model):
        if m._has_params and m.sharding_strategy is not ShardingStrategy.NO_SHARD:
            torch.distributed.fsdp._runtime_utils._reshard(m, m._handle, True)


def set_sampler_state(state: State, epoch: int, step_start: int) -> None:
    logging.info(
        f"at beginning of epoch {epoch}, setting sampler start step to {step_start}"
    )
    if hasattr(state.train_state.dataloader, "batch_sampler"):
        # the batch sampler must have the set_epoch_and_start_iteration to be able to restore state
        assert hasattr(
            state.train_state.dataloader.batch_sampler,
            "set_epoch_and_start_iteration",
        )
        state.train_state.dataloader.batch_sampler.set_epoch_and_start_iteration(
            epoch, step_start
        )
    else:
        logging.warning(
            "Batch sampler not found in dataloader, no dataloader state restored!!"
        )


class MLIPTrainEvalUnit(TrainUnit[Batch], EvalUnit[Batch], Stateful):
    def __init__(
        self,
        job_config: DictConfig,
        model: torch.nn.Module,
        optimizer_fn: callable,
        cosine_lr_scheduler_fn: callable,
        tasks: list[Task],
        bf16: bool = False,
        print_every: int = 10,
        clip_grad_norm: float | None = None,
        ema_decay: float = 0.999,
        train_strategy: TrainStrategy = TrainStrategy.DDP,
        debug_checksums_save_path: str | None = None,
        profile_flops: bool = False,
    ):
        super().__init__()
        self.job_config = job_config
        self.tasks = tasks
        self.profile_flops = profile_flops

        for task in tasks:
            if task.element_references is not None:
                task.element_references.to(torch.device(get_device_for_local_rank()))

        # placeholder for autocast code, may need to move out to common
        self.bf16 = bf16
        self.autocast_enabled = self.bf16
        self.autocast_dtype = torch.bfloat16

        self.finetune_model_full_config = getattr(
            model, "finetune_model_full_config", None
        )

        # call optimizer function between wrapping in DDP
        # this is required for models that have a no_weight_decay function
        self.optimizer = _get_optimizer_wd(optimizer_fn, model)

        self.logger = (
            WandBSingletonLogger.get_instance()
            if distutils.is_master()
            and not self.job_config.debug
            and self.job_config.logger
            else None
        )
        self.debug_checksums_save_path = debug_checksums_save_path
        if self.debug_checksums_save_path:
            os.makedirs(debug_checksums_save_path, exist_ok=True)
        self.print_every = print_every
        self.clip_grad_norm = clip_grad_norm
        self.dp_world_size = (
            gp_utils.get_dp_world_size()
            if gp_utils.initialized()
            else distutils.get_world_size()
        )

        self.num_params = sum(p.numel() for p in model.parameters())
        if self.logger:
            self.logger.log_summary(
                {"num_params": self.num_params, "dp_world_size": self.dp_world_size}
            )

        model.to(torch.device(get_device_for_local_rank()))

        self.ema_decay = ema_decay
        self.ema_model = None
        self.train_strategy = train_strategy
        if train_strategy == TrainStrategy.DDP:
            self.model = prepare_module(
                model, device=torch.device(get_device_for_local_rank()), strategy="ddp"
            )
            if self.ema_decay is not None:
                self.ema_model = torch.optim.swa_utils.AveragedModel(
                    self.model,
                    multi_avg_fn=torch.optim.swa_utils.get_ema_multi_avg_fn(
                        self.ema_decay
                    ),
                )
        elif train_strategy == TrainStrategy.FSDP:
            # only wrap MOElinears for now, these are the layers that has large parameter size
            from fairchem.core.models.uma.escn_moe import MOELinear

            shard_group_size = job_config.scheduler.ranks_per_node
            mesh_2d = init_device_mesh(
                get_device_for_local_rank(),
                mesh_shape=(
                    int(distutils.get_world_size() // shard_group_size),
                    shard_group_size,
                ),
                mesh_dim_names=("replicate", "shard"),
            )
            fsdp_params = {
                "sharding_strategy": ShardingStrategy.HYBRID_SHARD,
                "device_mesh": mesh_2d,
                "auto_wrap_policy": ModuleWrapPolicy(module_classes=[MOELinear]),
                "use_orig_params": True,
            }
            if self.ema_decay is not None:
                ema_model = torch.optim.swa_utils.AveragedModel(
                    model,
                    multi_avg_fn=torch.optim.swa_utils.get_ema_multi_avg_fn(
                        self.ema_decay
                    ),
                )
                self.ema_model = FullyShardedDataParallel(ema_model, **fsdp_params)

                FullyShardedDataParallel.set_state_dict_type(
                    self.ema_model,
                    StateDictType.SHARDED_STATE_DICT,
                    state_dict_config=ShardedStateDictConfig(),
                )
            self.model = FullyShardedDataParallel(model, **fsdp_params)
            FullyShardedDataParallel.set_state_dict_type(
                self.model,
                StateDictType.SHARDED_STATE_DICT,
                state_dict_config=ShardedStateDictConfig(),
            )

            logging.info(f"Create device mesh {mesh_2d} for FSDP")
        else:
            raise ValueError(f"Unknown Training Strategy {train_strategy}")

        # setup eval unit, make it share the same model as this unit and turn off the logger
        self.eval_unit = MLIPEvalUnit(job_config=job_config, model=None, tasks=tasks)
        eval_model = self.ema_model if self.ema_model is not None else self.model
        self.eval_unit.setup_train_eval_unit(eval_model)

        self.cosine_lr_scheduler_fn = cosine_lr_scheduler_fn
        self.scheduler = None

    def load_scheduler(self, train_dataloader_size: int) -> int:
        self.scheduler = self.cosine_lr_scheduler_fn(
            n_iters_per_epoch=train_dataloader_size,
            optimizer=self.optimizer,
        )

    def on_train_start(self, state: State) -> None:
        self.model.train()
        if self.profile_flops:
            # runtime import to make this feature optional
            from fairchem.core.components.common.flops_profile import get_flops_profile

            data = next(iter(state.train_state.dataloader)).to(
                get_device_for_local_rank()
            )
            flops = get_flops_profile(self.model, data, verbose=True)
            num_atoms_local = data.natoms.sum().item()
            flops_per_atom_param = flops / self.num_params / num_atoms_local
            if self.logger:
                self.logger.log_summary(
                    {
                        "train/fwd_flops": flops,
                        "train/fwd_flops_per_atom_param": flops_per_atom_param,
                    }
                )
            if "edge_index" in data:
                num_edges_local = data.edge_index.shape[1]
                flops_per_edge_param = flops / self.num_params / num_edges_local
                if self.logger:
                    self.logger.log_summary(
                        {
                            "train/fwd_flops_per_edge_param": flops_per_edge_param,
                            "train/num_edges_local": num_edges_local,
                        }
                    )

        if self.scheduler is None:
            self.load_scheduler(len(state.train_state.dataloader))
        self.previous_wall_time = time.time()
        # this should only be non-zero if we are resuming from a run
        epoch = self.train_progress.num_epochs_completed
        start_step = self.train_progress.num_steps_completed_in_epoch
        logging.info(f"on_train_start: setting sampler state to {epoch}, {start_step}")
        set_sampler_state(
            state,
            epoch,
            start_step,
        )

    def on_train_epoch_start(self, state: State) -> None:
        # we can safely set start steps to 0 here because this callback is NOT called when resuming from a run
        # https://github.com/pytorch/tnt/blob/master/torchtnt/framework/train.py#L187
        set_sampler_state(state, self.train_progress.num_epochs_completed, 0)

    def train_step(self, state: State, data: Batch) -> None:
        try:
            device = get_device_for_local_rank()
            batch_on_device = data.to(device)
            step = self.train_progress.num_steps_completed
            epoch = (
                self.train_progress.num_epochs_completed
                + self.train_progress.num_steps_completed_in_epoch
                / float(len(state.train_state.dataloader))
            )
            with torch.autocast(
                device_type=device,
                enabled=self.autocast_enabled,
                dtype=self.autocast_dtype,
            ):
                with record_function("forward"):
                    pred = self.model.forward(batch_on_device)
                with record_function("compute_loss"):
                    loss_dict = compute_loss(self.tasks, pred, batch_on_device)
            scalar_loss = sum(loss_dict.values())
            self.optimizer.zero_grad()
            with record_function("backward"):
                scalar_loss.backward()

            if self.debug_checksums_save_path:
                gp_size = 0
                gp_rank = 0
                if gp_utils.initialized():
                    gp_size = gp_utils.get_dp_world_size()
                    gp_rank = gp_utils.get_dp_rank()

                ddp_size = distutils.get_world_size()
                ddp_rank = distutils.get_rank()

                fn = os.path.join(
                    self.debug_checksums_save_path,
                    f"ddp{ddp_size}.{ddp_rank}_gp{gp_size}.{gp_rank}_step{step}.txt",
                )
                with open(fn, "w") as f:
                    f.write(f"Loss,{scalar_loss.item()}\n")
                    for name, param in self.model.named_parameters():
                        if param.grad is not None:
                            f.write(
                                f"Param,{step},{name},{param.abs().mean().item()}\n"
                            )
                            f.write(
                                f"Grad,{step},{name},{param.grad.abs().mean().item()}\n"
                            )

            if self.clip_grad_norm is not None:
                if self.train_strategy == TrainStrategy.FSDP:
                    grad_norm = self.model.clip_grad_norm_(
                        max_norm=self.clip_grad_norm,
                    )
                else:
                    grad_norm = torch.nn.utils.clip_grad_norm_(
                        self.model.parameters(),
                        max_norm=self.clip_grad_norm,
                    )

                if self.logger:
                    self.logger.log({"train/grad_norm": grad_norm}, step=step)
            self.optimizer.step()
            if self.ema_model is not None:
                self.ema_model.update_parameters(self.model)

            self.optimizer.zero_grad(set_to_none=True)

            time_delta = time.time() - self.previous_wall_time
            self.previous_wall_time = time.time()
            num_atoms_local = data.natoms.sum().item()
            num_samples_local = data.natoms.numel()
            log_dict = {
                "train/loss": scalar_loss.item(),
                "train/lr": self.scheduler.get_lr()[0],
                "train/step": step,
                "train/epoch": epoch,
                "train/samples_per_second(approx)": num_samples_local
                * self.dp_world_size
                / float(time_delta),
                "train/atoms_per_second(approx)": num_atoms_local
                * self.dp_world_size
                / float(time_delta),
                "train/num_atoms_on_rank": num_atoms_local,
                "train/num_samples_on_rank": num_samples_local,
            }

            if self.logger:
                self.logger.log(log_dict, step=step, commit=True)

            if step % self.print_every == 0:
                logging.info(log_dict)

            self.scheduler.step()

            # TODO: compute metrics
            self.last_loss = scalar_loss.item()
        except Exception:
            logging.error(
                f"Exception during training! On step {self.train_progress.num_steps_completed}"
            )
            logging.error(
                f"Data info: {data}\ndata.dataset: {data.dataset}\n"
                + f"data.sid: {data.sid if 'sid' in data else None}\n"
                + f"data.natoms: {data.natoms}\n"
                + f"data.atomic_numbers: {data.atomic_numbers}"
            )
            raise

    def on_train_end(self, state: State) -> None:
        logging.info(
            f"Training Completed {self.train_progress.num_steps_completed} steps"
        )

    def state_dict(
        self,
    ) -> dict[str, Any]:
        # this line automatically manages FSDP FQN's, as well as sets the default state dict type to FSDP.SHARDED_STATE_DICT
        model_state_dict, optimizer_state_dict = get_state_dict(
            self.model, self.optimizer
        )
        ema_state_dict = (
            get_model_state_dict(self.ema_model) if self.ema_model else None
        )
        state = {
            "progress": self.train_progress.state_dict(),
            "model": model_state_dict,
            "ema": ema_state_dict,
            "optim": optimizer_state_dict,
            "scheduler": self.scheduler.state_dict(),
        }
        return state

    def load_state_dict(self, state_dict: dict[str, Any]):
        # sets our state dicts on the model and optimizer, now that we've loaded
        set_state_dict(
            self.model,
            self.optimizer,
            model_state_dict=state_dict["model"],
            optim_state_dict=state_dict["optim"],
        )
        self.train_progress.load_state_dict(state_dict["progress"])
        self.scheduler.load_state_dict(state_dict["scheduler"])
        if self.ema_model is not None:
            set_model_state_dict(
                self.ema_model,
                model_state_dict=state_dict["ema"],
            )
            self.ema_model.load_state_dict(state_dict["ema"])

    def eval_step(self, state: State, data: Batch) -> None:
        self.eval_unit.eval_step(state, data)

    def on_eval_epoch_start(self, state: State) -> None:
        self.eval_unit.on_eval_epoch_start(state)

    def on_eval_epoch_end(self, state: State) -> None:
        metrics = self.eval_unit.on_eval_epoch_end(state)
        if self.logger is not None:
            self.logger.log(metrics, commit=False)
        # Need to manually reshard the FSDP ema model: https://github.com/pytorch/pytorch/issues/117421#issuecomment-1890948734, otherwise we don't update the ema model weights correctly
        if self.ema_model and self.train_strategy == TrainStrategy.FSDP:
            _reshard_fsdp(self.ema_model)

    def get_finetune_model_config(self) -> DictConfig | None:
        return self.finetune_model_full_config


@contextmanager
def tf32_context_manager():
    # Store the original settings
    original_allow_tf32_matmul = torch.backends.cuda.matmul.allow_tf32
    original_allow_tf32_cudnn = torch.backends.cudnn.allow_tf32
    original_float32_matmul_precision = torch.get_float32_matmul_precision()
    try:
        # Set the desired settings
        torch.backends.cuda.matmul.allow_tf32 = True
        torch.backends.cudnn.allow_tf32 = True
        torch.set_float32_matmul_precision("high")
        yield
    finally:
        # Revert to the original settings
        torch.backends.cuda.matmul.allow_tf32 = original_allow_tf32_matmul
        torch.backends.cudnn.allow_tf32 = original_allow_tf32_cudnn
        torch.set_float32_matmul_precision(original_float32_matmul_precision)


class MLIPPredictUnit(PredictUnit[Batch]):
    def __init__(
        self,
        inference_model_path: str,
        device: str = "cpu",
        overrides: dict | None = None,
        inference_settings: InferenceSettings | None = None,
        seed: int = 41,
    ):
        super().__init__()
        os.environ[CURRENT_DEVICE_TYPE_STR] = device

        self.seed(seed)

        if inference_settings is None:
            inference_settings = InferenceSettings()
        if overrides is None:
            overrides = {}
        if "backbone" not in overrides:
            overrides["backbone"] = {}
        if inference_settings.activation_checkpointing is not None:
            overrides["backbone"]["activation_checkpointing"] = (
                inference_settings.activation_checkpointing
            )
        if inference_settings.wigner_cuda is not None:
            overrides["backbone"]["use_cuda_graph_wigner"] = (
                inference_settings.wigner_cuda
            )
        if inference_settings.external_graph_gen is not None:
            overrides["backbone"][
                "otf_graph"
            ] = not inference_settings.external_graph_gen

        if inference_settings.internal_graph_gen_version is not None:
            overrides["backbone"]["radius_pbc_version"] = (
                inference_settings.internal_graph_gen_version
            )

        self.model, checkpoint = load_inference_model(
            inference_model_path, use_ema=True, overrides=overrides
        )
        tasks = [
            hydra.utils.instantiate(task_config)
            for task_config in checkpoint.tasks_config
        ]
        self.tasks = {t.name: t for t in tasks}

        assert device in ["cpu", "cuda"], "device must be either 'cpu' or 'cuda'"

        self.device = get_device_for_local_rank() if device == "cuda" else "cpu"

        self.model.eval()

        self.lazy_model_intialized = False
        self.inference_mode = inference_settings

        # store composition embedding of system the model was merged on
        self.merged_on = None

<<<<<<< HEAD
        if self.inference_mode.tf32:
            torch.backends.cuda.matmul.allow_tf32 = True
            torch.backends.cudnn.allow_tf32 = True
            torch.set_float32_matmul_precision("high")

    @property
    def direct_forces(self) -> bool:
        return self.model.module.backbone.direct_forces

    @property
    def datasets(self) -> list[str]:
        return self.model.module.backbone.dataset_list

    def seed(self, seed: int):
        logging.info(f"Setting random seed to {seed}")
        self._seed = seed
        random.seed(seed)
        np.random.seed(seed)
        torch.manual_seed(seed)
        torch.cuda.manual_seed_all(seed)

=======
>>>>>>> dc0722b5
    def move_to_device(self):
        self.model.to(self.device)
        for task in self.tasks.values():
            task.normalizer.to(self.device)
            if task.element_references is not None:
                task.element_references.to(self.device)

    def predict_step(self, state: State, data: Batch) -> dict[str, torch.tensor]:
        return self.predict(data)

    def get_composition_charge_spin_dataset(self, data):
        composition_sum = data.atomic_numbers.new_zeros(
            self.model.module.backbone.max_num_elements,
            dtype=torch.int,
        ).index_add(
            0,
            data.atomic_numbers.to(torch.int),
            data.atomic_numbers.new_ones(data.atomic_numbers.shape[0], dtype=torch.int),
        )
        comp_charge_spin = (
            composition_sum,
            getattr(data, "charge", None),
            getattr(data, "spin", None),
        )
        return comp_charge_spin, getattr(data, "dataset", [None])

    def predict(
        self, data: Batch, undo_element_references: bool = True
    ) -> dict[str, torch.tensor]:
        if not self.lazy_model_intialized:
            # merge everything on CPU
            if self.inference_mode.merge_mole:
                # replace backbone with non MOE version
                assert (
                    data.natoms.numel() == 1
                ), f"Cannot merge model with multiple systems in batch. Must be exactly 1 system, found {data.natoms.numel()}"
                self.model.module.backbone = (
                    self.model.module.backbone.merge_MOLE_model(data.clone())
                )
                self.model.eval()
            # move to device
            self.move_to_device()
            if self.inference_mode.compile:
                logging.warning(
                    "Model is being compiled this might take a while for the first time"
                )
                self.model = torch.compile(self.model, dynamic=True)
            self.lazy_model_intialized = True

        data_device = data.to(self.device)

        if self.inference_mode.merge_mole:
            if self.merged_on is None:
                # only get embeddings after moved to final device to get right types
                self.merged_on = self.get_composition_charge_spin_dataset(data_device)
            else:
                this_sys = self.get_composition_charge_spin_dataset(data_device)
                assert (
                    data_device.natoms.numel() == 1
                ), f"Cannot run merged model on batch with multiple systems. Must be exactly 1 system, found {data_device.natoms.numel()}"
                assert (
                    self.merged_on[0][0].isclose(this_sys[0][0], rtol=1e-5).all()
                ), "Cannot run on merged model on system. Embeddings seem different..."
                assert (
                    self.merged_on[0][1] == this_sys[0][1]
                ), f"Cannot run on merged model on system. Charge is diferrent {self.merged_on[0][1]} vs {this_sys[0][1]}"
                assert (
                    self.merged_on[0][2] == this_sys[0][2]
                ), f"Cannot run on merged model on system. Spin is diferrent {self.merged_on[0][2]} vs {this_sys[0][2]}"
                assert (
                    self.merged_on[1] == this_sys[1]
                ), f"Cannot run on merged model on system. Dataset is diferrent {self.merged_on[1]} vs {this_sys[1]}"

        inference_context = torch.no_grad() if self.direct_forces else nullcontext()
        tf32_context = (
            tf32_context_manager() if self.inference_mode.tf32 else nullcontext()
        )

        pred_output = {}
        with inference_context, tf32_context:
            output = self.model(data_device)
            for task_name, task in self.tasks.items():
                pred_output[task_name] = task.normalizer.denorm(
                    output[task_name][task.property]
                )
                if undo_element_references and task.element_references is not None:
                    pred_output[task_name] = task.element_references.undo_refs(
                        data_device, pred_output[task_name]
                    )

        return pred_output


class MLIPEvalUnit(EvalUnit[Batch]):
    def __init__(
        self,
        job_config: DictConfig,
        model: torch.nn.Module,
        tasks: Sequence[Task],
        bf16: bool = False,
    ):
        """Evaluate your MLIPs and so forth.

        Args:
            job_config: a job config object specifying logger and job type
            model: model to evaluate
            evaluations: a list of evaluation objects
            bf16: whether to use autocast with bf16
        """
        super().__init__()
        self.job_config = job_config
        self.model = model
        self.tasks = tasks

        for task in tasks:
            if task.element_references is not None:
                task.element_references.to(torch.device(get_device_for_local_rank()))

        # dictionary of metrics for each dataset, split, task, and metric
        self.running_metrics: dict[str, dict[str, dict[str, Metrics]]] = {}
        self.total_loss_metrics: Metrics = Metrics()
        self.total_atoms: int = 0
        self.total_runtime: float = 0

        # allow the model to be set separately (this is used by the TrainEvalunit to initialize one model for both train and eval)
        if self.model is not None:
            self.model = prepare_module(
                model, device=torch.device(get_device_for_local_rank()), strategy="ddp"
            )
        self.logger = (
            WandBSingletonLogger.get_instance()
            if distutils.is_master()
            and not self.job_config.debug
            and self.job_config.logger
            else None
        )

        # TODO see placeholder comment in TrainEvalUnit as well
        self.autocast_enabled = bf16
        self.autocast_dtype = torch.bfloat16

    def setup_train_eval_unit(self, model: torch.nn.Module) -> None:
        self.model = model
        self.logger = None

    def on_eval_epoch_start(self, state: State) -> None:
        """Reset all metrics, and make sure model is in eval mode."""
        # TODO store ema here as well?
        self.model.eval()

        # create dictionary of running metrics with following schema:
        # task.name: {dataset.split: {metric: value}}}
        datasets_to_eval = state.eval_state.dataloader.dataset.dataset_names
        self.running_metrics = {
            task.name: {
                dataset: {metric: Metrics() for metric in task.metrics}
                for dataset in filter(
                    lambda x: any(dset in x for dset in task.datasets), datasets_to_eval
                )
            }
            for task in self.tasks
        }
        self.total_loss_metrics = Metrics()
        self.total_atoms = 0
        self.total_runtime = 0
        self.total_len = len(state.eval_state.dataloader)
        self.start_time = time.time()
        self.last_report = time.time()
        self.report_every = 180

    def eval_step(self, state: State, data: Batch) -> None:
        """Evaluates the model on a batch of data."""
        device = get_device_for_local_rank()
        data = data.to(device)
        self.total_atoms += data.natoms.sum().item()

        if (time.time() - self.last_report) > self.report_every:
            seconds_per_step = (time.time() - self.start_time) / max(
                1, self.eval_progress.num_steps_completed
            )
            eta_hours = self.total_len * seconds_per_step / (60.0 * 60.0)
            print(
                f"step: {self.eval_progress.num_steps_completed}, seconds_per_step: {seconds_per_step} eta_hours: {eta_hours}"
            )
            self.last_report = time.time()

        with torch.autocast(
            device_type=get_device_for_local_rank(),
            enabled=self.autocast_enabled,
            dtype=self.autocast_dtype,
        ):
            t0 = time.time()
            preds = self.model(data)
            self.total_runtime += time.time() - t0

        # compute the loss
        loss_dict = compute_loss(self.tasks, preds, data)
        total_loss = sum(loss_dict.values())
        self.total_loss_metrics += Metrics(metric=total_loss, total=total_loss, numel=1)

        # get the datasets with split names
        datasets_in_batch = set(data.dataset_name)

        # run each evaluation
        for task in self.tasks:
            # This filters out all the datasets.splits that are in the current batch and
            # and are also included in the task. Remove the dataset.splits not in the task, since we
            # wont compute metrics for those.
            # TODO overhaul the dataset names in task to avoid this filter?
            for dataset in filter(
                lambda x: any(dset_name in x for dset_name in task.datasets),
                datasets_in_batch,
            ):
                current_metrics = compute_metrics(task, preds, data, dataset)
                running_metrics = self.running_metrics[task.name][dataset]

                for metric_name in task.metrics:
                    running_metrics[metric_name] += current_metrics[metric_name]

                self.running_metrics[task.name][dataset].update(running_metrics)

                # update the loss metrics
                # loss_metrics = Metrics(
                #     metric=loss_dict[task.name], total=loss_dict[task.name], numel=1
                # )
                # self.running_metrics[task.name][dataset]["loss"] += loss_metrics

                # # total loss
                # loss = sum(loss_dict.values()).item()
                # self.total_loss_metrics += Metrics(metric=loss, total=loss, numel=1)

    def on_eval_epoch_end(self, state: State) -> dict:
        """Aggregate all metrics and log."""

        logging.info("Done eval epoch, aggregating metrics")
        device = get_device_for_local_rank()
        log_dict = {}
        for task, dataset_dict in self.running_metrics.items():
            for dataset, metrics_dict in dataset_dict.items():
                for metric_name, metrics in metrics_dict.items():
                    total = distutils.all_reduce(
                        metrics.total, average=False, device=device
                    )
                    numel = distutils.all_reduce(
                        metrics.numel, average=False, device=device
                    )
                    log_dict[f"val/{dataset},{task},{metric_name}"] = total / numel

        total_runtime = distutils.all_reduce(
            self.total_runtime, average=False, device=device
        )
        total_atoms = distutils.all_reduce(
            self.total_atoms, average=False, device=device
        )

        # we do not reduce across ranks here. DDP loss uses a _ddp_mean that
        # gives the an approximate loss -> loss_rank_i / average_num_samples_across_ranks
        log_dict["val/loss"] = self.total_loss_metrics.metric
        log_dict["val/atoms_per_second"] = total_atoms / total_runtime
        log_dict["val/epoch"] = self.eval_progress.num_epochs_completed

        if self.logger is not None:
            self.logger.log(log_dict, commit=True)

        log_str = "".join(
            f"  {k}: {log_dict[k]:.4f}\n" for k in sorted(log_dict.keys())
        )
        logging.info(f"Finished aggregating metrics: \n{log_str}")

        return log_dict<|MERGE_RESOLUTION|>--- conflicted
+++ resolved
@@ -923,12 +923,6 @@
         # store composition embedding of system the model was merged on
         self.merged_on = None
 
-<<<<<<< HEAD
-        if self.inference_mode.tf32:
-            torch.backends.cuda.matmul.allow_tf32 = True
-            torch.backends.cudnn.allow_tf32 = True
-            torch.set_float32_matmul_precision("high")
-
     @property
     def direct_forces(self) -> bool:
         return self.model.module.backbone.direct_forces
@@ -945,8 +939,6 @@
         torch.manual_seed(seed)
         torch.cuda.manual_seed_all(seed)
 
-=======
->>>>>>> dc0722b5
     def move_to_device(self):
         self.model.to(self.device)
         for task in self.tasks.values():
