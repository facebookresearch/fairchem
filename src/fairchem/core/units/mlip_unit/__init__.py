"""
Copyright (c) Meta Platforms, Inc. and affiliates.

This source code is licensed under the MIT license found in the LICENSE
file in the root directory of this source tree.
"""

from __future__ import annotations

import logging
from typing import TYPE_CHECKING, Literal

import torch

from fairchem.core.units.mlip_unit.api.inference import (
    InferenceSettings,
    guess_inference_settings,
)
from fairchem.core.units.mlip_unit.predict import MLIPPredictUnit

if TYPE_CHECKING:
    from pathlib import Path


def load_predict_unit(
    path: str | Path,
    inference_settings: InferenceSettings | str = "default",
    overrides: dict | None = None,
    device: Literal["cuda", "cpu"] | None = None,
    atom_refs: dict | None = None,
<<<<<<< HEAD
    form_elem_refs: dict | None = None,
=======
    workers: int = 1,
>>>>>>> d8d88a71
) -> MLIPPredictUnit:
    """Load a MLIPPredictUnit from a checkpoint file.

    Args:
        path: Path to the checkpoint file
        inference_settings: Settings for inference. Can be "default" (general purpose) or "turbo"
            (optimized for speed but requires fixed atomic composition). Advanced use cases can
            use a custom InferenceSettings object.
        overrides: Optional dictionary of settings to override default inference settings.
        device: Optional torch device to load the model onto.
        atom_refs: Optional dictionary of isolated atom reference energies.
<<<<<<< HEAD
        form_elem_refs: Optional dictionary of element reference energies for formation energy calculations.
=======
        workers: Number of parallel workers for prediction unit. Default is 1. If greater than 1,
            we will instantiate a ParallelMLIPPredictUnit instead of the normal predict unit.
>>>>>>> d8d88a71

    Returns:
        A MLIPPredictUnit instance ready for inference
    """

    if device is None:
        device = "cuda" if torch.cuda.is_available() else "cpu"
        logging.warning(f"device was not explicitly set, using {device=}.")

    inference_settings = guess_inference_settings(inference_settings)
    overrides = overrides or {"backbone": {"always_use_pbc": False}}
    if workers > 1:
        from fairchem.core.units.mlip_unit.predict import ParallelMLIPPredictUnit

<<<<<<< HEAD
    return MLIPPredictUnit(
        path,
        device=device,
        inference_settings=inference_settings,
        overrides=overrides,
        atom_refs=atom_refs,
        form_elem_refs=form_elem_refs,
    )
=======
        return ParallelMLIPPredictUnit(
            path,
            device=device,
            inference_settings=inference_settings,
            overrides=overrides,
            atom_refs=atom_refs,
            num_workers=workers,
        )
    else:
        return MLIPPredictUnit(
            path,
            device=device,
            inference_settings=inference_settings,
            overrides=overrides,
            atom_refs=atom_refs,
        )
>>>>>>> d8d88a71
<|MERGE_RESOLUTION|>--- conflicted
+++ resolved
@@ -28,11 +28,8 @@
     overrides: dict | None = None,
     device: Literal["cuda", "cpu"] | None = None,
     atom_refs: dict | None = None,
-<<<<<<< HEAD
     form_elem_refs: dict | None = None,
-=======
     workers: int = 1,
->>>>>>> d8d88a71
 ) -> MLIPPredictUnit:
     """Load a MLIPPredictUnit from a checkpoint file.
 
@@ -44,12 +41,9 @@
         overrides: Optional dictionary of settings to override default inference settings.
         device: Optional torch device to load the model onto.
         atom_refs: Optional dictionary of isolated atom reference energies.
-<<<<<<< HEAD
         form_elem_refs: Optional dictionary of element reference energies for formation energy calculations.
-=======
         workers: Number of parallel workers for prediction unit. Default is 1. If greater than 1,
             we will instantiate a ParallelMLIPPredictUnit instead of the normal predict unit.
->>>>>>> d8d88a71
 
     Returns:
         A MLIPPredictUnit instance ready for inference
@@ -64,22 +58,13 @@
     if workers > 1:
         from fairchem.core.units.mlip_unit.predict import ParallelMLIPPredictUnit
 
-<<<<<<< HEAD
-    return MLIPPredictUnit(
-        path,
-        device=device,
-        inference_settings=inference_settings,
-        overrides=overrides,
-        atom_refs=atom_refs,
-        form_elem_refs=form_elem_refs,
-    )
-=======
         return ParallelMLIPPredictUnit(
             path,
             device=device,
             inference_settings=inference_settings,
             overrides=overrides,
             atom_refs=atom_refs,
+            form_elem_refs=form_elem_refs,
             num_workers=workers,
         )
     else:
@@ -89,5 +74,5 @@
             inference_settings=inference_settings,
             overrides=overrides,
             atom_refs=atom_refs,
-        )
->>>>>>> d8d88a71
+            form_elem_refs=form_elem_refs,
+        )