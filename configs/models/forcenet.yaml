default:
  model:
    name: new_forcenet
    decoder_type: mlp
    num_freqs: 50
    training: true
    predict_forces: false
    num_interactions: 5
    cutoff: 6.0
    basis: "sphallmul"
    ablation: "none"
    depth_mlp_edge: 2
    depth_mlp_node: 1
    activation_str: "swish"
    decoder_activation_str: "swish"
    feat: "full"
    hidden_channels: 512
    decoder_hidden_channels: 512
    max_n: 3
    use_pbc: True
    # drlab attributes:
    tag_hidden_channels: 0 # 64
    pg_hidden_channels: 0 # 32 -> period & group embedding hidden channels
    phys_embeds: False # True
    phys_hidden_channels: 0
    energy_head: False # can be {False, weighted-av-initial-embeds, weighted-av-final-embeds, pooling, graclus, random}
  optim:
    batch_size: 8
    eval_batch_size: 8
    num_workers: 8
    energy_coefficient: 0
<<<<<<< HEAD
    warmup_factors: 0.2
    warmup_steps: 9375
    lr_gamma: 0.1
    lr_initial: 0.0005
    lr_milestones: # steps at which lr_initial <- lr_initial * lr_gamma
      - 15625
      - 25000
      - 31250
=======
    warmup_factor: 0.2
    lr_gamma: 0.1
>>>>>>> 90ea54fa

# -------------------
# -----  IS2RE  -----
# -------------------

is2re:
  10k:
    optim:
      # *** Important note ***
      #   The total number of gpus used for this run was 8.
      #   If the global batch size (num_gpus * batch_size) is modified
      #   the lr_milestones and warmup_steps need to be adjusted accordingly.
      max_epochs: 20
<<<<<<< HEAD
=======
      lr_milestones: # steps at which lr_initial <- lr_initial * lr_gamma
        - 15625
        - 25000
        - 31250
      warmup_steps: 9375

>>>>>>> 90ea54fa
  100k:
    optim:
      max_epochs: 20
  all:
    model:
      num_interactions: 4
    optim:
      max_epochs: 8 # 20
      

# ------------------
# -----  S2EF  -----
# ------------------

s2ef:
  200k:

  2M:

  20M:

  all:<|MERGE_RESOLUTION|>--- conflicted
+++ resolved
@@ -29,7 +29,6 @@
     eval_batch_size: 8
     num_workers: 8
     energy_coefficient: 0
-<<<<<<< HEAD
     warmup_factors: 0.2
     warmup_steps: 9375
     lr_gamma: 0.1
@@ -38,10 +37,6 @@
       - 15625
       - 25000
       - 31250
-=======
-    warmup_factor: 0.2
-    lr_gamma: 0.1
->>>>>>> 90ea54fa
 
 # -------------------
 # -----  IS2RE  -----
@@ -55,15 +50,6 @@
       #   If the global batch size (num_gpus * batch_size) is modified
       #   the lr_milestones and warmup_steps need to be adjusted accordingly.
       max_epochs: 20
-<<<<<<< HEAD
-=======
-      lr_milestones: # steps at which lr_initial <- lr_initial * lr_gamma
-        - 15625
-        - 25000
-        - 31250
-      warmup_steps: 9375
-
->>>>>>> 90ea54fa
   100k:
     optim:
       max_epochs: 20
@@ -72,7 +58,7 @@
       num_interactions: 4
     optim:
       max_epochs: 8 # 20
-      
+
 
 # ------------------
 # -----  S2EF  -----
