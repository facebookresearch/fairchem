trainer: ocp

dataset:
  train:
<<<<<<< HEAD
    src: /data/ericqu/OC20/200k/s2ef/200k/train/
    normalize_labels: True
    target_mean: -0.7554450631141663
    target_std: 2.887317180633545
    grad_target_mean: 0.0
    grad_target_std: 2.887317180633545
  val: 
    src: /data/ericqu/OC20/val_id/s2ef/all/val_id
    split: 10000
=======
    format: lmdb
    src: data/s2ef/200k/train/
    key_mapping:
      y: energy
      force: forces
    transforms:
      normalizer:
        energy:
          mean: -0.7554450631141663
          stdev: 2.887317180633545
        forces:
          mean: 0
          stdev: 2.887317180633545
  val:
    src: data/s2ef/all/val_id/
>>>>>>> 1b4b62b4

logger: 
  name: wandb
  project: OC20

outputs:
  energy:
    shape: 1
    level: system
  forces:
    irrep_dim: 1
    level: atom
    train_on_free_atoms: True
    eval_on_free_atoms: True

loss_functions:
  - energy:
      fn: mae
      coefficient: 1
  - forces:
      fn: l2mae
      coefficient: 100

evaluation_metrics:
  metrics:
    energy:
      - mae
    forces:
      - mae
      - cosine_similarity
      - magnitude_error
    misc:
      - energy_forces_within_threshold
  primary_metric: forces_mae<|MERGE_RESOLUTION|>--- conflicted
+++ resolved
@@ -2,19 +2,7 @@
 
 dataset:
   train:
-<<<<<<< HEAD
     src: /data/ericqu/OC20/200k/s2ef/200k/train/
-    normalize_labels: True
-    target_mean: -0.7554450631141663
-    target_std: 2.887317180633545
-    grad_target_mean: 0.0
-    grad_target_std: 2.887317180633545
-  val: 
-    src: /data/ericqu/OC20/val_id/s2ef/all/val_id
-    split: 10000
-=======
-    format: lmdb
-    src: data/s2ef/200k/train/
     key_mapping:
       y: energy
       force: forces
@@ -26,9 +14,9 @@
         forces:
           mean: 0
           stdev: 2.887317180633545
-  val:
-    src: data/s2ef/all/val_id/
->>>>>>> 1b4b62b4
+  val: 
+    src: /data/ericqu/OC20/val_id/s2ef/all/val_id
+    split: 10000
 
 logger: 
   name: wandb
