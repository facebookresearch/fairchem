--- conflicted
+++ resolved
@@ -15,11 +15,6 @@
     tf32: True
     activation_checkpointing: True
     merge_mole: True
-<<<<<<< HEAD
-    compile: True
-    wigner_cuda: False
-=======
     compile: False
->>>>>>> 67640e66
     external_graph_gen: True
     internal_graph_gen_version: 2