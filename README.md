--- conflicted
+++ resolved
@@ -15,11 +15,7 @@
 
 ## Installation
 
-<<<<<<< HEAD
 The easiest way to install prerequisites is via [conda](https://conda.io/docs/index.html).
-=======
-[last updated March 04, 2021]
->>>>>>> 04efaa6b
 
 After installing [conda](http://conda.pydata.org/), run the following commands
 to create a new [environment](https://conda.io/docs/user-guide/tasks/manage-environments.html)
@@ -46,19 +42,10 @@
 $ echo $LD_LIBRARY_PATH | tr ':' '\n' | grep cuda
 /public/apps/cuda/11.0/lib64
 ```
-<<<<<<< HEAD
 
 The exact paths may differ on your system.
 
 Then install the dependencies:
-=======
-$echo $PATH | tr ':' '\n' | grep cuda
-/public/apps/cuda/11.0/bin
-$echo $LD_LIBRARY_PATH | tr ':' '\n' | grep cuda
-/public/apps/cuda/11.0/lib64
-```
-The exact paths may differ on your system. Then install the dependencies:
->>>>>>> 04efaa6b
 ```bash
 conda-merge env.common.yml env.gpu.yml > env.yml
 conda env create -f env.yml
@@ -132,7 +119,7 @@
 
 Pretrained model weights accompanying [our paper](https://arxiv.org/abs/2010.09990) are available [here](https://github.com/Open-Catalyst-Project/ocp/blob/master/MODELS.md).
 
-## Discussions/FAQs
+## Discussion
 
 For all non-codebase related questions and to keep up-to-date with the latest OCP announcements, please join the [discussion board](https://discuss.opencatalystproject.org/). All codebase related questions and issues should be posted directly on our [issues page](https://github.com/Open-Catalyst-Project/ocp/issues).
 
