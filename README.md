## `fairchem` by FAIR Chemistry
<p align="center">
  <img width="559" height="200" src="https://github.com/FAIR-Chem/fairchem/assets/45150244/d3abd756-cb96-40eb-b3a8-976939a2f0d8"?
</p>

`fairchem` is the [FAIR](https://ai.meta.com/research/) Chemistry's centralized repository of all its data, models, demos, and application efforts for materials science and quantum chemistry.

### Documentation
If you are looking for `Open-Catalyst-Project/ocp`, it can now be found at [`fairchem.core`](src/fairchem/core). Visit its corresponding documentation [here](https://fair-chem.github.io/).

### Contents
The repository is organized into several directories to help you find what you are looking for:

<<<<<<< HEAD
- [`fairchem.core`](src/fairchem/core): State of the art machine learning models for materials science and chemistry
- [`fairchem.data`](src/fairchem/data): Dataset downloads and input generation codes
- [`fairchem.demo`](src/fairchem/demo): Python API for the [Open Catalyst Demo](https://open-catalyst.metademolab.com/)
- [`fairchem.applications`](src/fairchem/applications): Follow up applications and works (AdsorbML, CatTSunami, etc.)
  
### Installation
Packages can be installed in your environment by the following:
```
pip install -e packages/fairchem-{fairchem-package-name}
```

`fairchem.core` requires you to first create your environment
- [Installation Guide](https://fair-chem.github.io/core/install.html)

### Why a single repository?
Since many of our repositories rely heavily on our other repositories, a single repository makes it really easy to test and ensure consistency across repositories. This should also help simplify the installation process for users who are interested in integrating many of the efforts into one place.

### LICENSE
`fairchem` is available under a [MIT License](LICENSE.md).
=======
[go to the docs!](https://fair-chem.github.io/)
>>>>>>> 61730294
<|MERGE_RESOLUTION|>--- conflicted
+++ resolved
@@ -11,7 +11,6 @@
 ### Contents
 The repository is organized into several directories to help you find what you are looking for:
 
-<<<<<<< HEAD
 - [`fairchem.core`](src/fairchem/core): State of the art machine learning models for materials science and chemistry
 - [`fairchem.data`](src/fairchem/data): Dataset downloads and input generation codes
 - [`fairchem.demo`](src/fairchem/demo): Python API for the [Open Catalyst Demo](https://open-catalyst.metademolab.com/)
@@ -30,7 +29,4 @@
 Since many of our repositories rely heavily on our other repositories, a single repository makes it really easy to test and ensure consistency across repositories. This should also help simplify the installation process for users who are interested in integrating many of the efforts into one place.
 
 ### LICENSE
-`fairchem` is available under a [MIT License](LICENSE.md).
-=======
-[go to the docs!](https://fair-chem.github.io/)
->>>>>>> 61730294
+`fairchem` is available under a [MIT License](LICENSE.md).