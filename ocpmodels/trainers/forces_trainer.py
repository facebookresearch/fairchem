"""
Copyright (c) Facebook, Inc. and its affiliates.

This source code is licensed under the MIT license found in the
LICENSE file in the root directory of this source tree.
"""

import os
from collections import defaultdict

import numpy as np
import torch
import torch_geometric
from torch.utils.data import DataLoader, DistributedSampler
from tqdm import tqdm

from ocpmodels.common import distutils
from ocpmodels.common.data_parallel import ParallelCollater
from ocpmodels.common.registry import registry
from ocpmodels.common.relaxation.ml_relaxation import ml_relax
from ocpmodels.common.utils import plot_histogram, tune_reporter
from ocpmodels.modules.evaluator import Evaluator
from ocpmodels.modules.normalizer import Normalizer
from ocpmodels.trainers.base_trainer import BaseTrainer


@registry.register_trainer("forces")
class ForcesTrainer(BaseTrainer):
    """
    Trainer class for the Structure to Energy & Force (S2EF) and Initial State to
    Relaxed State (IS2RS) tasks.

    .. note::

        Examples of configurations for task, model, dataset and optimizer
        can be found in `configs/ocp_s2ef <https://github.com/Open-Catalyst-Project/baselines/tree/master/configs/ocp_is2re/>`_
        and `configs/ocp_is2rs <https://github.com/Open-Catalyst-Project/baselines/tree/master/configs/ocp_is2rs/>`_.

    Args:
        task (dict): Task configuration.
        model (dict): Model configuration.
        dataset (dict): Dataset configuration. The dataset needs to be a SinglePointLMDB dataset.
        optimizer (dict): Optimizer configuration.
        identifier (str): Experiment identifier that is appended to log directory.
        run_dir (str, optional): Path to the run directory where logs are to be saved.
            (default: :obj:`None`)
        is_debug (bool, optional): Run in debug mode.
            (default: :obj:`False`)
        is_vis (bool, optional): Run in debug mode.
            (default: :obj:`False`)
        is_hpo (bool, optional): Run hyperparameter optimization with Ray Tune.
            (default: :obj:`False`)
        print_every (int, optional): Frequency of printing logs.
            (default: :obj:`100`)
        seed (int, optional): Random number seed.
            (default: :obj:`None`)
        logger (str, optional): Type of logger to be used.
            (default: :obj:`tensorboard`)
        local_rank (int, optional): Local rank of the process, only applicable for distributed training.
            (default: :obj:`0`)
        amp (bool, optional): Run using automatic mixed precision.
            (default: :obj:`False`)
    """

    def __init__(
        self,
        task,
        model,
        dataset,
        optimizer,
        identifier,
        run_dir=None,
        is_debug=False,
        is_vis=False,
        is_hpo=False,
        print_every=100,
        seed=None,
        logger="tensorboard",
        local_rank=0,
        amp=False,
        cpu=False,
    ):
        super().__init__(
            task=task,
            model=model,
            dataset=dataset,
            optimizer=optimizer,
            identifier=identifier,
            run_dir=run_dir,
            is_debug=is_debug,
            is_vis=is_vis,
            is_hpo=is_hpo,
            print_every=print_every,
            seed=seed,
            logger=logger,
            local_rank=local_rank,
            amp=amp,
            cpu=cpu,
            name="s2ef",
        )

    def load_task(self):
        print("### Loading dataset: {}".format(self.config["task"]["dataset"]))

        self.parallel_collater = ParallelCollater(
            1 if not self.cpu else 0,
            self.config["model_attributes"].get("otf_graph", False),
        )
        if self.config["task"]["dataset"] == "trajectory_lmdb":
            self.train_dataset = registry.get_dataset_class(
                self.config["task"]["dataset"]
            )(self.config["dataset"])

            self.train_loader = DataLoader(
                self.train_dataset,
                batch_size=self.config["optim"]["batch_size"],
                shuffle=True,
                collate_fn=self.parallel_collater,
                num_workers=self.config["optim"]["num_workers"],
                pin_memory=True,
            )

            self.val_loader = self.test_loader = None

            if "val_dataset" in self.config:
                self.val_dataset = registry.get_dataset_class(
                    self.config["task"]["dataset"]
                )(self.config["val_dataset"])
                self.val_loader = DataLoader(
                    self.val_dataset,
                    self.config["optim"].get("eval_batch_size", 64),
                    shuffle=False,
                    collate_fn=self.parallel_collater,
                    num_workers=self.config["optim"]["num_workers"],
                    pin_memory=True,
                )
            if "test_dataset" in self.config:
                self.test_dataset = registry.get_dataset_class(
                    self.config["task"]["dataset"]
                )(self.config["test_dataset"])
                self.test_loader = DataLoader(
                    self.test_dataset,
                    self.config["optim"].get("eval_batch_size", 64),
                    shuffle=False,
                    collate_fn=self.parallel_collater,
                    num_workers=self.config["optim"]["num_workers"],
                    pin_memory=True,
                )

            if "relax_dataset" in self.config["task"]:
                assert os.path.isfile(
                    self.config["task"]["relax_dataset"]["src"]
                )

                self.relax_dataset = registry.get_dataset_class(
                    "single_point_lmdb"
                )(self.config["task"]["relax_dataset"])

                self.relax_sampler = DistributedSampler(
                    self.relax_dataset,
                    num_replicas=distutils.get_world_size(),
                    rank=distutils.get_rank(),
                    shuffle=False,
                )
                self.relax_loader = DataLoader(
                    self.relax_dataset,
                    batch_size=self.config["optim"].get("eval_batch_size", 64),
                    collate_fn=self.parallel_collater,
                    num_workers=self.config["optim"]["num_workers"],
                    pin_memory=True,
                    sampler=self.relax_sampler,
                )

        else:
            self.dataset = registry.get_dataset_class(
                self.config["task"]["dataset"]
            )(self.config["dataset"])
            (
                self.train_loader,
                self.val_loader,
                self.test_loader,
            ) = self.dataset.get_dataloaders(
                batch_size=self.config["optim"]["batch_size"],
                collate_fn=self.parallel_collater,
            )

        self.num_targets = 1

        # Normalizer for the dataset.
        # Compute mean, std of training set labels.
        self.normalizers = {}
        if self.config["dataset"].get("normalize_labels", False):
            if "target_mean" in self.config["dataset"]:
                self.normalizers["target"] = Normalizer(
                    mean=self.config["dataset"]["target_mean"],
                    std=self.config["dataset"]["target_std"],
                    device=self.device,
                )
            else:
                self.normalizers["target"] = Normalizer(
                    tensor=self.train_loader.dataset.data.y[
                        self.train_loader.dataset.__indices__
                    ],
                    device=self.device,
                )

        # If we're computing gradients wrt input, set mean of normalizer to 0 --
        # since it is lost when compute dy / dx -- and std to forward target std
        if self.config["model_attributes"].get("regress_forces", True):
            if self.config["dataset"].get("normalize_labels", False):
                if "grad_target_mean" in self.config["dataset"]:
                    self.normalizers["grad_target"] = Normalizer(
                        mean=self.config["dataset"]["grad_target_mean"],
                        std=self.config["dataset"]["grad_target_std"],
                        device=self.device,
                    )
                else:
                    self.normalizers["grad_target"] = Normalizer(
                        tensor=self.train_loader.dataset.data.y[
                            self.train_loader.dataset.__indices__
                        ],
                        device=self.device,
                    )
                    self.normalizers["grad_target"].mean.fill_(0)

        if (
            self.is_vis
            and self.config["task"]["dataset"] != "qm9"
            and distutils.is_master()
        ):
            # Plot label distribution.
            plots = [
                plot_histogram(
                    self.train_loader.dataset.data.y.tolist(),
                    xlabel="{}/raw".format(self.config["task"]["labels"][0]),
                    ylabel="# Examples",
                    title="Split: train",
                ),
                plot_histogram(
                    self.val_loader.dataset.data.y.tolist(),
                    xlabel="{}/raw".format(self.config["task"]["labels"][0]),
                    ylabel="# Examples",
                    title="Split: val",
                ),
                plot_histogram(
                    self.test_loader.dataset.data.y.tolist(),
                    xlabel="{}/raw".format(self.config["task"]["labels"][0]),
                    ylabel="# Examples",
                    title="Split: test",
                ),
            ]
            self.logger.log_plots(plots)

    # Takes in a new data source and generates predictions on it.
    @torch.no_grad()
    def predict(
        self, data_loader, per_image=True, results_file=None, disable_tqdm=True
    ):
        if distutils.is_master() and not disable_tqdm:
            print("### Predicting on test.")
        assert isinstance(
            data_loader,
            (
                torch.utils.data.dataloader.DataLoader,
                torch_geometric.data.Batch,
            ),
        )
        rank = distutils.get_rank()

        if isinstance(data_loader, torch_geometric.data.Batch):
            data_loader = [[data_loader]]

        self.model.eval()
        if self.normalizers is not None and "target" in self.normalizers:
            self.normalizers["target"].to(self.device)
            self.normalizers["grad_target"].to(self.device)

        predictions = {"id": [], "energy": [], "forces": [], "chunk_idx": []}

        for i, batch_list in tqdm(
            enumerate(data_loader),
            total=len(data_loader),
            position=rank,
            desc="device {}".format(rank),
            disable=disable_tqdm,
        ):
            with torch.cuda.amp.autocast(enabled=self.scaler is not None):
                out = self._forward(batch_list)

            if self.normalizers is not None and "target" in self.normalizers:
                out["energy"] = self.normalizers["target"].denorm(
                    out["energy"]
                )
                out["forces"] = self.normalizers["grad_target"].denorm(
                    out["forces"]
                )
            if per_image:
                systemids = [
                    str(i) + "_" + str(j)
                    for i, j in zip(
                        batch_list[0].sid.tolist(), batch_list[0].fid.tolist()
                    )
                ]
                predictions["id"].extend(systemids)
                predictions["energy"].extend(
                    out["energy"].to(torch.float16).tolist()
                )
                batch_natoms = torch.cat(
                    [batch.natoms for batch in batch_list]
                )
                batch_fixed = torch.cat([batch.fixed for batch in batch_list])
                forces = out["forces"].cpu().detach().to(torch.float16)
                per_image_forces = torch.split(forces, batch_natoms.tolist())
                per_image_forces = [
                    force.numpy() for force in per_image_forces
                ]
                # evalAI only requires forces on free atoms
                if results_file is not None:
                    _per_image_fixed = torch.split(
                        batch_fixed, batch_natoms.tolist()
                    )
                    _per_image_free_forces = [
                        force[(fixed == 0).tolist()]
                        for force, fixed in zip(
                            per_image_forces, _per_image_fixed
                        )
                    ]
                    _chunk_idx = np.array(
                        [
                            free_force.shape[0]
                            for free_force in _per_image_free_forces
                        ]
                    )
                    per_image_forces = _per_image_free_forces
                    predictions["chunk_idx"].extend(_chunk_idx)
                predictions["forces"].extend(per_image_forces)
            else:
                predictions["energy"] = out["energy"].detach()
                predictions["forces"] = out["forces"].detach()
                return predictions

        predictions["forces"] = np.array(predictions["forces"])
        predictions["chunk_idx"] = np.array(predictions["chunk_idx"])
        predictions["energy"] = np.array(predictions["energy"])
        predictions["id"] = np.array(predictions["id"])
        self.save_results(
            predictions, results_file, keys=["energy", "forces", "chunk_idx"]
        )
        return predictions

    def train(self):  # noqa: C901
        eval_every = self.config["optim"].get("eval_every", -1)
        primary_metric = self.config["task"].get(
            "primary_metric", self.evaluator.task_primary_metric[self.name]
        )
        self.best_val_metric = 1e9 if "mae" in primary_metric else -1.0
        iters = 0
        self.metrics = {}

        start_epoch = self.start_step // len(self.train_loader)
        for epoch in range(start_epoch, self.config["optim"]["max_epochs"]):
            self.model.train()

            skip_steps = 0
            if epoch == start_epoch and start_epoch > 0:
                skip_steps = start_epoch % len(self.train_loader)
            train_loader_iter = iter(self.train_loader)

            for i in range(skip_steps, len(self.train_loader)):
                batch = next(train_loader_iter)
                # Forward, loss, backward.
                with torch.cuda.amp.autocast(enabled=self.scaler is not None):
                    out = self._forward(batch)
                    loss = self._compute_loss(out, batch)
                loss = self.scaler.scale(loss) if self.scaler else loss
                self._backward(loss)
                scale = self.scaler.get_scale() if self.scaler else 1.0
                # Compute metrics.
                self.metrics = self._compute_metrics(
                    out,
                    batch,
                    self.evaluator,
                    self.metrics,
                )
                self.metrics = self.evaluator.update(
                    "loss", loss.item() / scale, self.metrics
                )

                # Print metrics, make plots.
                log_dict = {k: self.metrics[k]["metric"] for k in self.metrics}
                log_dict.update(
                    {"epoch": epoch + (i + 1) / len(self.train_loader)}
                )
                if (
                    i % self.config["cmd"]["print_every"] == 0
                    and distutils.is_master()
                    and not self.is_hpo
                ):
                    log_str = [
                        "{}: {:.4f}".format(k, v) for k, v in log_dict.items()
                    ]
                    print(", ".join(log_str))
                    self.metrics = {}

                log_dict.update({"lr": self.scheduler.get_lr()})
                if self.logger is not None:
                    self.logger.log(
                        log_dict,
                        step=epoch * len(self.train_loader) + i + 1,
                        split="train",
                    )

                iters += 1

                # Evaluate on val set every `eval_every` iterations.
                if eval_every != -1 and iters % eval_every == 0:
                    if self.val_loader is not None:
                        val_metrics = self.validate(
                            split="val",
                            epoch=epoch - 1 + (i + 1) / len(self.train_loader),
                        )
<<<<<<< HEAD
                        current_epoch = epoch + (i + 1) / len(
                            self.train_loader
                        )
                        current_step = epoch * len(self.train_loader) + (i + 1)
=======
                        if not self.update_lr_on_step:
                            self.scheduler.step(
                                val_metrics[primary_metric]["metric"]
                            )
>>>>>>> 178984b9
                        if (
                            "mae" in primary_metric
                            and val_metrics[primary_metric]["metric"]
                            < self.best_val_metric
                        ) or (
                            val_metrics[primary_metric]["metric"]
                            > self.best_val_metric
                        ):
                            self.best_val_metric = val_metrics[primary_metric][
                                "metric"
                            ]
                            self.save(current_epoch, current_step, val_metrics)
                            if self.test_loader is not None:
                                self.predict(
                                    self.test_loader,
                                    results_file="predictions",
                                    disable_tqdm=False,
                                )
                        if self.is_hpo:
                            progress = {
                                "steps": current_step,
                                "epochs": current_epoch,
                                "act_lr": self.optimizer.param_groups[0]["lr"],
                            }
                            # checkpointing must be before reporter
                            # report metrics to tune
                            tune_reporter(
                                iters=progress,
                                train_metrics={
                                    k: self.metrics[k]["metric"]
                                    for k in self.metrics
                                },
                                val_metrics={
                                    k: val_metrics[k]["metric"]
                                    for k in val_metrics
                                },
                                test_metrics=None,
                            )

                if self.update_lr_on_step:
                    self.scheduler.step()

            torch.cuda.empty_cache()

            if eval_every == -1:
                if self.val_loader is not None:
                    val_metrics = self.validate(split="val", epoch=epoch)
                    if not self.update_lr_on_step:
                        self.scheduler.step(
                            val_metrics[primary_metric]["metric"]
                        )
                    if (
                        "mae" in primary_metric
                        and val_metrics[primary_metric]["metric"]
                        < self.best_val_metric
                    ) or (
                        val_metrics[primary_metric]["metric"]
                        > self.best_val_metric
                    ):
                        self.best_val_metric = val_metrics[primary_metric][
                            "metric"
                        ]
                        current_step = (epoch + 1) * len(self.train_loader)
                        self.save(epoch + 1, current_step, val_metrics)
                        if self.test_loader is not None:
                            self.predict(
                                self.test_loader,
                                results_file="predictions",
                                disable_tqdm=False,
                            )
                else:
                    if not self.update_lr_on_step:
                        self.scheduler.step()
                    current_step = (epoch + 1) * len(self.train_loader)
                    self.save(epoch + 1, current_step, self.metrics)

        self.train_dataset.close_db()
        if "val_dataset" in self.config:
            self.val_dataset.close_db()
        if "test_dataset" in self.config:
            self.test_dataset.close_db()

    def _forward(self, batch_list):
        # forward pass.
        if self.config["model_attributes"].get("regress_forces", True):
            out_energy, out_forces = self.model(batch_list)
        else:
            out_energy = self.model(batch_list)

        if out_energy.shape[-1] == 1:
            out_energy = out_energy.view(-1)

        out = {
            "energy": out_energy,
        }

        if self.config["model_attributes"].get("regress_forces", True):
            out["forces"] = out_forces

        return out

    def _compute_loss(self, out, batch_list):
        loss = []

        # Energy loss.
        energy_target = torch.cat(
            [batch.y.to(self.device) for batch in batch_list], dim=0
        )
        if self.config["dataset"].get("normalize_labels", False):
            energy_target = self.normalizers["target"].norm(energy_target)
        energy_mult = self.config["optim"].get("energy_coefficient", 1)
        loss.append(energy_mult * self.criterion(out["energy"], energy_target))

        # Force loss.
        if self.config["model_attributes"].get("regress_forces", True):
            force_target = torch.cat(
                [batch.force.to(self.device) for batch in batch_list], dim=0
            )
            if self.config["dataset"].get("normalize_labels", False):
                force_target = self.normalizers["grad_target"].norm(
                    force_target
                )

            tag_specific_weights = self.config["task"].get(
                "tag_specific_weights", []
            )
            if tag_specific_weights != []:
                # handle tag specific weights as introduced in forcenet
                assert len(tag_specific_weights) == 3

                batch_tags = torch.cat(
                    [
                        batch.tags.float().to(self.device)
                        for batch in batch_list
                    ],
                    dim=0,
                )
                weight = torch.zeros_like(batch_tags)
                weight[batch_tags == 0] = tag_specific_weights[0]
                weight[batch_tags == 1] = tag_specific_weights[1]
                weight[batch_tags == 2] = tag_specific_weights[2]

                loss_force_list = torch.abs(out["forces"] - force_target)
                train_loss_force_unnormalized = torch.sum(
                    loss_force_list * weight.view(-1, 1)
                )
                train_loss_force_normalizer = 3.0 * weight.sum()

                # add up normalizer to obtain global normalizer
                distutils.all_reduce(train_loss_force_normalizer)

                # perform loss normalization before backprop
                train_loss_force_normalized = train_loss_force_unnormalized * (
                    distutils.get_world_size() / train_loss_force_normalizer
                )
                loss.append(train_loss_force_normalized)

            else:
                # Force coefficient = 30 has been working well for us.
                force_mult = self.config["optim"].get("force_coefficient", 30)
                if self.config["task"].get("train_on_free_atoms", False):
                    fixed = torch.cat(
                        [batch.fixed.to(self.device) for batch in batch_list]
                    )
                    mask = fixed == 0
                    loss.append(
                        force_mult
                        * self.criterion(
                            out["forces"][mask], force_target[mask]
                        )
                    )
                else:
                    loss.append(
                        force_mult
                        * self.criterion(out["forces"], force_target)
                    )
        # Sanity check to make sure the compute graph is correct.
        for lc in loss:
            assert hasattr(lc, "grad_fn")

        loss = sum(loss)
        return loss

    def _compute_metrics(self, out, batch_list, evaluator, metrics={}):
        natoms = torch.cat(
            [batch.natoms.to(self.device) for batch in batch_list], dim=0
        )

        target = {
            "energy": torch.cat(
                [batch.y.to(self.device) for batch in batch_list], dim=0
            ),
            "forces": torch.cat(
                [batch.force.to(self.device) for batch in batch_list], dim=0
            ),
            "natoms": natoms,
        }

        out["natoms"] = natoms

        if self.config["task"].get("eval_on_free_atoms", True):
            fixed = torch.cat(
                [batch.fixed.to(self.device) for batch in batch_list]
            )
            mask = fixed == 0
            out["forces"] = out["forces"][mask]
            target["forces"] = target["forces"][mask]

            s_idx = 0
            natoms_free = []
            for natoms in target["natoms"]:
                natoms_free.append(
                    torch.sum(mask[s_idx : s_idx + natoms]).item()
                )
                s_idx += natoms
            target["natoms"] = torch.LongTensor(natoms_free).to(self.device)
            out["natoms"] = torch.LongTensor(natoms_free).to(self.device)

        if self.config["dataset"].get("normalize_labels", False):
            out["energy"] = self.normalizers["target"].denorm(out["energy"])
            out["forces"] = self.normalizers["grad_target"].denorm(
                out["forces"]
            )

        metrics = evaluator.eval(out, target, prev_metrics=metrics)
        return metrics

    def run_relaxations(self, split="val", epoch=None):
        print("### Running ML-relaxations")
        self.model.eval()

        evaluator, metrics = Evaluator(task="is2rs"), {}

        if hasattr(self.relax_dataset[0], "pos_relaxed") and hasattr(
            self.relax_dataset[0], "y_relaxed"
        ):
            split = "val"
        else:
            split = "test"

        ids = []
        relaxed_positions = []
        chunk_idx = []
        for i, batch in tqdm(
            enumerate(self.relax_loader), total=len(self.relax_loader)
        ):
            relaxed_batch = ml_relax(
                batch=batch,
                model=self,
                steps=self.config["task"].get("relaxation_steps", 200),
                fmax=self.config["task"].get("relaxation_fmax", 0.0),
                relax_opt=self.config["task"]["relax_opt"],
                device=self.device,
                transform=None,
            )

            if self.config["task"].get("write_pos", False):
                systemids = [str(i) for i in relaxed_batch.sid.tolist()]
                natoms = relaxed_batch.natoms.tolist()
                positions = torch.split(relaxed_batch.pos, natoms)
                batch_relaxed_positions = [pos.tolist() for pos in positions]

                relaxed_positions += batch_relaxed_positions
                chunk_idx += natoms
                ids += systemids

            if split == "val":
                mask = relaxed_batch.fixed == 0
                s_idx = 0
                natoms_free = []
                for natoms in relaxed_batch.natoms:
                    natoms_free.append(
                        torch.sum(mask[s_idx : s_idx + natoms]).item()
                    )
                    s_idx += natoms

                target = {
                    "energy": relaxed_batch.y_relaxed,
                    "positions": relaxed_batch.pos_relaxed[mask],
                    "cell": relaxed_batch.cell,
                    "pbc": torch.tensor([True, True, True]),
                    "natoms": torch.LongTensor(natoms_free),
                }

                prediction = {
                    "energy": relaxed_batch.y,
                    "positions": relaxed_batch.pos[mask],
                    "cell": relaxed_batch.cell,
                    "pbc": torch.tensor([True, True, True]),
                    "natoms": torch.LongTensor(natoms_free),
                }

                metrics = evaluator.eval(prediction, target, metrics)

        if self.config["task"].get("write_pos", False):
            rank = distutils.get_rank()
            pos_filename = os.path.join(
                self.config["cmd"]["results_dir"], f"relaxed_pos_{rank}.npz"
            )
            np.savez_compressed(
                pos_filename,
                ids=ids,
                pos=np.array(relaxed_positions, dtype=object),
                chunk_idx=chunk_idx,
            )

            distutils.synchronize()
            if distutils.is_master():
                gather_results = defaultdict(list)
                full_path = os.path.join(
                    self.config["cmd"]["results_dir"],
                    "relaxed_positions.npz",
                )

                for i in range(distutils.get_world_size()):
                    rank_path = os.path.join(
                        self.config["cmd"]["results_dir"],
                        f"relaxed_pos_{i}.npz",
                    )
                    rank_results = np.load(rank_path, allow_pickle=True)
                    gather_results["ids"].extend(rank_results["ids"])
                    gather_results["pos"].extend(rank_results["pos"])
                    gather_results["chunk_idx"].extend(
                        rank_results["chunk_idx"]
                    )
                    os.remove(rank_path)

                # Because of how distributed sampler works, some system ids
                # might be repeated to make no. of samples even across GPUs.
                _, idx = np.unique(gather_results["ids"], return_index=True)
                gather_results["ids"] = np.array(gather_results["ids"])[idx]
                gather_results["pos"] = np.concatenate(
                    np.array(gather_results["pos"])[idx]
                )
                gather_results["chunk_idx"] = np.cumsum(
                    np.array(gather_results["chunk_idx"])[idx]
                )[
                    :-1
                ]  # np.split does not need last idx, assumes n-1:end

                print(f"Writing results to {full_path}")
                np.savez_compressed(full_path, **gather_results)

        if split == "val":
            aggregated_metrics = {}
            for k in metrics:
                aggregated_metrics[k] = {
                    "total": distutils.all_reduce(
                        metrics[k]["total"], average=False, device=self.device
                    ),
                    "numel": distutils.all_reduce(
                        metrics[k]["numel"], average=False, device=self.device
                    ),
                }
                aggregated_metrics[k]["metric"] = (
                    aggregated_metrics[k]["total"]
                    / aggregated_metrics[k]["numel"]
                )
            metrics = aggregated_metrics

            # Make plots.
            log_dict = {k: metrics[k]["metric"] for k in metrics}
            if self.logger is not None and epoch is not None:
                self.logger.log(
                    log_dict,
                    step=(epoch + 1) * len(self.train_loader),
                    split=split,
                )

            if distutils.is_master():
                print(metrics)<|MERGE_RESOLUTION|>--- conflicted
+++ resolved
@@ -419,17 +419,14 @@
                             split="val",
                             epoch=epoch - 1 + (i + 1) / len(self.train_loader),
                         )
-<<<<<<< HEAD
                         current_epoch = epoch + (i + 1) / len(
                             self.train_loader
                         )
                         current_step = epoch * len(self.train_loader) + (i + 1)
-=======
                         if not self.update_lr_on_step:
                             self.scheduler.step(
                                 val_metrics[primary_metric]["metric"]
                             )
->>>>>>> 178984b9
                         if (
                             "mae" in primary_metric
                             and val_metrics[primary_metric]["metric"]
