--- conflicted
+++ resolved
@@ -1,27 +1,15 @@
 __all__ = [
     "BaseTrainer",
-<<<<<<< HEAD
-    "CfgpTrainer",
     "DOGSSTrainer",
     "GPyTorchTrainer",
-    "SimpleTrainer",
-]
-
-from .base_trainer import BaseTrainer
-from .cfgp_trainer import CfgpTrainer
-from .dogss_trainer import DOGSSTrainer
-from .gpytorch_trainer import GPyTorchTrainer
-from .simple_trainer import SimpleTrainer
-=======
     "MDTrainer",
     "SimpleTrainer",
-    "DOGSSTrainer",
     "TuneHPOTrainer",
 ]
 
 from .base_trainer import BaseTrainer
 from .dogss_trainer import DOGSSTrainer
+from .gpytorch_trainer import GPyTorchTrainer
 from .md_trainer import MDTrainer
 from .simple_trainer import SimpleTrainer
-from .tune_hpo_trainer import TuneHPOTrainer
->>>>>>> 5bc1326c
+from .tune_hpo_trainer import TuneHPOTrainer