--- conflicted
+++ resolved
@@ -1,24 +1,15 @@
 __all__ = [
     "BaseTrainer",
-<<<<<<< HEAD
-    "MDTrainer",
-    "SimpleTrainer",
-    "DOGSSTrainer",
-=======
     "DOGSSTrainer",
     "GPyTorchTrainer",
     "MDTrainer",
     "SimpleTrainer",
->>>>>>> 8aea9222
     "TuneHPOTrainer",
 ]
 
 from .base_trainer import BaseTrainer
 from .dogss_trainer import DOGSSTrainer
-<<<<<<< HEAD
-=======
 from .gpytorch_trainer import GPyTorchTrainer
->>>>>>> 8aea9222
 from .md_trainer import MDTrainer
 from .simple_trainer import SimpleTrainer
 from .tune_hpo_trainer import TuneHPOTrainer