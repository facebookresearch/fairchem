import datetime
import json
import os
import random
import time

import numpy as np
import torch
import torch.nn as nn
import torch.optim as optim
import yaml
<<<<<<< HEAD

import demjson
from ocpmodels.common.display import Display
=======
>>>>>>> 9ff7d032
from ocpmodels.common.logger import TensorboardLogger, WandBLogger
from ocpmodels.common.meter import Meter, mae, mae_ratio, mean_l2_distance
from ocpmodels.common.registry import registry
from ocpmodels.common.utils import (
    plot_histogram,
    save_checkpoint,
    update_config,
    warmup_lr_lambda,
)
from ocpmodels.datasets import (
    ISO17,
    Gasdb,
    QM9Dataset,
    UlissigroupCO,
    UlissigroupH,
    XieGrossmanMatProj,
)
from ocpmodels.models import CGCNN, CGCNNGu, Transformer
from ocpmodels.modules.normalizer import Normalizer


@registry.register_trainer("base")
class BaseTrainer:
    def __init__(self, args=None):
        # defaults.
        self.device = "cpu"
        self.is_debug = True
        self.is_vis = True

        # load config.
        if args is not None:
            self.load_config_from_yaml_and_cmd(args)

    def load(self):
        self.load_seed_from_config()
        self.load_logger()
        self.load_task()
        self.load_model()
        self.load_criterion()
        self.load_optimizer()
        self.load_extras()

    def load_config_from_yaml_and_cmd(self, args):
        self.config = yaml.safe_load(open(args.config_yml, "r"))

        includes = self.config.get("includes", [])
        if not isinstance(includes, list):
            raise AttributeError(
                "Includes must be a list, {} provided".format(type(includes))
            )

        for include in includes:
            include_config = yaml.safe_load(open(include, "r"))
            self.config.update(include_config)

        self.config.pop("includes")

        if args.config_override:
            overrides = demjson.decode(args.config_override)
            self.config = update_config(self.config, overrides)

        # device
        self.device = torch.device(
            "cuda" if torch.cuda.is_available() else "cpu"
        )

        # Are we just running sanity checks?
        self.is_debug = args.debug
        self.is_vis = args.vis

        # timestamps and directories
        args.timestamp = datetime.datetime.now().strftime("%Y-%m-%d-%H-%M-%S")
        if args.identifier:
            args.timestamp += "-{}".format(args.identifier)

        args.checkpoint_dir = os.path.join("checkpoints", args.timestamp)
        args.results_dir = os.path.join("results", args.timestamp)
        args.logs_dir = os.path.join(
            "logs", self.config["logger"], args.timestamp
        )

        print(yaml.dump(self.config, default_flow_style=False))
        for arg in vars(args):
            print("{:<20}: {}".format(arg, getattr(args, arg)))

        # TODO(abhshkdz): Handle these parameters better. Maybe move to yaml.
        self.config["cmd"] = args.__dict__
        del args

        if not self.is_debug:
            os.makedirs(self.config["cmd"]["checkpoint_dir"])
            os.makedirs(self.config["cmd"]["results_dir"])
            os.makedirs(self.config["cmd"]["logs_dir"])

            # Dump config parameters
            json.dump(
                self.config,
                open(
                    os.path.join(
                        self.config["cmd"]["checkpoint_dir"], "config.json"
                    ),
                    "w",
                ),
            )

    def load_seed_from_config(self):
        # https://pytorch.org/docs/stable/notes/randomness.html
        seed = self.config["cmd"]["seed"]
        if seed is None:
            return

        random.seed(seed)
        np.random.seed(seed)
        torch.manual_seed(seed)
        torch.cuda.manual_seed_all(seed)
        torch.backends.cudnn.deterministic = True
        torch.backends.cudnn.benchmark = False

    def load_logger(self):
        self.logger = None
        if not self.is_debug:
            assert (
                self.config["logger"] is not None
            ), "Specify logger in config"
            self.logger = registry.get_logger_class(self.config["logger"])(
                self.config
            )

    def load_task(self):
        print("### Loading dataset: {}".format(self.config["task"]["dataset"]))
        dataset = registry.get_dataset_class(self.config["task"]["dataset"])(
            self.config["dataset"]
        )

        if self.config["task"]["dataset"] in ["qm9", "dogss"]:
            num_targets = dataset.data.y.shape[-1]
            if (
                "label_index" in self.config["task"]
                and self.config["task"]["label_index"] is not False
            ):
                dataset.data.y = dataset.data.y[
                    :, int(self.config["task"]["label_index"])
                ]
                num_targets = 1
        else:
            num_targets = 1

        self.num_targets = num_targets
        (
            self.train_loader,
            self.val_loader,
            self.test_loader,
        ) = dataset.get_dataloaders(
            batch_size=int(self.config["optim"]["batch_size"])
        )

        # Normalizer for the dataset.
        # Compute mean, std of training set labels.
        self.normalizers = {}
        if self.config["dataset"].get("normalize_labels", True):
            self.normalizers["target"] = Normalizer(
                self.train_loader.dataset.data.y[
                    self.train_loader.dataset.__indices__
                ],
                self.device,
            )

        # If we're computing gradients wrt input, set mean of normalizer to 0 --
        # since it is lost when compute dy / dx -- and std to forward target std
        if "grad_input" in self.config["task"]:
            if self.config["dataset"].get("normalize_labels", True):
                self.normalizers["grad_target"] = Normalizer(
                    self.train_loader.dataset.data.y[
                        self.train_loader.dataset.__indices__
                    ],
                    self.device,
                )
                self.normalizers["grad_target"].mean.fill_(0)

        if self.is_vis and self.config["task"]["dataset"] != "qm9":
            # Plot label distribution.
            plots = [
                plot_histogram(
                    self.train_loader.dataset.data.y.tolist(),
                    xlabel="{}/raw".format(self.config["task"]["labels"][0]),
                    ylabel="# Examples",
                    title="Split: train",
                ),
                plot_histogram(
                    self.val_loader.dataset.data.y.tolist(),
                    xlabel="{}/raw".format(self.config["task"]["labels"][0]),
                    ylabel="# Examples",
                    title="Split: val",
                ),
                plot_histogram(
                    self.test_loader.dataset.data.y.tolist(),
                    xlabel="{}/raw".format(self.config["task"]["labels"][0]),
                    ylabel="# Examples",
                    title="Split: test",
                ),
            ]
            self.logger.log_plots(plots)

    def load_model(self):
        # Build model
        print("### Loading model: {}".format(self.config["model"]))
        # TODO(abhshkdz): Remove dependency on self.train_loader.

        # Hackish workaround for force models:
        # If 1) train_loader.dataset has positions, 2) the last 3 dimensions of
        # x don't match positions, and 3) we're using the COCuMD dataset class,
        # we'll likely use positions in the model forward pass. Add those here.
        if (
            self.train_loader.dataset.__class__.__name__ == "COCuMD"
            and hasattr(self.train_loader.dataset[0], "pos")
            and not all(
                self.train_loader.dataset[0].pos[0]
                == self.train_loader.dataset[0].x[0][-3:]
            )
        ):
            self.model = registry.get_model_class(self.config["model"])(
                self.train_loader.dataset[0].x.shape[-1] + 3,
                self.train_loader.dataset[0].edge_attr.shape[-1],
                self.num_targets,
                **self.config["model_attributes"],
            ).to(self.device)
        else:
            self.model = registry.get_model_class(self.config["model"])(
                self.train_loader.dataset[0].x.shape[-1],
                self.train_loader.dataset[0].edge_attr.shape[-1],
                self.num_targets,
                **self.config["model_attributes"],
            ).to(self.device)

        print(
            "### Loaded {} with {} parameters.".format(
                self.model.__class__.__name__, self.model.num_params
            )
        )

        if self.logger is not None:
            self.logger.watch(self.model)

    # TODO(abhshkdz): Rename function to something nicer.
    # TODO(abhshkdz): Support multiple loss functions.
    def load_criterion(self):
        self.criterion = self.config["optim"]["criterion"]

    def load_optimizer(self):
        self.optimizer = optim.AdamW(
            self.model.parameters(),
            self.config["optim"]["lr_initial"],  # weight_decay=3.0
        )

    def load_extras(self):
        # learning rate scheduler.
        scheduler_lambda_fn = lambda x: warmup_lr_lambda(
            x, self.config["optim"]
        )
        self.scheduler = optim.lr_scheduler.LambdaLR(
            self.optimizer, lr_lambda=scheduler_lambda_fn
        )

        # metrics.
        self.meter = Meter(split="train")

    def train(self, max_epochs=None, return_metrics=False):
        # TODO(abhshkdz): Timers for dataloading and forward pass.
        num_epochs = (
            max_epochs
            if max_epochs is not None
            else self.config["optim"]["max_epochs"]
        )
        for epoch in range(num_epochs):
            self.model.train()

            for i, batch in enumerate(self.train_loader):
                batch = batch.to(self.device)

                # Forward, loss, backward.
                out, metrics = self._forward(batch)
                loss = self._compute_loss(out, batch)
                self._backward(loss)

                # Update meter.
                meter_update_dict = {
                    "epoch": epoch + (i + 1) / len(self.train_loader),
                    "loss": loss.item(),
                }
                meter_update_dict.update(metrics)
                self.meter.update(meter_update_dict)

                # Make plots.
                if self.logger is not None:
                    self.logger.log(
                        meter_update_dict,
                        step=epoch * len(self.train_loader) + i + 1,
                        split="train",
                    )

                # Print metrics.
                if i % self.config["cmd"]["print_every"] == 0:
                    print(self.meter)

            self.scheduler.step()

            with torch.no_grad():
                if self.val_loader is not None:
                    v_loss, v_mae = self.validate(split="val", epoch=epoch)

                if self.test_loader is not None:
                    test_loss, test_mae = self.validate(
                        split="test", epoch=epoch
                    )

            if not self.is_debug:
                save_checkpoint(
                    {
                        "epoch": epoch + 1,
                        "state_dict": self.model.state_dict(),
                        "optimizer": self.optimizer.state_dict(),
                        "normalizers": {
                            key: value.state_dict()
                            for key, value in self.normalizers.items()
                        },
                        "config": self.config,
                    },
                    self.config["cmd"]["checkpoint_dir"],
                )
        if return_metrics:
            return {
                "training_loss": float(self.meter.loss.global_avg),
                "training_mae": float(
                    self.meter.meters["binding energy/mae"].global_avg
                ),
                "validation_loss": v_loss,
                "validation_mae": v_mae,
                "test_loss": test_loss,
                "test_mae": test_mae,
            }

    def validate(self, split="val", epoch=None):
        print("### Evaluating on {}.".format(split))
        self.model.eval()

        meter = Meter(split=split)

        loader = self.val_loader if split == "val" else self.test_loader

        for i, batch in enumerate(loader):
            batch = batch.to(self.device)

            # Forward.
            out, metrics = self._forward(batch)
            loss = self._compute_loss(out, batch)

            # Update meter.
            meter_update_dict = {"loss": loss.item()}
            meter_update_dict.update(metrics)
            meter.update(meter_update_dict)

        # Make plots.
        if self.logger is not None and epoch is not None:
            log_dict = meter.get_scalar_dict()
            log_dict.update({"epoch": epoch + 1})
            self.logger.log(
                log_dict,
                step=(epoch + 1) * len(self.train_loader),
                split=split,
            )

        print(meter)
        return (
            float(meter.loss.global_avg),
            float(meter.meters["binding energy/mae"].global_avg),
        )

    def _forward(self, batch):
        out, metrics = {}, {}

        # enable gradient wrt input.
        if "grad_input" in self.config["task"]:
            batch.x = batch.x.requires_grad_(True)

        # forward pass.
        if self.config["model_attributes"].get("regress_forces", False):
            output, output_forces = self.model(batch)
        else:
            output = self.model(batch)
        if batch.y.dim() == 1:
            output = output.view(-1)
        out["output"] = output

        force_output = None
        if self.config["model_attributes"].get("regress_forces", False):
            out["force_output"] = output_forces
            force_output = output_forces

        if (
            "grad_input" in self.config["task"]
            and self.config["model_attributes"].get("regress_forces", False)
            is False
        ):
            force_output = (
                self.config["task"]["grad_input_mult"]
                * torch.autograd.grad(
                    output,
                    batch.x,
                    # TODO(abhshkdz): check correctness. should this be `output`?
                    grad_outputs=torch.ones_like(output),
                    create_graph=True,
                    retain_graph=True,
                )[0]
            )
            force_output = force_output[
                :,
                self.config["task"]["grad_input_start_idx"] : self.config[
                    "task"
                ]["grad_input_end_idx"],
            ]
            out["force_output"] = force_output

        if self.config["dataset"].get("normalize_labels", True):
            errors = eval(self.config["task"]["metric"])(
                self.normalizers["target"].denorm(output).cpu(), batch.y.cpu()
            ).view(-1)
        else:
            errors = eval(self.config["task"]["metric"])(
                output.cpu(), batch.y.cpu()
            ).view(-1)

        if (
            "label_index" in self.config["task"]
            and self.config["task"]["label_index"] is not False
        ):
            # TODO(abhshkdz): Get rid of this edge case for QM9.
            # This is only because QM9 has multiple targets and we can either
            # jointly predict all of them or one particular target.
            metrics[
                "{}/{}".format(
                    self.config["task"]["labels"][
                        self.config["task"]["label_index"]
                    ],
                    self.config["task"]["metric"],
                )
            ] = errors[0]
        else:
            for i, label in enumerate(self.config["task"]["labels"]):
                metrics[
                    "{}/{}".format(label, self.config["task"]["metric"])
                ] = errors[i]

        if "grad_input" in self.config["task"]:
            if self.config["dataset"].get("normalize_labels", True):
                grad_input_errors = eval(self.config["task"]["metric"])(
                    self.normalizers["grad_target"].denorm(force_output).cpu(),
                    batch.force.cpu(),
                )
            else:
                grad_input_errors = eval(self.config["task"]["metric"])(
                    force_output.cpu(), batch.force.cpu()
                )
            metrics[
                "force_x/{}".format(self.config["task"]["metric"])
            ] = grad_input_errors[0]
            metrics[
                "force_y/{}".format(self.config["task"]["metric"])
            ] = grad_input_errors[1]
            metrics[
                "force_z/{}".format(self.config["task"]["metric"])
            ] = grad_input_errors[2]

        return out, metrics

    def _compute_loss(self, out, batch):
        loss = []

        if self.config["dataset"].get("normalize_labels", True):
            target_normed = self.normalizers["target"].norm(batch.y)
        else:
            target_normed = batch.y

        loss.append(self.criterion(out["output"], target_normed))

        # TODO(abhshkdz): Test support for gradients wrt input.
        # TODO(abhshkdz): Make this general; remove dependence on `.forces`.
        if "grad_input" in self.config["task"]:
            if self.config["dataset"].get("normalize_labels", True):
                grad_target_normed = self.normalizers["grad_target"].norm(
                    batch.force
                )
            else:
                grad_target_normed = batch.force
            loss.append(
                self.config["optim"]["force_coefficient"] * self.criterion(out["force_output"], grad_target_normed)
            )

        loss = sum(loss)
        return loss

    def _backward(self, loss):
        self.optimizer.zero_grad()
        loss.backward()
        # TODO(abhshkdz): Add support for gradient clipping.
        self.optimizer.step()<|MERGE_RESOLUTION|>--- conflicted
+++ resolved
@@ -9,12 +9,9 @@
 import torch.nn as nn
 import torch.optim as optim
 import yaml
-<<<<<<< HEAD
 
 import demjson
 from ocpmodels.common.display import Display
-=======
->>>>>>> 9ff7d032
 from ocpmodels.common.logger import TensorboardLogger, WandBLogger
 from ocpmodels.common.meter import Meter, mae, mae_ratio, mean_l2_distance
 from ocpmodels.common.registry import registry
