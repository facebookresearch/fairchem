import datetime
import json
import os
import random
import time

import numpy as np
import yaml

import demjson
import torch
import torch.nn as nn
import torch.optim as optim
from ocpmodels.common.display import Display
from ocpmodels.common.logger import TensorboardLogger, WandBLogger
from ocpmodels.common.meter import Meter, mae, mae_ratio, mean_l2_distance
from ocpmodels.common.registry import registry
from ocpmodels.common.utils import (
    plot_histogram,
    save_checkpoint,
    update_config,
    warmup_lr_lambda,
)
from ocpmodels.datasets import (
    ISO17,
    Gasdb,
    QM9Dataset,
    UlissigroupCO,
    UlissigroupH,
    XieGrossmanMatProj,
)
from ocpmodels.models import CGCNN, CGCNNGu, Transformer
from ocpmodels.modules.normalizer import Normalizer


@registry.register_trainer("base")
class BaseTrainer:
    def __init__(self, args=None):
        # defaults.
        self.device = "cpu"
        self.is_debug = True
        self.is_vis = True

        # load config.
        if args is not None:
            self.load_config_from_yaml_and_cmd(args)

    def load(self):
        self.load_seed_from_config()
        self.load_logger()
        self.load_task()
        self.load_model()
        self.load_criterion()
        self.load_optimizer()
        self.load_extras()

    def load_config_from_yaml_and_cmd(self, args):
        self.config = yaml.safe_load(open(args.config_yml, "r"))

        includes = self.config.get("includes", [])
        if not isinstance(includes, list):
            raise AttributeError(
                "Includes must be a list, {} provided".format(type(includes))
            )

        for include in includes:
            include_config = yaml.safe_load(open(include, "r"))
            self.config.update(include_config)

        self.config.pop("includes")

        if args.config_override:
            overrides = demjson.decode(args.config_override)
            self.config = update_config(self.config, overrides)

        # device
        self.device = torch.device(
            "cuda" if torch.cuda.is_available() else "cpu"
        )

        # Are we just running sanity checks?
        self.is_debug = args.debug
        self.is_vis = args.vis

        # timestamps and directories
        args.timestamp = datetime.datetime.now().strftime("%Y-%m-%d-%H-%M-%S")
        if args.identifier:
            args.timestamp += "-{}".format(args.identifier)

        args.checkpoint_dir = os.path.join("checkpoints", args.timestamp)
        args.results_dir = os.path.join("results", args.timestamp)
        args.logs_dir = os.path.join(
            "logs", self.config["logger"], args.timestamp
        )

        print(yaml.dump(self.config, default_flow_style=False))
        for arg in vars(args):
            print("{:<20}: {}".format(arg, getattr(args, arg)))

        # TODO(abhshkdz): Handle these parameters better. Maybe move to yaml.
        self.config["cmd"] = args.__dict__
        del args

        if not self.is_debug:
            os.makedirs(self.config["cmd"]["checkpoint_dir"])
            os.makedirs(self.config["cmd"]["results_dir"])
            os.makedirs(self.config["cmd"]["logs_dir"])

            # Dump config parameters
            json.dump(
                self.config,
                open(
                    os.path.join(
                        self.config["cmd"]["checkpoint_dir"], "config.json"
                    ),
                    "w",
                ),
            )

    def load_seed_from_config(self):
        # https://pytorch.org/docs/stable/notes/randomness.html
        seed = self.config["cmd"]["seed"]
        if seed is None:
            return

        random.seed(seed)
        np.random.seed(seed)
        torch.manual_seed(seed)
        torch.cuda.manual_seed_all(seed)
        torch.backends.cudnn.deterministic = True
        torch.backends.cudnn.benchmark = False

    def load_logger(self):
        self.logger = None
        if not self.is_debug:
            assert (
                self.config["logger"] is not None
            ), "Specify logger in config"
            self.logger = registry.get_logger_class(self.config["logger"])(
                self.config
            )

    def load_task(self):
        print("### Loading dataset: {}".format(self.config["task"]["dataset"]))
        dataset = registry.get_dataset_class(self.config["task"]["dataset"])(
            self.config["dataset"]
        )

        if self.config["task"]["dataset"] in ["qm9", "dogss"]:
            num_targets = dataset.data.y.shape[-1]
            if (
                "label_index" in self.config["task"]
                and self.config["task"]["label_index"] is not False
            ):
                dataset.data.y = dataset.data.y[
                    :, int(self.config["task"]["label_index"])
                ]
                num_targets = 1
        else:
            num_targets = 1

        self.num_targets = num_targets
        (
            self.train_loader,
            self.val_loader,
            self.test_loader,
        ) = dataset.get_dataloaders(
            batch_size=int(self.config["optim"]["batch_size"])
        )

        # Normalizer for the dataset.
        # Compute mean, std of training set labels.
        self.normalizers = {}
        if self.config["dataset"].get("normalize_labels", True):
            self.normalizers["target"] = Normalizer(
                self.train_loader.dataset.data.y[
                    self.train_loader.dataset.__indices__
                ],
                self.device,
            )

        # If we're computing gradients wrt input, set mean of normalizer to 0 --
        # since it is lost when compute dy / dx -- and std to forward target std
        if "grad_input" in self.config["task"]:
            if self.config["dataset"].get("normalize_labels", True):
                self.normalizers["grad_target"] = Normalizer(
                    self.train_loader.dataset.data.y[
                        self.train_loader.dataset.__indices__
                    ],
                    self.device,
                )
                self.normalizers["grad_target"].mean.fill_(0)

        if self.is_vis and self.config["task"]["dataset"] != "qm9":
            # Plot label distribution.
            plots = [
                plot_histogram(
                    self.train_loader.dataset.data.y.tolist(),
                    xlabel="{}/raw".format(self.config["task"]["labels"][0]),
                    ylabel="# Examples",
                    title="Split: train",
                ),
                plot_histogram(
                    self.val_loader.dataset.data.y.tolist(),
                    xlabel="{}/raw".format(self.config["task"]["labels"][0]),
                    ylabel="# Examples",
                    title="Split: val",
                ),
                plot_histogram(
                    self.test_loader.dataset.data.y.tolist(),
                    xlabel="{}/raw".format(self.config["task"]["labels"][0]),
                    ylabel="# Examples",
                    title="Split: test",
                ),
            ]
            self.logger.log_plots(plots)

    def load_model(self):
        # Build model
        print("### Loading model: {}".format(self.config["model"]))

        # TODO(abhshkdz): Eventually move towards computing features on-the-fly
        # and remove dependence from `.edge_attr`.
        bond_feat_dim = None
        if self.config["task"]["dataset"] in [
            "ulissigroup_co",
            "ulissigroup_h",
            "xie_grossman_mat_proj",
        ]:
            bond_feat_dim = self.train_loader.dataset[0].edge_attr.shape[-1]
        elif "md" in self.config["task"]["dataset"]:
            bond_feat_dim = self.config["model_attributes"].get(
                "num_gaussians", 50
            )
        else:
            raise NotImplementedError

        self.model = registry.get_model_class(self.config["model"])(
            self.train_loader.dataset[0].x.shape[-1],
            bond_feat_dim,
            self.num_targets,
            **self.config["model_attributes"],
        ).to(self.device)

        print(
            "### Loaded {} with {} parameters.".format(
                self.model.__class__.__name__, self.model.num_params
            )
        )

        if self.logger is not None:
            self.logger.watch(self.model)

    # TODO(abhshkdz): Rename function to something nicer.
    # TODO(abhshkdz): Support multiple loss functions.
    def load_criterion(self):
        self.criterion = self.config["optim"].get("criterion", nn.L1Loss())

    def load_optimizer(self):
        self.optimizer = optim.AdamW(
            self.model.parameters(),
            self.config["optim"]["lr_initial"],  # weight_decay=3.0
        )

    def load_extras(self):
        # learning rate scheduler.
        scheduler_lambda_fn = lambda x: warmup_lr_lambda(
            x, self.config["optim"]
        )
        self.scheduler = optim.lr_scheduler.LambdaLR(
            self.optimizer, lr_lambda=scheduler_lambda_fn
        )

        # metrics.
        self.meter = Meter(split="train")

    def train(self, max_epochs=None, return_metrics=False):
        # TODO(abhshkdz): Timers for dataloading and forward pass.
        num_epochs = (
            max_epochs
            if max_epochs is not None
            else self.config["optim"]["max_epochs"]
        )
        for epoch in range(num_epochs):
            self.model.train()

            for i, batch in enumerate(self.train_loader):
                batch = batch.to(self.device)

                # Forward, loss, backward.
                out, metrics = self._forward(batch)
                loss = self._compute_loss(out, batch)
                self._backward(loss)

                # Update meter.
                meter_update_dict = {
                    "epoch": epoch + (i + 1) / len(self.train_loader),
                    "loss": loss.item(),
                }
                meter_update_dict.update(metrics)
                self.meter.update(meter_update_dict)

                # Make plots.
                if self.logger is not None:
                    self.logger.log(
                        meter_update_dict,
                        step=epoch * len(self.train_loader) + i + 1,
                        split="train",
                    )

                # Print metrics.
                if i % self.config["cmd"]["print_every"] == 0:
                    print(self.meter)

            self.scheduler.step()

            with torch.no_grad():
                if self.val_loader is not None:
                    v_loss, v_mae = self.validate(split="val", epoch=epoch)

                if self.test_loader is not None:
                    test_loss, test_mae = self.validate(
                        split="test", epoch=epoch
                    )

            if not self.is_debug:
                save_checkpoint(
                    {
                        "epoch": epoch + 1,
                        "state_dict": self.model.state_dict(),
                        "optimizer": self.optimizer.state_dict(),
                        "normalizers": {
                            key: value.state_dict()
                            for key, value in self.normalizers.items()
                        },
                        "config": self.config,
                    },
                    self.config["cmd"]["checkpoint_dir"],
                )
        if return_metrics:
            return {
                "training_loss": float(self.meter.loss.global_avg),
                "training_mae": float(
                    self.meter.meters["binding energy/mae"].global_avg
                ),
                "validation_loss": v_loss,
                "validation_mae": v_mae,
                "test_loss": test_loss,
                "test_mae": test_mae,
            }

    def validate(self, split="val", epoch=None):
        print("### Evaluating on {}.".format(split))
        self.model.eval()

        meter = Meter(split=split)

        loader = self.val_loader if split == "val" else self.test_loader

        for i, batch in enumerate(loader):
            batch = batch.to(self.device)

            # Forward.
            out, metrics = self._forward(batch)
            loss = self._compute_loss(out, batch)

            # Update meter.
            meter_update_dict = {"loss": loss.item()}
            meter_update_dict.update(metrics)
            meter.update(meter_update_dict)

        # Make plots.
        if self.logger is not None and epoch is not None:
            log_dict = meter.get_scalar_dict()
            log_dict.update({"epoch": epoch + 1})
            self.logger.log(
                log_dict,
                step=(epoch + 1) * len(self.train_loader),
                split=split,
            )

        print(meter)
        return (
            float(meter.loss.global_avg),
            float(meter.meters["binding energy/mae"].global_avg),
        )

    def _forward(self, batch):
        out, metrics = {}, {}

        # enable gradient wrt input.
        if "grad_input" in self.config["task"]:
            inp_for_grad = batch.pos
            batch.pos = batch.pos.requires_grad_(True)

        # forward pass.
        if self.config["model_attributes"].get("regress_forces", False):
            output, output_forces = self.model(batch)
        else:
            output = self.model(batch)
        if batch.y.dim() == 1:
            output = output.view(-1)
        out["output"] = output

        force_output = None
        if self.config["model_attributes"].get("regress_forces", False):
            out["force_output"] = output_forces
            force_output = output_forces

        if (
            "grad_input" in self.config["task"]
            and self.config["model_attributes"].get("regress_forces", False)
            is False
        ):
            force_output = (
<<<<<<< HEAD
                self.config["task"].get("grad_input_mult", -1)
=======
                -1
>>>>>>> 61bccc01
                * torch.autograd.grad(
                    output,
                    inp_for_grad,
                    # TODO(abhshkdz): check correctness. should this be `output`?
                    grad_outputs=torch.ones_like(output),
                    create_graph=True,
                    retain_graph=True,
                )[0]
            )
            out["force_output"] = force_output

        if self.config["dataset"].get("normalize_labels", True):
            errors = eval(self.config["task"]["metric"])(
                self.normalizers["target"].denorm(output).cpu(), batch.y.cpu()
            ).view(-1)
        else:
            errors = eval(self.config["task"]["metric"])(
                output.cpu(), batch.y.cpu()
            ).view(-1)

        if (
            "label_index" in self.config["task"]
            and self.config["task"]["label_index"] is not False
        ):
            # TODO(abhshkdz): Get rid of this edge case for QM9.
            # This is only because QM9 has multiple targets and we can either
            # jointly predict all of them or one particular target.
            metrics[
                "{}/{}".format(
                    self.config["task"]["labels"][
                        self.config["task"]["label_index"]
                    ],
                    self.config["task"]["metric"],
                )
            ] = errors[0]
        else:
            for i, label in enumerate(self.config["task"]["labels"]):
                metrics[
                    "{}/{}".format(label, self.config["task"]["metric"])
                ] = errors[i]

        if "grad_input" in self.config["task"]:
            if self.config["dataset"].get("normalize_labels", True):
                grad_input_errors = eval(self.config["task"]["metric"])(
                    self.normalizers["grad_target"].denorm(force_output).cpu(),
                    batch.force.cpu(),
                )
            else:
                grad_input_errors = eval(self.config["task"]["metric"])(
                    force_output.cpu(), batch.force.cpu()
                )
            metrics[
                "force_x/{}".format(self.config["task"]["metric"])
            ] = grad_input_errors[0]
            metrics[
                "force_y/{}".format(self.config["task"]["metric"])
            ] = grad_input_errors[1]
            metrics[
                "force_z/{}".format(self.config["task"]["metric"])
            ] = grad_input_errors[2]

        return out, metrics

    def _compute_loss(self, out, batch):
        loss = []

        if self.config["dataset"].get("normalize_labels", True):
            target_normed = self.normalizers["target"].norm(batch.y)
        else:
            target_normed = batch.y

        loss.append(self.criterion(out["output"], target_normed))

        # TODO(abhshkdz): Test support for gradients wrt input.
        # TODO(abhshkdz): Make this general; remove dependence on `.forces`.
        if "grad_input" in self.config["task"]:
            if self.config["dataset"].get("normalize_labels", True):
                grad_target_normed = self.normalizers["grad_target"].norm(
                    batch.force
                )
            else:
                grad_target_normed = batch.force
            # Force coefficient = 30 has been working well for us.
            loss.append(
                self.config["optim"].get("force_coefficient", 30)
                * self.criterion(out["force_output"], grad_target_normed)
            )

        loss = sum(loss)
        return loss

    def _backward(self, loss):
        self.optimizer.zero_grad()
        loss.backward()
        # TODO(abhshkdz): Add support for gradient clipping.
        self.optimizer.step()<|MERGE_RESOLUTION|>--- conflicted
+++ resolved
@@ -4,13 +4,13 @@
 import random
 import time
 
+import demjson
 import numpy as np
-import yaml
-
-import demjson
 import torch
 import torch.nn as nn
 import torch.optim as optim
+import yaml
+
 from ocpmodels.common.display import Display
 from ocpmodels.common.logger import TensorboardLogger, WandBLogger
 from ocpmodels.common.meter import Meter, mae, mae_ratio, mean_l2_distance
@@ -413,11 +413,7 @@
             is False
         ):
             force_output = (
-<<<<<<< HEAD
-                self.config["task"].get("grad_input_mult", -1)
-=======
                 -1
->>>>>>> 61bccc01
                 * torch.autograd.grad(
                     output,
                     inp_for_grad,
