--- conflicted
+++ resolved
@@ -10,10 +10,6 @@
 import torch.optim as optim
 import yaml
 
-<<<<<<< HEAD
-import demjson
-=======
->>>>>>> 54b9c7ae
 from ocpmodels.common.display import Display
 from ocpmodels.common.logger import TensorboardLogger, WandBLogger
 from ocpmodels.common.meter import Meter, mae, mae_ratio, mean_l2_distance
