--- conflicted
+++ resolved
@@ -5,11 +5,8 @@
 LICENSE file in the root directory of this source tree.
 """
 
-<<<<<<< HEAD
-=======
 from __future__ import annotations
 
->>>>>>> 0baa0cc4
 import datetime
 import errno
 import logging
@@ -636,13 +633,7 @@
                         "config": self.config,
                         "val_metrics": metrics,
                         "ema": self.ema.state_dict() if self.ema else None,
-<<<<<<< HEAD
-                        "amp": (
-                            self.scaler.state_dict() if self.scaler else None
-                        ),
-=======
                         "amp": self.scaler.state_dict() if self.scaler else None,
->>>>>>> 0baa0cc4
                         "best_val_metric": self.best_val_metric,
                         "primary_metric": self.evaluation_metrics.get(
                             "primary_metric",
@@ -665,13 +656,7 @@
                         },
                         "config": self.config,
                         "val_metrics": metrics,
-<<<<<<< HEAD
-                        "amp": (
-                            self.scaler.state_dict() if self.scaler else None
-                        ),
-=======
                         "amp": self.scaler.state_dict() if self.scaler else None,
->>>>>>> 0baa0cc4
                     },
                     checkpoint_dir=self.config["cmd"]["checkpoint_dir"],
                     checkpoint_file=checkpoint_file,
@@ -832,29 +817,9 @@
         results = distutils.gather_objects(predictions)
         distutils.synchronize()
         if distutils.is_master():
-<<<<<<< HEAD
-            gather_results: DefaultDict[str, npt.NDArray[np.float_]] = (
-                defaultdict(list)
-            )
-            full_path = os.path.join(
-                self.config["cmd"]["results_dir"],
-                f"{self.name}_{results_file}.npz",
-            )
-
-            for i in range(distutils.get_world_size()):
-                rank_path = os.path.join(
-                    self.config["cmd"]["results_dir"],
-                    f"{self.name}_{results_file}_{i}.npz",
-                )
-                rank_results = np.load(rank_path, allow_pickle=True)
-                for key in keys:
-                    gather_results[key].extend(rank_results[key])
-                os.remove(rank_path)
-=======
             gather_results = {
                 key: list(chain(*(result[key] for result in results))) for key in keys
             }
->>>>>>> 0baa0cc4
 
             # Because of how distributed sampler works, some system ids
             # might be repeated to make no. of samples even across GPUs.
