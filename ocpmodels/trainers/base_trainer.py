"""
Copyright (c) Facebook, Inc. and its affiliates.

This source code is licensed under the MIT license found in the
LICENSE file in the root directory of this source tree.
"""
import datetime
import errno
import logging
import os
import random
from abc import ABC
from collections import defaultdict
<<<<<<< HEAD
from typing import Any, DefaultDict, Dict, Optional, cast
=======
from typing import DefaultDict, Dict, Optional
>>>>>>> cdd891e5

import numpy as np
import numpy.typing as npt
import torch
import torch.nn as nn
<<<<<<< HEAD
import torch.optim as optim
import torch_geometric
=======
>>>>>>> cdd891e5
import yaml
from torch.nn.parallel.distributed import DistributedDataParallel
from torch.utils.data import DataLoader
from tqdm import tqdm

from ocpmodels.common import distutils, gp_utils
from ocpmodels.common.data_parallel import BalancedBatchSampler, OCPCollater
from ocpmodels.common.registry import registry
from ocpmodels.common.typing import assert_is_instance as aii
from ocpmodels.common.typing import none_throws
from ocpmodels.common.utils import (
<<<<<<< HEAD
    cg_decomp_mat,
    check_traj_files,
    get_commit_hash,
    get_loss_module,
    irreps_sum,
    load_state_dict,
    save_checkpoint,
    update_old_config,
=======
    get_commit_hash,
    get_loss_module,
    load_state_dict,
    save_checkpoint,
    update_config,
>>>>>>> cdd891e5
)
from ocpmodels.modules.evaluator import Evaluator
from ocpmodels.modules.exponential_moving_average import (
    ExponentialMovingAverage,
)
from ocpmodels.modules.loss import DDPLoss
from ocpmodels.modules.normalizer import Normalizer
from ocpmodels.modules.scaling.compat import load_scales_compat
from ocpmodels.modules.scaling.util import ensure_fitted
from ocpmodels.modules.scheduler import LRScheduler


@registry.register_trainer("base")
class BaseTrainer(ABC):
<<<<<<< HEAD
    train_loader: DataLoader[Any]
    val_loader: DataLoader[Any]
    test_loader: DataLoader[Any]
    device: torch.device
    output_targets: Dict[str, Any]
    normalizers: Dict[str, Any]
    ema: Optional[ExponentialMovingAverage]
    clip_grad_norm: bool
    ema_decay: float

=======
>>>>>>> cdd891e5
    def __init__(
        self,
        task,
        model,
        outputs,
        dataset,
        optimizer,
        loss_fns,
        eval_metrics,
        identifier: str,
        timestamp_id: Optional[str] = None,
        run_dir: Optional[str] = None,
        is_debug: bool = False,
        print_every: int = 100,
        seed: Optional[int] = None,
        logger: str = "tensorboard",
        local_rank: int = 0,
        amp: bool = False,
        cpu: bool = False,
        name: str = "ocp",
        slurm={},
        noddp: bool = False,
    ) -> None:
        self.name = name
        self.is_debug = is_debug
        self.cpu = cpu
        self.epoch = 0
        self.step = 0

        if torch.cuda.is_available() and not self.cpu:
            self.device = torch.device(f"cuda:{local_rank}")
        else:
            self.device = torch.device("cpu")
            self.cpu = True  # handle case when `--cpu` isn't specified
            # but there are no gpu devices available

        if run_dir is None:
            run_dir = os.getcwd()

        self.timestamp_id: str
        if timestamp_id is None:
            timestamp_id = self._get_timestamp(self.device, identifier)

        self.timestamp_id = none_throws(timestamp_id)

        commit_hash = get_commit_hash()

        logger_name = logger if isinstance(logger, str) else logger["name"]
        self.config = {
            "task": task,
            "trainer": name,
            "model": aii(model.pop("name"), str),
            "model_attributes": model,
            "outputs": outputs,
            "optim": optimizer,
            "loss_fns": loss_fns,
            "eval_metrics": eval_metrics,
            "logger": logger,
            "amp": amp,
            "gpus": distutils.get_world_size() if not self.cpu else 0,
            "cmd": {
                "identifier": identifier,
                "print_every": print_every,
                "seed": seed,
                "timestamp_id": self.timestamp_id,
                "commit": commit_hash,
                "checkpoint_dir": os.path.join(
                    run_dir, "checkpoints", self.timestamp_id
                ),
                "results_dir": os.path.join(
                    run_dir, "results", self.timestamp_id
                ),
                "logs_dir": os.path.join(
                    run_dir, "logs", logger_name, self.timestamp_id
                ),
            },
            "slurm": slurm,
            "noddp": noddp,
        }
        # AMP Scaler
        self.scaler = torch.cuda.amp.GradScaler() if amp else None

        # Fill in SLURM information in config, if applicable
        if "SLURM_JOB_ID" in os.environ and "folder" in self.config["slurm"]:
            if "SLURM_ARRAY_JOB_ID" in os.environ:
                self.config["slurm"]["job_id"] = "%s_%s" % (
                    os.environ["SLURM_ARRAY_JOB_ID"],
                    os.environ["SLURM_ARRAY_TASK_ID"],
                )
            else:
                self.config["slurm"]["job_id"] = os.environ["SLURM_JOB_ID"]
            self.config["slurm"]["folder"] = self.config["slurm"][
                "folder"
            ].replace("%j", self.config["slurm"]["job_id"])

<<<<<<< HEAD
=======
        # Define datasets
>>>>>>> cdd891e5
        if isinstance(dataset, list):
            if len(dataset) > 0:
                self.config["dataset"] = dataset[0]
            if len(dataset) > 1:
                self.config["val_dataset"] = dataset[1]
            if len(dataset) > 2:
                self.config["test_dataset"] = dataset[2]
        elif isinstance(dataset, dict):
            self.config["dataset"] = dataset.get("train", None)
            self.config["val_dataset"] = dataset.get("val", None)
            self.config["test_dataset"] = dataset.get("test", None)
        else:
            self.config["dataset"] = dataset

        if not is_debug and distutils.is_master():
            os.makedirs(self.config["cmd"]["checkpoint_dir"], exist_ok=True)
            os.makedirs(self.config["cmd"]["results_dir"], exist_ok=True)
            os.makedirs(self.config["cmd"]["logs_dir"], exist_ok=True)

<<<<<<< HEAD
        self.is_debug = is_debug

        if distutils.is_master():
            print(yaml.dump(self.config, default_flow_style=False))

        ### backwards compatability with OCP v<2.0
        if self.name != "ocp":
            logging.warning(
                "Detected old config, converting to new format. Consider updating to avoid potential incompatibilities."
            )
            update_old_config(self.config)

=======
        ### backwards compatability with OCP v<2.0
        ### TODO: better format check for older configs
        if not self.config.get("loss_fns"):
            logging.warning(
                "Detected old config, converting to new format. Consider updating to avoid potential incompatibilities."
            )
            self.config = update_config(self.config)

        if distutils.is_master():
            logging.info(yaml.dump(self.config, default_flow_style=False))

>>>>>>> cdd891e5
        self.load()

    @staticmethod
    def _get_timestamp(device: torch.device, suffix: Optional[str]) -> str:
        now = datetime.datetime.now().timestamp()
        timestamp_tensor = torch.tensor(now).to(device)
        # create directories from master rank only
        distutils.broadcast(timestamp_tensor, 0)
        timestamp_str = datetime.datetime.fromtimestamp(
            timestamp_tensor.float().item()
        ).strftime("%Y-%m-%d-%H-%M-%S")
        if suffix:
            timestamp_str += "-" + suffix
        return timestamp_str

    def load(self) -> None:
        self.load_seed_from_config()
        self.load_logger()
        self.load_datasets()
        self.load_task()
        self.load_model()
        self.load_loss()
        self.load_optimizer()
        self.load_extras()

    def load_seed_from_config(self) -> None:
        # https://pytorch.org/docs/stable/notes/randomness.html
        seed = self.config["cmd"]["seed"]
        if seed is None:
            return

        random.seed(seed)
        np.random.seed(seed)
        torch.manual_seed(seed)
        torch.cuda.manual_seed_all(seed)
        torch.backends.cudnn.deterministic = True
        torch.backends.cudnn.benchmark = False

    def load_logger(self) -> None:
        self.logger = None
        if not self.is_debug and distutils.is_master():
            assert (
                self.config["logger"] is not None
            ), "Specify logger in config"

            logger = self.config["logger"]
            logger_name = logger if isinstance(logger, str) else logger["name"]
            assert logger_name, "Specify logger name"

            self.logger = registry.get_logger_class(logger_name)(self.config)

    def get_sampler(
        self, dataset, batch_size: int, shuffle: bool
    ) -> BalancedBatchSampler:
        if "load_balancing" in self.config["optim"]:
            balancing_mode = self.config["optim"]["load_balancing"]
            force_balancing = True
        else:
            balancing_mode = "atoms"
            force_balancing = False

        if gp_utils.initialized():
            num_replicas = gp_utils.get_dp_world_size()
            rank = gp_utils.get_dp_rank()
        else:
            num_replicas = distutils.get_world_size()
            rank = distutils.get_rank()
        sampler = BalancedBatchSampler(
            dataset,
            batch_size=batch_size,
            num_replicas=num_replicas,
            rank=rank,
            device=self.device,
            mode=balancing_mode,
            shuffle=shuffle,
            force_balancing=force_balancing,
        )
        return sampler

    def get_dataloader(self, dataset, sampler) -> DataLoader:
        loader = DataLoader(
            dataset,
            collate_fn=self.ocp_collater,
            num_workers=self.config["optim"]["num_workers"],
            pin_memory=True,
            batch_sampler=sampler,
        )
        return loader

    def load_datasets(self) -> None:
<<<<<<< HEAD
        logging.info(
            f"Loading dataset: {self.config['dataset'].get('format', 'lmdb')}"
        )
        self.parallel_collater = ParallelCollater(
            0 if self.cpu else 1,
            self.config["model_attributes"].get("otf_graph", False),
=======
        self.ocp_collater = OCPCollater(
            self.config["model_attributes"].get("otf_graph", False)
>>>>>>> cdd891e5
        )
        self.train_loader = None
        self.val_loader = None
        self.test_loader = None

        # load train, val, test datasets
<<<<<<< HEAD
        if self.config.get("dataset", None):
=======
        if self.config["dataset"].get("src", None):
            logging.info(
                f"Loading dataset: {self.config['dataset'].get('format', 'lmdb')}"
            )

>>>>>>> cdd891e5
            self.train_dataset = registry.get_dataset_class(
                self.config["dataset"].get("format", "lmdb")
            )(self.config["dataset"])
            self.train_sampler = self.get_sampler(
                self.train_dataset,
                self.config["optim"]["batch_size"],
                shuffle=True,
            )
            self.train_loader = self.get_dataloader(
                self.train_dataset,
                self.train_sampler,
            )

            if self.config.get("val_dataset", None):
                if self.config["val_dataset"].get("use_train_settings", True):
                    val_config = self.config["dataset"].copy()
                    val_config.update(self.config["val_dataset"])
<<<<<<< HEAD

                self.val_dataset = registry.get_dataset_class(
                    self.config["val_dataset"].get("format", "lmdb")
=======
                else:
                    val_config = self.config["val_dataset"]

                self.val_dataset = registry.get_dataset_class(
                    val_config.get("format", "lmdb")
>>>>>>> cdd891e5
                )(val_config)
                self.val_sampler = self.get_sampler(
                    self.val_dataset,
                    self.config["optim"].get(
                        "eval_batch_size", self.config["optim"]["batch_size"]
                    ),
                    shuffle=False,
                )
                self.val_loader = self.get_dataloader(
                    self.val_dataset,
                    self.val_sampler,
                )

            if self.config.get("test_dataset", None):
                if self.config["test_dataset"].get("use_train_settings", True):
                    test_config = self.config["dataset"].copy()
                    test_config.update(self.config["test_dataset"])
<<<<<<< HEAD

                self.test_dataset = registry.get_dataset_class(
                    self.config["test_dataset"].get("format", "lmdb")
=======
                else:
                    test_config = self.config["test_dataset"]

                self.test_dataset = registry.get_dataset_class(
                    test_config.get("format", "lmdb")
>>>>>>> cdd891e5
                )(test_config)
                self.test_sampler = self.get_sampler(
                    self.test_dataset,
                    self.config["optim"].get(
                        "eval_batch_size", self.config["optim"]["batch_size"]
                    ),
                    shuffle=False,
                )
                self.test_loader = self.get_dataloader(
                    self.test_dataset,
                    self.test_sampler,
                )

        # load relaxation dataset
        if "relax_dataset" in self.config["task"]:
            self.relax_dataset = registry.get_dataset_class("lmdb")(
                self.config["task"]["relax_dataset"]
            )
            self.relax_sampler = self.get_sampler(
                self.relax_dataset,
                self.config["optim"].get(
                    "eval_batch_size", self.config["optim"]["batch_size"]
                ),
                shuffle=False,
            )
            self.relax_loader = self.get_dataloader(
                self.relax_dataset,
                self.relax_sampler,
            )

    def load_task(self):
        # Normalizer for the dataset.
<<<<<<< HEAD
        self.normalizers = {}
        if "normalizer" in self.config["dataset"]:
            normalizer = self.config["dataset"]["normalizer"]
=======
        normalizer = (
            self.config["dataset"].get("transforms", {}).get("normalizer", {})
        )
        self.normalizers = {}
        if normalizer:
>>>>>>> cdd891e5
            for target in normalizer:
                self.normalizers[target] = Normalizer(
                    mean=normalizer[target].get("mean", 0),
                    std=normalizer[target].get("stdev", 1),
                )

        self.output_targets = {}
        for target_name in self.config["outputs"]:
<<<<<<< HEAD
            if "decomposition" not in self.config["outputs"][target_name]:
                self.output_targets[target_name] = self.config["outputs"][
                    target_name
                ]
            else:
                for subtarget in self.config["outputs"][target_name][
                    "decomposition"
                ]:
                    subtarget_config = self.config["outputs"][
                        target_name
                    ].copy()
                    subtarget_config.pop("decomposition")

                    _config = (
                        self.config["outputs"][target_name]["decomposition"]
                    )[subtarget]
                    _config["parent"] = target_name

                    subtarget_config.update(_config)
                    self.output_targets[subtarget] = subtarget_config

        ## TODO: Assert that all targets, loss fn, metrics defined and consistent
=======
            self.output_targets[target_name] = self.config["outputs"][
                target_name
            ]
            if "decomposition" in self.config["outputs"][target_name]:
                for subtarget in self.config["outputs"][target_name][
                    "decomposition"
                ]:
                    self.output_targets[subtarget] = (
                        self.config["outputs"][target_name]["decomposition"]
                    )[subtarget]
                    self.output_targets[subtarget]["parent"] = target_name
                    # inherent properties if not available
                    if "level" not in self.output_targets[subtarget]:
                        self.output_targets[subtarget]["level"] = self.config[
                            "outputs"
                        ][target_name].get("level", "system")
                    if (
                        "train_on_free_atoms"
                        not in self.output_targets[subtarget]
                    ):
                        self.output_targets[subtarget][
                            "train_on_free_atoms"
                        ] = self.config["outputs"][target_name].get(
                            "train_on_free_atoms", True
                        )
                    if (
                        "eval_on_free_atoms"
                        not in self.output_targets[subtarget]
                    ):
                        self.output_targets[subtarget][
                            "eval_on_free_atoms"
                        ] = self.config["outputs"][target_name].get(
                            "eval_on_free_atoms", True
                        )

        # TODO: Assert that all targets, loss fn, metrics defined are consistent
>>>>>>> cdd891e5
        self.evaluation_metrics = self.config.get("eval_metrics", {})
        self.evaluator = Evaluator(
            task=self.name,
            eval_metrics=self.evaluation_metrics.get(
                "metrics", Evaluator.task_metrics.get(self.name, {})
            ),
        )

    def load_model(self) -> None:
        # Build model
        if distutils.is_master():
            logging.info(f"Loading model: {self.config['model']}")

        self.model = registry.get_model_class(self.config["model"])(
<<<<<<< HEAD
            self.output_targets,
=======
            loader.dataset[0].x.shape[-1]
            if loader
            and hasattr(loader.dataset[0], "x")
            and loader.dataset[0].x is not None
            else None,
            bond_feat_dim,
            1,
>>>>>>> cdd891e5
            **self.config["model_attributes"],
        ).to(self.device)

        if distutils.is_master():
            logging.info(
                f"Loaded {self.model.__class__.__name__} with "
                f"{self.model.num_params} parameters."
            )

        if self.logger is not None:
            self.logger.watch(self.model)

        if distutils.initialized() and not self.config["noddp"]:
            self.model = DistributedDataParallel(
                self.model, device_ids=[self.device]
            )

    @property
    def _unwrapped_model(self):
        module = self.model
<<<<<<< HEAD
        while isinstance(module, (OCPDataParallel, DistributedDataParallel)):
            module = module.module
        return module

    def load_checkpoint(self, checkpoint_path: str) -> None:
        if not os.path.isfile(checkpoint_path):
            raise FileNotFoundError(
                errno.ENOENT, "Checkpoint file not found", checkpoint_path
            )
=======
        while isinstance(module, DistributedDataParallel):
            module = module.module
        return module

    def load_checkpoint(
        self, checkpoint_path: str, checkpoint: Dict = {}
    ) -> None:
        if not checkpoint:
            if not os.path.isfile(checkpoint_path):
                raise FileNotFoundError(
                    errno.ENOENT, "Checkpoint file not found", checkpoint_path
                )
            else:
                logging.info(f"Loading checkpoint from: {checkpoint_path}")
                map_location = torch.device("cpu") if self.cpu else self.device
                checkpoint = torch.load(
                    checkpoint_path, map_location=map_location
                )
>>>>>>> cdd891e5

        self.epoch = checkpoint.get("epoch", 0)
        self.step = checkpoint.get("step", 0)
        self.best_val_metric = checkpoint.get("best_val_metric", None)
        self.primary_metric = checkpoint.get("primary_metric", None)

        # Match the "module." count in the keys of model and checkpoint state_dict
        # DataParallel model has 1 "module.",  DistributedDataParallel has 2 "module."
        # Not using either of the above two would have no "module."

        ckpt_key_count = next(iter(checkpoint["state_dict"])).count("module")
        mod_key_count = next(iter(self.model.state_dict())).count("module")
        key_count_diff = mod_key_count - ckpt_key_count

        if key_count_diff > 0:
            new_dict = {
                key_count_diff * "module." + k: v
                for k, v in checkpoint["state_dict"].items()
            }
        elif key_count_diff < 0:
            new_dict = {
                k[len("module.") * abs(key_count_diff) :]: v
                for k, v in checkpoint["state_dict"].items()
            }
        else:
            new_dict = checkpoint["state_dict"]

        strict = self.config["task"].get("strict_load", True)
        load_state_dict(self.model, new_dict, strict=strict)

        if "optimizer" in checkpoint:
            self.optimizer.load_state_dict(checkpoint["optimizer"])
        if "scheduler" in checkpoint and checkpoint["scheduler"] is not None:
            self.scheduler.scheduler.load_state_dict(checkpoint["scheduler"])
        if "ema" in checkpoint and checkpoint["ema"] is not None:
            self.ema.load_state_dict(checkpoint["ema"])
        else:
            self.ema = None

        scale_dict = checkpoint.get("scale_dict", None)
        if scale_dict:
            logging.info(
                "Overwriting scaling factors with those loaded from checkpoint. "
                "If you're generating predictions with a pretrained checkpoint, this is the correct behavior. "
                "To disable this, delete `scale_dict` from the checkpoint. "
            )
            load_scales_compat(self._unwrapped_model, scale_dict)

        for key in checkpoint["normalizers"]:
            ### Convert old normalizer keys to new target keys
            if key == "target":
                target_key = "energy"
            elif key == "grad_target":
                target_key = "forces"
            else:
                target_key = key

            if target_key in self.normalizers:
                self.normalizers[target_key].load_state_dict(
                    checkpoint["normalizers"][key]
                )

        if self.scaler and checkpoint["amp"]:
            self.scaler.load_state_dict(checkpoint["amp"])

    def load_loss(self) -> None:
        self.loss_fns = []
        for idx, loss in enumerate(self.config["loss_fns"]):
            for target in loss:
                loss_name = loss[target].get("fn", "mae")
                coefficient = loss[target].get("coefficient", 1)
                loss_reduction = loss[target].get("reduction", "mean")

                ### if torch module name provided, use that directly
                if hasattr(nn, loss_name):
                    loss_fn = getattr(nn, loss_name)()
                ### otherwise, retrieve the correct module based off old naming
                else:
                    loss_fn = get_loss_module(loss_name)

                loss_fn = DDPLoss(loss_fn, loss_name, loss_reduction)

                self.loss_fns.append(
                    (target, {"fn": loss_fn, "coefficient": coefficient})
                )

    def load_optimizer(self) -> None:
        optimizer = getattr(
            torch.optim, self.config["optim"].get("optimizer", "AdamW")
        )
        optimizer_params = self.config["optim"].get("optimizer_params", {})

        weight_decay = optimizer_params.get("weight_decay", 0)
        if "weight_decay" in self.config["optim"]:
            weight_decay = self.config["optim"]["weight_decay"]
            logging.warning(
                "Using `weight_decay` from `optim` instead of `optim.optimizer_params`."
                "Please update your config to use `optim.optimizer_params.weight_decay`."
                "`optim.weight_decay` will soon be deprecated."
            )

        if weight_decay > 0:
            self.model_params_no_wd = {}
            if hasattr(self._unwrapped_model, "no_weight_decay"):
                self.model_params_no_wd = (
                    self._unwrapped_model.no_weight_decay()
                )

            params_decay, params_no_decay, name_no_decay = [], [], []
            for name, param in self.model.named_parameters():
                if not param.requires_grad:
                    continue

                if any(
                    name.endswith(skip_name)
                    for skip_name in self.model_params_no_wd
                ):
                    params_no_decay.append(param)
                    name_no_decay.append(name)
                else:
                    params_decay.append(param)

            if distutils.is_master():
                logging.info("Parameters without weight decay:")
                logging.info(name_no_decay)

            self.optimizer = optimizer(
                params=[
                    {"params": params_no_decay, "weight_decay": 0},
                    {"params": params_decay, "weight_decay": weight_decay},
                ],
                lr=self.config["optim"]["lr_initial"],
                **optimizer_params,
            )
        else:
            self.optimizer = optimizer(
                params=self.model.parameters(),
                lr=self.config["optim"]["lr_initial"],
                **optimizer_params,
            )

    def load_extras(self) -> None:
        self.scheduler = LRScheduler(self.optimizer, self.config["optim"])
<<<<<<< HEAD
        self.clip_grad_norm = self.config["optim"].get("clip_grad_norm", False)
        self.ema_decay = self.config["optim"].get("ema_decay", False)
=======
        self.clip_grad_norm = aii(
            self.config["optim"].get("clip_grad_norm", None), (int, float)
        )
        self.ema_decay = aii(self.config["optim"].get("ema_decay"), float)
>>>>>>> cdd891e5
        if self.ema_decay:
            self.ema = ExponentialMovingAverage(
                self.model.parameters(),
                self.ema_decay,
            )
        else:
            self.ema = None

    def save(
        self,
        metrics=None,
        checkpoint_file: str = "checkpoint.pt",
        training_state: bool = True,
    ) -> Optional[str]:
        if not self.is_debug and distutils.is_master():
            if training_state:
                return save_checkpoint(
                    {
                        "epoch": self.epoch,
                        "step": self.step,
                        "state_dict": self.model.state_dict(),
                        "optimizer": self.optimizer.state_dict(),
                        "scheduler": self.scheduler.scheduler.state_dict()
                        if self.scheduler.scheduler_type != "Null"
                        else None,
                        "normalizers": {
                            key: value.state_dict()
                            for key, value in self.normalizers.items()
                        },
                        "config": self.config,
                        "val_metrics": metrics,
                        "ema": self.ema.state_dict() if self.ema else None,
                        "amp": self.scaler.state_dict()
                        if self.scaler
                        else None,
                        "best_val_metric": self.best_val_metric,
                        "primary_metric": self.evaluation_metrics.get(
                            "primary_metric",
                            self.evaluator.task_primary_metric[self.name],
                        ),
                    },
                    checkpoint_dir=self.config["cmd"]["checkpoint_dir"],
                    checkpoint_file=checkpoint_file,
                )
            else:
                if self.ema is not None:
                    self.ema.store()
                    self.ema.copy_to()
                ckpt_path = save_checkpoint(
                    {
                        "state_dict": self.model.state_dict(),
                        "normalizers": {
                            key: value.state_dict()
                            for key, value in self.normalizers.items()
                        },
                        "config": self.config,
                        "val_metrics": metrics,
                        "amp": self.scaler.state_dict()
                        if self.scaler
                        else None,
                    },
                    checkpoint_dir=self.config["cmd"]["checkpoint_dir"],
                    checkpoint_file=checkpoint_file,
                )
                if self.ema:
                    self.ema.restore()
                return ckpt_path
        return None

    def update_best(
        self,
        primary_metric,
        val_metrics,
        disable_eval_tqdm: bool = True,
    ) -> None:
        if (
            "mae" in primary_metric
            and val_metrics[primary_metric]["metric"] < self.best_val_metric
        ) or (
            "mae" not in primary_metric
            and val_metrics[primary_metric]["metric"] > self.best_val_metric
        ):
            self.best_val_metric = val_metrics[primary_metric]["metric"]
            self.save(
                metrics=val_metrics,
                checkpoint_file="best_checkpoint.pt",
                training_state=False,
            )
            if self.test_loader is not None:
                self.predict(
                    self.test_loader,
                    results_file="predictions",
                    disable_tqdm=disable_eval_tqdm,
                )
<<<<<<< HEAD

    def train(self, disable_eval_tqdm: bool = False) -> None:
        ensure_fitted(self._unwrapped_model, warn=True)

        eval_every = self.config["optim"].get(
            "eval_every", len(self.train_loader)
        )
        checkpoint_every = self.config["optim"].get(
            "checkpoint_every", eval_every
        )
        primary_metric = self.evaluation_metrics.get(
            "primary_metric", self.evaluator.task_primary_metric[self.name]
        )
        if (
            not hasattr(self, "primary_metric")
            or self.primary_metric != primary_metric
        ):
            self.best_val_metric = 1e9 if "mae" in primary_metric else -1.0
        else:
            primary_metric = self.primary_metric
        self.metrics = {}

        # Calculate start_epoch from step instead of loading the epoch number
        # to prevent inconsistencies due to different batch size in checkpoint.
        start_epoch = self.step // len(self.train_loader)

        for epoch_int in range(
            start_epoch, self.config["optim"]["max_epochs"]
        ):
            self.train_sampler.set_epoch(epoch_int)
            skip_steps = self.step % len(self.train_loader)
            train_loader_iter = iter(self.train_loader)

            for i in range(skip_steps, len(self.train_loader)):
                self.epoch = epoch_int + (i + 1) / len(self.train_loader)
                self.step = epoch_int * len(self.train_loader) + i + 1
                self.model.train()

                # Get a batch.
                batch = next(train_loader_iter)

                # Forward, loss, backward.
                with torch.cuda.amp.autocast(enabled=self.scaler is not None):
                    out = self._forward(batch)
                    loss = self._compute_loss(out, batch)
                loss = self.scaler.scale(loss) if self.scaler else loss
                self._backward(loss)
                scale = self.scaler.get_scale() if self.scaler else 1.0

                # Compute metrics.
                self.metrics = self._compute_metrics(
                    out,
                    batch,
                    self.evaluator,
                    self.metrics,
                )
                self.metrics = self.evaluator.update(
                    "loss", loss.item() / scale, self.metrics
                )

                # Log metrics.
                log_dict = {k: self.metrics[k]["metric"] for k in self.metrics}
                log_dict.update(
                    {
                        "lr": self.scheduler.get_lr(),
                        "epoch": self.epoch,
                        "step": self.step,
                    }
                )
                if (
                    self.step % self.config["cmd"]["print_every"] == 0
                    and distutils.is_master()
                ):
                    log_str = [
                        "{}: {:.2e}".format(k, v) for k, v in log_dict.items()
                    ]
                    logging.info(", ".join(log_str))
                    self.metrics = {}

                if self.logger is not None:
                    self.logger.log(
                        log_dict,
                        step=self.step,
                        split="train",
                    )

                if (
                    checkpoint_every != -1
                    and self.step % checkpoint_every == 0
                ):
                    self.save(
                        checkpoint_file="checkpoint.pt", training_state=True
                    )

                # Evaluate on val set every `eval_every` iterations.
                if self.step % eval_every == 0:
                    if self.val_loader is not None:
                        val_metrics = self.validate(
                            split="val",
                            disable_tqdm=disable_eval_tqdm,
                        )
                        self.update_best(
                            primary_metric,
                            val_metrics,
                            disable_eval_tqdm=disable_eval_tqdm,
                        )

                    if self.config["task"].get("eval_relaxations", False):
                        if "relax_dataset" not in self.config["task"]:
                            logging.warning(
                                "Cannot evaluate relaxations, relax_dataset not specified"
                            )
                        else:
                            self.run_relaxations()

                if self.scheduler.scheduler_type == "ReduceLROnPlateau":
                    if self.step % eval_every == 0:
                        self.scheduler.step(
                            metrics=val_metrics[primary_metric]["metric"],
                        )
                else:
                    self.scheduler.step()

            torch.cuda.empty_cache()

            if checkpoint_every == -1:
                self.save(checkpoint_file="checkpoint.pt", training_state=True)

        self.train_dataset.close_db()
        if self.config.get("val_dataset", False):
            self.val_dataset.close_db()
        if self.config.get("test_dataset", False):
            self.test_dataset.close_db()

    def _forward(self, batch_list):
        return self.model(batch_list)

    def _compute_loss(self, out, batch_list):
        natoms = torch.cat(
            [batch.natoms.to(self.device) for batch in batch_list], dim=0
        )
        batch_size = natoms.numel()
        natoms = torch.repeat_interleave(natoms, natoms)

        fixed = torch.cat(
            [batch.fixed.to(self.device) for batch in batch_list]
        )
        mask = fixed == 0

        loss = []

        for loss_fn in self.loss_fns:
            target_name, loss_info = loss_fn

            target = torch.cat(
                [batch[target_name].to(self.device) for batch in batch_list],
                dim=0,
            )
            # backwards compatibility for flattened energy targets
            target = target.squeeze(1) if len(target.shape) > 1 else target
            pred = out[target_name]

            if self.output_targets[target_name].get(
                "level", "system"
            ) == "atom" and self.output_targets[target_name].get(
                "train_on_free_atoms", True
            ):
                target = target[mask]
                pred = pred[mask]
                natoms = natoms[mask]

            if self.normalizers.get(target_name, False):
                target = self.normalizers[target_name].norm(target)

            mult = loss_info["coefficient"]

            loss.append(
                mult
                * loss_info["fn"](
                    pred,
                    target,
                    natoms=natoms,
                    batch_size=batch_size,
                )
            )

        # Sanity check to make sure the compute graph is correct.
        for lc in loss:
            assert hasattr(lc, "grad_fn")

        loss = sum(loss)
        return loss

    def _compute_metrics(self, out, batch_list, evaluator, metrics={}):
        natoms = torch.cat(
            [batch.natoms.to(self.device) for batch in batch_list], dim=0
        )

        ### Retrieve free atoms
        fixed = torch.cat(
            [batch.fixed.to(self.device) for batch in batch_list]
        )
        mask = fixed == 0

        s_idx = 0
        natoms_free = []
        for _natoms in natoms:
            natoms_free.append(torch.sum(mask[s_idx : s_idx + _natoms]).item())
            s_idx += _natoms
        natoms = torch.LongTensor(natoms_free).to(self.device)

        targets = {}
        for target_name in self.output_targets:
            target = torch.cat(
                [batch[target_name].to(self.device) for batch in batch_list],
                dim=0,
            )
            # Add parent target to targets
            if "parent" in self.output_targets[target_name]:
                parent_target_name = self.output_targets[target_name]["parent"]

                if parent_target_name not in targets:
                    parent_target = torch.cat(
                        [
                            batch[parent_target_name].to(self.device)
                            for batch in batch_list
                        ],
                        dim=0,
                    )
                    targets[parent_target_name] = parent_target

            if self.output_targets[target_name].get(
                "level", "system"
            ) == "atom" and self.output_targets[target_name].get(
                "eval_on_free_atoms", True
            ):
                target = target[mask]
                out[target_name] = out[target_name][mask]

            targets[target_name] = target
            if self.normalizers.get(target_name, False):
                out[target_name] = self.normalizers[target_name].denorm(
                    out[target_name]
                )

        targets["natoms"] = natoms
        out["natoms"] = natoms

        metrics = evaluator.eval(out, targets, prev_metrics=metrics)
        return metrics
=======
>>>>>>> cdd891e5

    @torch.no_grad()
    def validate(self, split: str = "val", disable_tqdm: bool = False):
        ensure_fitted(self._unwrapped_model, warn=True)

        if distutils.is_master():
            logging.info(f"Evaluating on {split}.")

        self.model.eval()
        if self.ema:
            self.ema.store()
            self.ema.copy_to()

        metrics = {}
        evaluator = Evaluator(
            task=self.name,
            eval_metrics=self.evaluation_metrics.get(
                "metrics", Evaluator.task_metrics.get(self.name, {})
            ),
        )

        rank = distutils.get_rank()

        loader = self.val_loader if split == "val" else self.test_loader

        for i, batch in tqdm(
            enumerate(loader),
            total=len(loader),
            position=rank,
            desc="device {}".format(rank),
            disable=disable_tqdm,
        ):
            # Forward.
            with torch.cuda.amp.autocast(enabled=self.scaler is not None):
                batch.to(self.device)
                out = self._forward(batch)
            loss = self._compute_loss(out, batch)

            # Compute metrics.
            metrics = self._compute_metrics(out, batch, evaluator, metrics)
            metrics = evaluator.update("loss", loss.item(), metrics)

        aggregated_metrics = {}
        for k in metrics:
            aggregated_metrics[k] = {
                "total": distutils.all_reduce(
                    metrics[k]["total"], average=False, device=self.device
                ),
                "numel": distutils.all_reduce(
                    metrics[k]["numel"], average=False, device=self.device
                ),
            }
            aggregated_metrics[k]["metric"] = (
                aggregated_metrics[k]["total"] / aggregated_metrics[k]["numel"]
            )
        metrics = aggregated_metrics

        log_dict = {k: metrics[k]["metric"] for k in metrics}
        log_dict.update({"epoch": self.epoch})
        if distutils.is_master():
            log_str = ["{}: {:.4f}".format(k, v) for k, v in log_dict.items()]
            logging.info(", ".join(log_str))

        # Make plots.
        if self.logger is not None:
            self.logger.log(
                log_dict,
                step=self.step,
                split=split,
            )

        if self.ema:
            self.ema.restore()

        return metrics

    def _backward(self, loss) -> None:
        self.optimizer.zero_grad()
        loss.backward()
        # Scale down the gradients of shared parameters
        if hasattr(self.model, "shared_parameters"):
            for p, factor in self.model.shared_parameters:
                if hasattr(p, "grad") and p.grad is not None:
                    p.grad.detach().div_(factor)
                else:
                    if not hasattr(self, "warned_shared_param_no_grad"):
                        self.warned_shared_param_no_grad = True
                        logging.warning(
                            "Some shared parameters do not have a gradient. "
                            "Please check if all shared parameters are used "
                            "and point to PyTorch parameters."
                        )
        if self.clip_grad_norm:
            if self.scaler:
                self.scaler.unscale_(self.optimizer)
            grad_norm = torch.nn.utils.clip_grad_norm_(
                self.model.parameters(),
                max_norm=self.clip_grad_norm,
            )
            if self.logger is not None:
                self.logger.log(
                    {"grad_norm": grad_norm}, step=self.step, split="train"
                )
        if self.scaler:
            self.scaler.step(self.optimizer)
            self.scaler.update()
        else:
            self.optimizer.step()
        if self.ema:
            self.ema.update()

    # Takes in a new data source and generates predictions on it.
    @torch.no_grad()
    def predict(
        self,
        data_loader,
        per_image: bool = True,
        results_file: Optional[str] = None,
        disable_tqdm: bool = False,
    ):
        ensure_fitted(self._unwrapped_model, warn=True)

        if distutils.is_master() and not disable_tqdm:
            logging.info("Predicting on test.")
        assert isinstance(
            data_loader,
            (
                torch.utils.data.dataloader.DataLoader,
                torch_geometric.data.Batch,
            ),
        )
        rank = distutils.get_rank()

        if isinstance(data_loader, torch_geometric.data.Batch):
            data_loader = [[data_loader]]

        self.model.eval()
        if self.ema is not None:
            self.ema.store()
            self.ema.copy_to()

        predictions = defaultdict(list)

        for i, batch_list in tqdm(
            enumerate(data_loader),
            total=len(data_loader),
            position=rank,
            desc="device {}".format(rank),
            disable=disable_tqdm,
        ):
            batch_size = batch_list[0].natoms.numel()

            ### Get unique system identifiers
            sids = batch_list[0].sid.tolist()
            ## Support naming structure for OC20 S2EF
            if "fid" in batch_list[0]:
                fids = batch_list[0].fid.tolist()
                systemids = [f"{sid}_{fid}" for sid, fid in zip(sids, fids)]
            else:
                systemids = [f"{sid}" for sid in sids]

            predictions["ids"].extend(systemids)

            with torch.cuda.amp.autocast(enabled=self.scaler is not None):
                out = self._forward(batch_list)

            for target_key in self.config["outputs"]:
                ### Target property is a direct output of the model
                if target_key in out:
                    pred = out[target_key]
                    ### Denormalize predictions if needed
                    if self.normalizers.get(target_key, False):
                        pred = self.normalizers[target_key].denorm(pred)
                ## Target property is a derived output of the model
                else:
                    _max_rank = 0
                    for subtarget_key in self.config["outputs"][target_key][
                        "decomposition"
                    ]:
                        _max_rank = max(
                            _max_rank,
                            self.output_targets[subtarget_key]["irrep_dim"],
                        )

                    pred_irreps = torch.zeros(
                        (batch_size, irreps_sum(_max_rank)), device=self.device
                    )

                    for subtarget_key in self.config["outputs"][target_key][
                        "decomposition"
                    ]:
                        irreps = self.output_targets[subtarget_key][
                            "irrep_dim"
                        ]
                        _pred = out[subtarget_key]

                        ### Denormalize predictions if needed
                        if self.normalizers.get(subtarget_key, False):
                            _pred = self.normalizers[subtarget_key].denorm(
                                _pred
                            )

                        ## Fill in the corresponding irreps prediction
                        pred_irreps[
                            :,
                            max(0, irreps_sum(irreps - 1)) : irreps_sum(
                                irreps
                            ),
                        ] = _pred

                    pred = torch.einsum(
                        "ba, cb->ca",
                        cg_decomp_mat(_max_rank, self.device),
                        pred_irreps,
                    )

                ### Save outputs in desired precision, default float16
                if (
                    self.config["outputs"][target_key].get(
                        "prediction_dtype", "float16"
                    )
                    == "float32"
                    or self.config["task"].get("prediction_dtype", "float16")
                    == "float32"
                    or self.config["task"].get("dataset", "lmdb")
                    == "oc22_lmdb"
                ):
                    dtype = torch.float32
                else:
                    dtype = torch.float16

                pred = pred.cpu().detach().to(dtype)

                ### Split predictions into per-image predictions
                if (
                    self.config["outputs"][target_key].get("level", "system")
                    == "atom"
                ):
                    batch_natoms = torch.cat(
                        [batch.natoms for batch in batch_list]
                    )
                    batch_fixed = torch.cat(
                        [batch.fixed for batch in batch_list]
                    )
                    per_image_pred = torch.split(pred, batch_natoms.tolist())

                    ### Save out only free atom, EvalAI does not need fixed atoms
                    _per_image_fixed = torch.split(
                        batch_fixed, batch_natoms.tolist()
                    )
                    _per_image_free_preds = [
                        _pred[(fixed == 0).tolist()].numpy()
                        for _pred, fixed in zip(
                            per_image_pred, _per_image_fixed
                        )
                    ]
                    _chunk_idx = np.array(
                        [
                            free_pred.shape[0]
                            for free_pred in _per_image_free_preds
                        ]
                    )
                    per_image_pred = _per_image_free_preds
                ### Assumes system level properties are of the same dimension
                else:
                    per_image_pred = pred.numpy()
                    _chunk_idx = None

                predictions[f"{target_key}"].extend(per_image_pred)
                ### Backwards compatibility, retain 'chunk_idx' for forces.
                if _chunk_idx is not None:
                    if target_key == "forces":
                        predictions["chunk_idx"].extend(_chunk_idx)
                    else:
                        predictions[f"{target_key}_chunk_idx"].extend(
                            _chunk_idx
                        )

        for key in predictions:
            predictions[key] = np.array(predictions[key])

        self.save_results(predictions, results_file)
        # TODO relaxation support

        if self.ema:
            self.ema.restore()

        return predictions

    def save_results(
        self, predictions, results_file: Optional[str], keys=None
    ) -> None:

        if results_file is None:
            return
        if keys is None:
            keys = predictions.keys()

        results_file_path = os.path.join(
            self.config["cmd"]["results_dir"],
            f"{self.name}_{results_file}_{distutils.get_rank()}.npz",
        )
        np.savez_compressed(
            results_file_path,
            **{key: predictions[key] for key in keys},
        )

        distutils.synchronize()
        if distutils.is_master():
            gather_results: DefaultDict[
                str, npt.NDArray[np.float_]
            ] = defaultdict(list)
            full_path = os.path.join(
                self.config["cmd"]["results_dir"],
                f"{self.name}_{results_file}.npz",
            )

            for i in range(distutils.get_world_size()):
                rank_path = os.path.join(
                    self.config["cmd"]["results_dir"],
                    f"{self.name}_{results_file}_{i}.npz",
                )
                rank_results = np.load(rank_path, allow_pickle=True)
                for key in keys:
                    gather_results[key].extend(rank_results[key])
                os.remove(rank_path)

            # Because of how distributed sampler works, some system ids
            # might be repeated to make no. of samples even across GPUs.
            _, idx = np.unique(gather_results["ids"], return_index=True)
            for k in keys:
                if "chunk_idx" in k:
                    gather_results[k] = np.cumsum(
                        np.array(
                            gather_results[k],
                        )[idx]
                    )[:-1]
                else:
                    if f"{k}_chunk_idx" in keys or k == "forces":
                        gather_results[k] = np.concatenate(
                            np.array(gather_results[k])[idx]
                        )
                    else:
                        gather_results[k] = np.array(gather_results[k])[idx]

            logging.info(f"Writing results to {full_path}")
            np.savez_compressed(full_path, **gather_results)<|MERGE_RESOLUTION|>--- conflicted
+++ resolved
@@ -11,21 +11,12 @@
 import random
 from abc import ABC
 from collections import defaultdict
-<<<<<<< HEAD
-from typing import Any, DefaultDict, Dict, Optional, cast
-=======
 from typing import DefaultDict, Dict, Optional
->>>>>>> cdd891e5
 
 import numpy as np
 import numpy.typing as npt
 import torch
 import torch.nn as nn
-<<<<<<< HEAD
-import torch.optim as optim
-import torch_geometric
-=======
->>>>>>> cdd891e5
 import yaml
 from torch.nn.parallel.distributed import DistributedDataParallel
 from torch.utils.data import DataLoader
@@ -37,22 +28,11 @@
 from ocpmodels.common.typing import assert_is_instance as aii
 from ocpmodels.common.typing import none_throws
 from ocpmodels.common.utils import (
-<<<<<<< HEAD
-    cg_decomp_mat,
-    check_traj_files,
-    get_commit_hash,
-    get_loss_module,
-    irreps_sum,
-    load_state_dict,
-    save_checkpoint,
-    update_old_config,
-=======
     get_commit_hash,
     get_loss_module,
     load_state_dict,
     save_checkpoint,
     update_config,
->>>>>>> cdd891e5
 )
 from ocpmodels.modules.evaluator import Evaluator
 from ocpmodels.modules.exponential_moving_average import (
@@ -67,19 +47,6 @@
 
 @registry.register_trainer("base")
 class BaseTrainer(ABC):
-<<<<<<< HEAD
-    train_loader: DataLoader[Any]
-    val_loader: DataLoader[Any]
-    test_loader: DataLoader[Any]
-    device: torch.device
-    output_targets: Dict[str, Any]
-    normalizers: Dict[str, Any]
-    ema: Optional[ExponentialMovingAverage]
-    clip_grad_norm: bool
-    ema_decay: float
-
-=======
->>>>>>> cdd891e5
     def __init__(
         self,
         task,
@@ -175,10 +142,7 @@
                 "folder"
             ].replace("%j", self.config["slurm"]["job_id"])
 
-<<<<<<< HEAD
-=======
         # Define datasets
->>>>>>> cdd891e5
         if isinstance(dataset, list):
             if len(dataset) > 0:
                 self.config["dataset"] = dataset[0]
@@ -198,20 +162,6 @@
             os.makedirs(self.config["cmd"]["results_dir"], exist_ok=True)
             os.makedirs(self.config["cmd"]["logs_dir"], exist_ok=True)
 
-<<<<<<< HEAD
-        self.is_debug = is_debug
-
-        if distutils.is_master():
-            print(yaml.dump(self.config, default_flow_style=False))
-
-        ### backwards compatability with OCP v<2.0
-        if self.name != "ocp":
-            logging.warning(
-                "Detected old config, converting to new format. Consider updating to avoid potential incompatibilities."
-            )
-            update_old_config(self.config)
-
-=======
         ### backwards compatability with OCP v<2.0
         ### TODO: better format check for older configs
         if not self.config.get("loss_fns"):
@@ -223,7 +173,6 @@
         if distutils.is_master():
             logging.info(yaml.dump(self.config, default_flow_style=False))
 
->>>>>>> cdd891e5
         self.load()
 
     @staticmethod
@@ -314,32 +263,19 @@
         return loader
 
     def load_datasets(self) -> None:
-<<<<<<< HEAD
-        logging.info(
-            f"Loading dataset: {self.config['dataset'].get('format', 'lmdb')}"
-        )
-        self.parallel_collater = ParallelCollater(
-            0 if self.cpu else 1,
-            self.config["model_attributes"].get("otf_graph", False),
-=======
         self.ocp_collater = OCPCollater(
-            self.config["model_attributes"].get("otf_graph", False)
->>>>>>> cdd891e5
+            self.config["model_attributes"].get("otf_graph", True)
         )
         self.train_loader = None
         self.val_loader = None
         self.test_loader = None
 
         # load train, val, test datasets
-<<<<<<< HEAD
-        if self.config.get("dataset", None):
-=======
         if self.config["dataset"].get("src", None):
             logging.info(
                 f"Loading dataset: {self.config['dataset'].get('format', 'lmdb')}"
             )
 
->>>>>>> cdd891e5
             self.train_dataset = registry.get_dataset_class(
                 self.config["dataset"].get("format", "lmdb")
             )(self.config["dataset"])
@@ -357,17 +293,11 @@
                 if self.config["val_dataset"].get("use_train_settings", True):
                     val_config = self.config["dataset"].copy()
                     val_config.update(self.config["val_dataset"])
-<<<<<<< HEAD
-
-                self.val_dataset = registry.get_dataset_class(
-                    self.config["val_dataset"].get("format", "lmdb")
-=======
                 else:
                     val_config = self.config["val_dataset"]
 
                 self.val_dataset = registry.get_dataset_class(
                     val_config.get("format", "lmdb")
->>>>>>> cdd891e5
                 )(val_config)
                 self.val_sampler = self.get_sampler(
                     self.val_dataset,
@@ -385,17 +315,11 @@
                 if self.config["test_dataset"].get("use_train_settings", True):
                     test_config = self.config["dataset"].copy()
                     test_config.update(self.config["test_dataset"])
-<<<<<<< HEAD
-
-                self.test_dataset = registry.get_dataset_class(
-                    self.config["test_dataset"].get("format", "lmdb")
-=======
                 else:
                     test_config = self.config["test_dataset"]
 
                 self.test_dataset = registry.get_dataset_class(
                     test_config.get("format", "lmdb")
->>>>>>> cdd891e5
                 )(test_config)
                 self.test_sampler = self.get_sampler(
                     self.test_dataset,
@@ -428,17 +352,11 @@
 
     def load_task(self):
         # Normalizer for the dataset.
-<<<<<<< HEAD
-        self.normalizers = {}
-        if "normalizer" in self.config["dataset"]:
-            normalizer = self.config["dataset"]["normalizer"]
-=======
         normalizer = (
             self.config["dataset"].get("transforms", {}).get("normalizer", {})
         )
         self.normalizers = {}
         if normalizer:
->>>>>>> cdd891e5
             for target in normalizer:
                 self.normalizers[target] = Normalizer(
                     mean=normalizer[target].get("mean", 0),
@@ -447,30 +365,7 @@
 
         self.output_targets = {}
         for target_name in self.config["outputs"]:
-<<<<<<< HEAD
-            if "decomposition" not in self.config["outputs"][target_name]:
-                self.output_targets[target_name] = self.config["outputs"][
-                    target_name
-                ]
-            else:
-                for subtarget in self.config["outputs"][target_name][
-                    "decomposition"
-                ]:
-                    subtarget_config = self.config["outputs"][
-                        target_name
-                    ].copy()
-                    subtarget_config.pop("decomposition")
-
-                    _config = (
-                        self.config["outputs"][target_name]["decomposition"]
-                    )[subtarget]
-                    _config["parent"] = target_name
-
-                    subtarget_config.update(_config)
-                    self.output_targets[subtarget] = subtarget_config
-
-        ## TODO: Assert that all targets, loss fn, metrics defined and consistent
-=======
+            ## TODO: Assert that all targets, loss fn, metrics defined and consistent
             self.output_targets[target_name] = self.config["outputs"][
                 target_name
             ]
@@ -507,7 +402,6 @@
                         )
 
         # TODO: Assert that all targets, loss fn, metrics defined are consistent
->>>>>>> cdd891e5
         self.evaluation_metrics = self.config.get("eval_metrics", {})
         self.evaluator = Evaluator(
             task=self.name,
@@ -522,17 +416,7 @@
             logging.info(f"Loading model: {self.config['model']}")
 
         self.model = registry.get_model_class(self.config["model"])(
-<<<<<<< HEAD
             self.output_targets,
-=======
-            loader.dataset[0].x.shape[-1]
-            if loader
-            and hasattr(loader.dataset[0], "x")
-            and loader.dataset[0].x is not None
-            else None,
-            bond_feat_dim,
-            1,
->>>>>>> cdd891e5
             **self.config["model_attributes"],
         ).to(self.device)
 
@@ -553,17 +437,6 @@
     @property
     def _unwrapped_model(self):
         module = self.model
-<<<<<<< HEAD
-        while isinstance(module, (OCPDataParallel, DistributedDataParallel)):
-            module = module.module
-        return module
-
-    def load_checkpoint(self, checkpoint_path: str) -> None:
-        if not os.path.isfile(checkpoint_path):
-            raise FileNotFoundError(
-                errno.ENOENT, "Checkpoint file not found", checkpoint_path
-            )
-=======
         while isinstance(module, DistributedDataParallel):
             module = module.module
         return module
@@ -582,7 +455,6 @@
                 checkpoint = torch.load(
                     checkpoint_path, map_location=map_location
                 )
->>>>>>> cdd891e5
 
         self.epoch = checkpoint.get("epoch", 0)
         self.step = checkpoint.get("step", 0)
@@ -726,15 +598,10 @@
 
     def load_extras(self) -> None:
         self.scheduler = LRScheduler(self.optimizer, self.config["optim"])
-<<<<<<< HEAD
-        self.clip_grad_norm = self.config["optim"].get("clip_grad_norm", False)
-        self.ema_decay = self.config["optim"].get("ema_decay", False)
-=======
         self.clip_grad_norm = aii(
             self.config["optim"].get("clip_grad_norm", None), (int, float)
         )
         self.ema_decay = aii(self.config["optim"].get("ema_decay"), float)
->>>>>>> cdd891e5
         if self.ema_decay:
             self.ema = ExponentialMovingAverage(
                 self.model.parameters(),
@@ -829,259 +696,6 @@
                     results_file="predictions",
                     disable_tqdm=disable_eval_tqdm,
                 )
-<<<<<<< HEAD
-
-    def train(self, disable_eval_tqdm: bool = False) -> None:
-        ensure_fitted(self._unwrapped_model, warn=True)
-
-        eval_every = self.config["optim"].get(
-            "eval_every", len(self.train_loader)
-        )
-        checkpoint_every = self.config["optim"].get(
-            "checkpoint_every", eval_every
-        )
-        primary_metric = self.evaluation_metrics.get(
-            "primary_metric", self.evaluator.task_primary_metric[self.name]
-        )
-        if (
-            not hasattr(self, "primary_metric")
-            or self.primary_metric != primary_metric
-        ):
-            self.best_val_metric = 1e9 if "mae" in primary_metric else -1.0
-        else:
-            primary_metric = self.primary_metric
-        self.metrics = {}
-
-        # Calculate start_epoch from step instead of loading the epoch number
-        # to prevent inconsistencies due to different batch size in checkpoint.
-        start_epoch = self.step // len(self.train_loader)
-
-        for epoch_int in range(
-            start_epoch, self.config["optim"]["max_epochs"]
-        ):
-            self.train_sampler.set_epoch(epoch_int)
-            skip_steps = self.step % len(self.train_loader)
-            train_loader_iter = iter(self.train_loader)
-
-            for i in range(skip_steps, len(self.train_loader)):
-                self.epoch = epoch_int + (i + 1) / len(self.train_loader)
-                self.step = epoch_int * len(self.train_loader) + i + 1
-                self.model.train()
-
-                # Get a batch.
-                batch = next(train_loader_iter)
-
-                # Forward, loss, backward.
-                with torch.cuda.amp.autocast(enabled=self.scaler is not None):
-                    out = self._forward(batch)
-                    loss = self._compute_loss(out, batch)
-                loss = self.scaler.scale(loss) if self.scaler else loss
-                self._backward(loss)
-                scale = self.scaler.get_scale() if self.scaler else 1.0
-
-                # Compute metrics.
-                self.metrics = self._compute_metrics(
-                    out,
-                    batch,
-                    self.evaluator,
-                    self.metrics,
-                )
-                self.metrics = self.evaluator.update(
-                    "loss", loss.item() / scale, self.metrics
-                )
-
-                # Log metrics.
-                log_dict = {k: self.metrics[k]["metric"] for k in self.metrics}
-                log_dict.update(
-                    {
-                        "lr": self.scheduler.get_lr(),
-                        "epoch": self.epoch,
-                        "step": self.step,
-                    }
-                )
-                if (
-                    self.step % self.config["cmd"]["print_every"] == 0
-                    and distutils.is_master()
-                ):
-                    log_str = [
-                        "{}: {:.2e}".format(k, v) for k, v in log_dict.items()
-                    ]
-                    logging.info(", ".join(log_str))
-                    self.metrics = {}
-
-                if self.logger is not None:
-                    self.logger.log(
-                        log_dict,
-                        step=self.step,
-                        split="train",
-                    )
-
-                if (
-                    checkpoint_every != -1
-                    and self.step % checkpoint_every == 0
-                ):
-                    self.save(
-                        checkpoint_file="checkpoint.pt", training_state=True
-                    )
-
-                # Evaluate on val set every `eval_every` iterations.
-                if self.step % eval_every == 0:
-                    if self.val_loader is not None:
-                        val_metrics = self.validate(
-                            split="val",
-                            disable_tqdm=disable_eval_tqdm,
-                        )
-                        self.update_best(
-                            primary_metric,
-                            val_metrics,
-                            disable_eval_tqdm=disable_eval_tqdm,
-                        )
-
-                    if self.config["task"].get("eval_relaxations", False):
-                        if "relax_dataset" not in self.config["task"]:
-                            logging.warning(
-                                "Cannot evaluate relaxations, relax_dataset not specified"
-                            )
-                        else:
-                            self.run_relaxations()
-
-                if self.scheduler.scheduler_type == "ReduceLROnPlateau":
-                    if self.step % eval_every == 0:
-                        self.scheduler.step(
-                            metrics=val_metrics[primary_metric]["metric"],
-                        )
-                else:
-                    self.scheduler.step()
-
-            torch.cuda.empty_cache()
-
-            if checkpoint_every == -1:
-                self.save(checkpoint_file="checkpoint.pt", training_state=True)
-
-        self.train_dataset.close_db()
-        if self.config.get("val_dataset", False):
-            self.val_dataset.close_db()
-        if self.config.get("test_dataset", False):
-            self.test_dataset.close_db()
-
-    def _forward(self, batch_list):
-        return self.model(batch_list)
-
-    def _compute_loss(self, out, batch_list):
-        natoms = torch.cat(
-            [batch.natoms.to(self.device) for batch in batch_list], dim=0
-        )
-        batch_size = natoms.numel()
-        natoms = torch.repeat_interleave(natoms, natoms)
-
-        fixed = torch.cat(
-            [batch.fixed.to(self.device) for batch in batch_list]
-        )
-        mask = fixed == 0
-
-        loss = []
-
-        for loss_fn in self.loss_fns:
-            target_name, loss_info = loss_fn
-
-            target = torch.cat(
-                [batch[target_name].to(self.device) for batch in batch_list],
-                dim=0,
-            )
-            # backwards compatibility for flattened energy targets
-            target = target.squeeze(1) if len(target.shape) > 1 else target
-            pred = out[target_name]
-
-            if self.output_targets[target_name].get(
-                "level", "system"
-            ) == "atom" and self.output_targets[target_name].get(
-                "train_on_free_atoms", True
-            ):
-                target = target[mask]
-                pred = pred[mask]
-                natoms = natoms[mask]
-
-            if self.normalizers.get(target_name, False):
-                target = self.normalizers[target_name].norm(target)
-
-            mult = loss_info["coefficient"]
-
-            loss.append(
-                mult
-                * loss_info["fn"](
-                    pred,
-                    target,
-                    natoms=natoms,
-                    batch_size=batch_size,
-                )
-            )
-
-        # Sanity check to make sure the compute graph is correct.
-        for lc in loss:
-            assert hasattr(lc, "grad_fn")
-
-        loss = sum(loss)
-        return loss
-
-    def _compute_metrics(self, out, batch_list, evaluator, metrics={}):
-        natoms = torch.cat(
-            [batch.natoms.to(self.device) for batch in batch_list], dim=0
-        )
-
-        ### Retrieve free atoms
-        fixed = torch.cat(
-            [batch.fixed.to(self.device) for batch in batch_list]
-        )
-        mask = fixed == 0
-
-        s_idx = 0
-        natoms_free = []
-        for _natoms in natoms:
-            natoms_free.append(torch.sum(mask[s_idx : s_idx + _natoms]).item())
-            s_idx += _natoms
-        natoms = torch.LongTensor(natoms_free).to(self.device)
-
-        targets = {}
-        for target_name in self.output_targets:
-            target = torch.cat(
-                [batch[target_name].to(self.device) for batch in batch_list],
-                dim=0,
-            )
-            # Add parent target to targets
-            if "parent" in self.output_targets[target_name]:
-                parent_target_name = self.output_targets[target_name]["parent"]
-
-                if parent_target_name not in targets:
-                    parent_target = torch.cat(
-                        [
-                            batch[parent_target_name].to(self.device)
-                            for batch in batch_list
-                        ],
-                        dim=0,
-                    )
-                    targets[parent_target_name] = parent_target
-
-            if self.output_targets[target_name].get(
-                "level", "system"
-            ) == "atom" and self.output_targets[target_name].get(
-                "eval_on_free_atoms", True
-            ):
-                target = target[mask]
-                out[target_name] = out[target_name][mask]
-
-            targets[target_name] = target
-            if self.normalizers.get(target_name, False):
-                out[target_name] = self.normalizers[target_name].denorm(
-                    out[target_name]
-                )
-
-        targets["natoms"] = natoms
-        out["natoms"] = natoms
-
-        metrics = evaluator.eval(out, targets, prev_metrics=metrics)
-        return metrics
-=======
->>>>>>> cdd891e5
 
     @torch.no_grad()
     def validate(self, split: str = "val", disable_tqdm: bool = False):
@@ -1193,188 +807,9 @@
         if self.ema:
             self.ema.update()
 
-    # Takes in a new data source and generates predictions on it.
-    @torch.no_grad()
-    def predict(
-        self,
-        data_loader,
-        per_image: bool = True,
-        results_file: Optional[str] = None,
-        disable_tqdm: bool = False,
-    ):
-        ensure_fitted(self._unwrapped_model, warn=True)
-
-        if distutils.is_master() and not disable_tqdm:
-            logging.info("Predicting on test.")
-        assert isinstance(
-            data_loader,
-            (
-                torch.utils.data.dataloader.DataLoader,
-                torch_geometric.data.Batch,
-            ),
-        )
-        rank = distutils.get_rank()
-
-        if isinstance(data_loader, torch_geometric.data.Batch):
-            data_loader = [[data_loader]]
-
-        self.model.eval()
-        if self.ema is not None:
-            self.ema.store()
-            self.ema.copy_to()
-
-        predictions = defaultdict(list)
-
-        for i, batch_list in tqdm(
-            enumerate(data_loader),
-            total=len(data_loader),
-            position=rank,
-            desc="device {}".format(rank),
-            disable=disable_tqdm,
-        ):
-            batch_size = batch_list[0].natoms.numel()
-
-            ### Get unique system identifiers
-            sids = batch_list[0].sid.tolist()
-            ## Support naming structure for OC20 S2EF
-            if "fid" in batch_list[0]:
-                fids = batch_list[0].fid.tolist()
-                systemids = [f"{sid}_{fid}" for sid, fid in zip(sids, fids)]
-            else:
-                systemids = [f"{sid}" for sid in sids]
-
-            predictions["ids"].extend(systemids)
-
-            with torch.cuda.amp.autocast(enabled=self.scaler is not None):
-                out = self._forward(batch_list)
-
-            for target_key in self.config["outputs"]:
-                ### Target property is a direct output of the model
-                if target_key in out:
-                    pred = out[target_key]
-                    ### Denormalize predictions if needed
-                    if self.normalizers.get(target_key, False):
-                        pred = self.normalizers[target_key].denorm(pred)
-                ## Target property is a derived output of the model
-                else:
-                    _max_rank = 0
-                    for subtarget_key in self.config["outputs"][target_key][
-                        "decomposition"
-                    ]:
-                        _max_rank = max(
-                            _max_rank,
-                            self.output_targets[subtarget_key]["irrep_dim"],
-                        )
-
-                    pred_irreps = torch.zeros(
-                        (batch_size, irreps_sum(_max_rank)), device=self.device
-                    )
-
-                    for subtarget_key in self.config["outputs"][target_key][
-                        "decomposition"
-                    ]:
-                        irreps = self.output_targets[subtarget_key][
-                            "irrep_dim"
-                        ]
-                        _pred = out[subtarget_key]
-
-                        ### Denormalize predictions if needed
-                        if self.normalizers.get(subtarget_key, False):
-                            _pred = self.normalizers[subtarget_key].denorm(
-                                _pred
-                            )
-
-                        ## Fill in the corresponding irreps prediction
-                        pred_irreps[
-                            :,
-                            max(0, irreps_sum(irreps - 1)) : irreps_sum(
-                                irreps
-                            ),
-                        ] = _pred
-
-                    pred = torch.einsum(
-                        "ba, cb->ca",
-                        cg_decomp_mat(_max_rank, self.device),
-                        pred_irreps,
-                    )
-
-                ### Save outputs in desired precision, default float16
-                if (
-                    self.config["outputs"][target_key].get(
-                        "prediction_dtype", "float16"
-                    )
-                    == "float32"
-                    or self.config["task"].get("prediction_dtype", "float16")
-                    == "float32"
-                    or self.config["task"].get("dataset", "lmdb")
-                    == "oc22_lmdb"
-                ):
-                    dtype = torch.float32
-                else:
-                    dtype = torch.float16
-
-                pred = pred.cpu().detach().to(dtype)
-
-                ### Split predictions into per-image predictions
-                if (
-                    self.config["outputs"][target_key].get("level", "system")
-                    == "atom"
-                ):
-                    batch_natoms = torch.cat(
-                        [batch.natoms for batch in batch_list]
-                    )
-                    batch_fixed = torch.cat(
-                        [batch.fixed for batch in batch_list]
-                    )
-                    per_image_pred = torch.split(pred, batch_natoms.tolist())
-
-                    ### Save out only free atom, EvalAI does not need fixed atoms
-                    _per_image_fixed = torch.split(
-                        batch_fixed, batch_natoms.tolist()
-                    )
-                    _per_image_free_preds = [
-                        _pred[(fixed == 0).tolist()].numpy()
-                        for _pred, fixed in zip(
-                            per_image_pred, _per_image_fixed
-                        )
-                    ]
-                    _chunk_idx = np.array(
-                        [
-                            free_pred.shape[0]
-                            for free_pred in _per_image_free_preds
-                        ]
-                    )
-                    per_image_pred = _per_image_free_preds
-                ### Assumes system level properties are of the same dimension
-                else:
-                    per_image_pred = pred.numpy()
-                    _chunk_idx = None
-
-                predictions[f"{target_key}"].extend(per_image_pred)
-                ### Backwards compatibility, retain 'chunk_idx' for forces.
-                if _chunk_idx is not None:
-                    if target_key == "forces":
-                        predictions["chunk_idx"].extend(_chunk_idx)
-                    else:
-                        predictions[f"{target_key}_chunk_idx"].extend(
-                            _chunk_idx
-                        )
-
-        for key in predictions:
-            predictions[key] = np.array(predictions[key])
-
-        self.save_results(predictions, results_file)
-        # TODO relaxation support
-
-        if self.ema:
-            self.ema.restore()
-
-        return predictions
-
     def save_results(
         self, predictions, results_file: Optional[str], keys=None
     ) -> None:
-
         if results_file is None:
             return
         if keys is None:
