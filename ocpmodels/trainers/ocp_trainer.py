"""
Copyright (c) Facebook, Inc. and its affiliates.

This source code is licensed under the MIT license found in the
LICENSE file in the root directory of this source tree.
"""

import logging
import os
from collections import defaultdict
from typing import Optional

import numpy as np
import torch
import torch_geometric
from tqdm import tqdm

from ocpmodels.common import distutils
from ocpmodels.common.registry import registry
from ocpmodels.common.relaxation.ml_relaxation import ml_relax
from ocpmodels.common.utils import cg_change_mat, check_traj_files, irreps_sum
from ocpmodels.modules.evaluator import Evaluator
from ocpmodels.modules.scaling.util import ensure_fitted
from ocpmodels.trainers.base_trainer import BaseTrainer


@registry.register_trainer("ocp")
@registry.register_trainer("energy")
@registry.register_trainer("forces")
class OCPTrainer(BaseTrainer):
    """
    Trainer class for the Structure to Energy & Force (S2EF) and Initial State to
    Relaxed State (IS2RS) tasks.

    .. note::

        Examples of configurations for task, model, dataset and optimizer
        can be found in `configs/ocp_s2ef <https://github.com/Open-Catalyst-Project/baselines/tree/master/configs/ocp_is2re/>`_
        and `configs/ocp_is2rs <https://github.com/Open-Catalyst-Project/baselines/tree/master/configs/ocp_is2rs/>`_.

    Args:
        task (dict): Task configuration.
        model (dict): Model configuration.
        outputs (dict): Output property configuration.
        dataset (dict): Dataset configuration. The dataset needs to be a SinglePointLMDB dataset.
        optimizer (dict): Optimizer configuration.
        loss_fns (dict): Loss function configuration.
        eval_metrics (dict): Evaluation metrics configuration.
        identifier (str): Experiment identifier that is appended to log directory.
        run_dir (str, optional): Path to the run directory where logs are to be saved.
            (default: :obj:`None`)
        is_debug (bool, optional): Run in debug mode.
            (default: :obj:`False`)
        print_every (int, optional): Frequency of printing logs.
            (default: :obj:`100`)
        seed (int, optional): Random number seed.
            (default: :obj:`None`)
        logger (str, optional): Type of logger to be used.
            (default: :obj:`tensorboard`)
        local_rank (int, optional): Local rank of the process, only applicable for distributed training.
            (default: :obj:`0`)
        amp (bool, optional): Run using automatic mixed precision.
            (default: :obj:`False`)
        slurm (dict): Slurm configuration. Currently just for keeping track.
            (default: :obj:`{}`)
        noddp (bool, optional): Run model without DDP.
    """

    def __init__(
        self,
        task,
        model,
        outputs,
        dataset,
        optimizer,
        loss_fns,
        eval_metrics,
        identifier,
        timestamp_id=None,
        run_dir=None,
        is_debug=False,
        print_every=100,
        seed=None,
        logger="tensorboard",
        local_rank=0,
        amp=False,
        cpu=False,
        slurm={},
        noddp=False,
        name="ocp",
    ):
        super().__init__(
            task=task,
            model=model,
            outputs=outputs,
            dataset=dataset,
            optimizer=optimizer,
            loss_fns=loss_fns,
            eval_metrics=eval_metrics,
            identifier=identifier,
            timestamp_id=timestamp_id,
            run_dir=run_dir,
            is_debug=is_debug,
            print_every=print_every,
            seed=seed,
            logger=logger,
            local_rank=local_rank,
            amp=amp,
            cpu=cpu,
            slurm=slurm,
            noddp=noddp,
            name=name,
        )

    def train(self, disable_eval_tqdm: bool = False) -> None:
        ensure_fitted(self._unwrapped_model, warn=True)

        eval_every = self.config["optim"].get(
            "eval_every", len(self.train_loader)
        )
        checkpoint_every = self.config["optim"].get(
            "checkpoint_every", eval_every
        )
        primary_metric = self.evaluation_metrics.get(
            "primary_metric", self.evaluator.task_primary_metric[self.name]
        )
        if (
            not hasattr(self, "primary_metric")
            or self.primary_metric != primary_metric
        ):
            self.best_val_metric = 1e9 if "mae" in primary_metric else -1.0
        else:
            primary_metric = self.primary_metric
        self.metrics = {}

        # Calculate start_epoch from step instead of loading the epoch number
        # to prevent inconsistencies due to different batch size in checkpoint.
        start_epoch = self.step // len(self.train_loader)

        for epoch_int in range(
            start_epoch, self.config["optim"]["max_epochs"]
        ):
            self.train_sampler.set_epoch(epoch_int)
            skip_steps = self.step % len(self.train_loader)
            train_loader_iter = iter(self.train_loader)

            for i in range(skip_steps, len(self.train_loader)):
                self.epoch = epoch_int + (i + 1) / len(self.train_loader)
                self.step = epoch_int * len(self.train_loader) + i + 1
                self.model.train()

                # Get a batch.
                batch = next(train_loader_iter)

                # Forward, loss, backward.
                with torch.cuda.amp.autocast(enabled=self.scaler is not None):
                    out = self._forward(batch)
                    loss = self._compute_loss(out, batch)

                # Compute metrics.
                self.metrics = self._compute_metrics(
                    out,
                    batch,
                    self.evaluator,
                    self.metrics,
                )
                self.metrics = self.evaluator.update(
                    "loss", loss.item(), self.metrics
                )

                loss = self.scaler.scale(loss) if self.scaler else loss
                self._backward(loss)

                # Log metrics.
                log_dict = {k: self.metrics[k]["metric"] for k in self.metrics}
                log_dict.update(
                    {
                        "lr": self.scheduler.get_lr(),
                        "epoch": self.epoch,
                        "step": self.step,
                    }
                )
                if (
                    self.step % self.config["cmd"]["print_every"] == 0
                    and distutils.is_master()
                ):
                    log_str = [
                        "{}: {:.2e}".format(k, v) for k, v in log_dict.items()
                    ]
                    logging.info(", ".join(log_str))
                    self.metrics = {}

                if self.logger is not None:
                    self.logger.log(
                        log_dict,
                        step=self.step,
                        split="train",
                    )

                if (
                    checkpoint_every != -1
                    and self.step % checkpoint_every == 0
                ):
                    self.save(
                        checkpoint_file="checkpoint.pt", training_state=True
                    )

                # Evaluate on val set every `eval_every` iterations.
                if self.step % eval_every == 0:
                    if self.val_loader is not None:
                        val_metrics = self.validate(
                            split="val",
                            disable_tqdm=disable_eval_tqdm,
                        )
                        self.update_best(
                            primary_metric,
                            val_metrics,
                            disable_eval_tqdm=disable_eval_tqdm,
                        )

                    if self.config["task"].get("eval_relaxations", False):
                        if "relax_dataset" not in self.config["task"]:
                            logging.warning(
                                "Cannot evaluate relaxations, relax_dataset not specified"
                            )
                        else:
                            self.run_relaxations()

                if self.scheduler.scheduler_type == "ReduceLROnPlateau":
                    if self.step % eval_every == 0:
                        self.scheduler.step(
                            metrics=val_metrics[primary_metric]["metric"],
                        )
                else:
                    self.scheduler.step()

            torch.cuda.empty_cache()

            if checkpoint_every == -1:
                self.save(checkpoint_file="checkpoint.pt", training_state=True)

        self.train_dataset.close_db()
        if self.config.get("val_dataset", False):
            self.val_dataset.close_db()
        if self.config.get("test_dataset", False):
            self.test_dataset.close_db()

    def _forward(self, batch):
        out = self.model(batch.to(self.device))

        ### TODO: Move into BaseModel in OCP 2.0
        outputs = {}
        batch_size = batch.natoms.numel()
        num_atoms_in_batch = batch.natoms.sum()
        for target_key in self.output_targets:
            ### Target property is a direct output of the model
            if target_key in out:
                pred = out[target_key]
            ## Target property is a derived output of the model. Construct the
            ## parent property
            else:
                _max_rank = 0
                for subtarget_key in self.output_targets[target_key][
                    "decomposition"
                ]:
                    _max_rank = max(
                        _max_rank,
                        self.output_targets[subtarget_key]["irrep_dim"],
                    )

                pred_irreps = torch.zeros(
                    (batch_size, irreps_sum(_max_rank)), device=self.device
                )

                for subtarget_key in self.output_targets[target_key][
                    "decomposition"
                ]:
                    irreps = self.output_targets[subtarget_key]["irrep_dim"]
                    _pred = out[subtarget_key]

                    if self.normalizers.get(subtarget_key, False):
                        _pred = self.normalizers[subtarget_key].denorm(_pred)

                    ## Fill in the corresponding irreps prediction
                    ## Reshape irrep prediction to (batch_size, irrep_dim)
                    pred_irreps[
                        :,
                        max(0, irreps_sum(irreps - 1)) : irreps_sum(irreps),
                    ] = _pred.view(batch_size, -1)

                pred = torch.einsum(
                    "ba, cb->ca",
                    cg_change_mat(_max_rank, self.device),
                    pred_irreps,
                )

            ### not all models are consistent with the output shape
            ### reshape accordingly: num_atoms_in_batch, -1 or num_systems_in_batch, -1
            if self.output_targets[target_key]["level"] == "atom":
                pred = pred.view(num_atoms_in_batch, -1)
            else:
                pred = pred.view(batch_size, -1)

            outputs[target_key] = pred

        return outputs

    def _compute_loss(self, out, batch):
        batch_size = batch.natoms.numel()
        fixed = batch.fixed
        mask = fixed == 0

        loss = []
        for loss_fn in self.loss_fns:
            target_name, loss_info = loss_fn

            target = batch[target_name]
            pred = out[target_name]

            natoms = batch.natoms
            natoms = torch.repeat_interleave(natoms, natoms)

            if (
                self.output_targets[target_name]["level"] == "atom"
                and self.output_targets[target_name]["train_on_free_atoms"]
            ):
                target = target[mask]
                pred = pred[mask]
                natoms = natoms[mask]

            num_atoms_in_batch = natoms.numel()
            if self.normalizers.get(target_name, False):
                target = self.normalizers[target_name].norm(target)

            ### reshape accordingly: num_atoms_in_batch, -1 or num_systems_in_batch, -1
            if self.output_targets[target_name]["level"] == "atom":
                target = target.view(num_atoms_in_batch, -1)
            else:
                target = target.view(batch_size, -1)

            mult = loss_info["coefficient"]
            loss.append(
                mult
                * loss_info["fn"](
                    pred,
                    target,
                    natoms=natoms,
                    batch_size=batch_size,
                )
            )

        # Sanity check to make sure the compute graph is correct.
        for lc in loss:
            assert hasattr(lc, "grad_fn")

        loss = sum(loss)
        return loss

    def _compute_metrics(self, out, batch, evaluator, metrics={}):
        natoms = batch.natoms
        batch_size = natoms.numel()

        ### Retrieve free atoms
        fixed = batch.fixed
        mask = fixed == 0

        s_idx = 0
        natoms_free = []
        for _natoms in natoms:
            natoms_free.append(torch.sum(mask[s_idx : s_idx + _natoms]).item())
            s_idx += _natoms
        natoms = torch.LongTensor(natoms_free).to(self.device)

        targets = {}
        for target_name in self.output_targets:
            target = batch[target_name]
            num_atoms_in_batch = batch.natoms.sum()

            if (
                self.output_targets[target_name]["level"] == "atom"
                and self.output_targets[target_name]["eval_on_free_atoms"]
            ):
                target = target[mask]
                out[target_name] = out[target_name][mask]
                num_atoms_in_batch = natoms.sum()

            ### reshape accordingly: num_atoms_in_batch, -1 or num_systems_in_batch, -1
            if self.output_targets[target_name]["level"] == "atom":
                target = target.view(num_atoms_in_batch, -1)
            else:
                target = target.view(batch_size, -1)

            targets[target_name] = target
            if self.normalizers.get(target_name, False):
                out[target_name] = self.normalizers[target_name].denorm(
                    out[target_name]
                )

        targets["natoms"] = natoms
        out["natoms"] = natoms

        metrics = evaluator.eval(out, targets, prev_metrics=metrics)
        return metrics

    # Takes in a new data source and generates predictions on it.
    @torch.no_grad()
    def predict(
        self,
        data_loader,
        per_image: bool = True,
        results_file: Optional[str] = None,
        disable_tqdm: bool = False,
    ):
        ensure_fitted(self._unwrapped_model, warn=True)

        if distutils.is_master() and not disable_tqdm:
            logging.info("Predicting on test.")
        assert isinstance(
            data_loader,
            (
                torch.utils.data.dataloader.DataLoader,
                torch_geometric.data.Batch,
            ),
        )
        rank = distutils.get_rank()

        if isinstance(data_loader, torch_geometric.data.Batch):
            data_loader = [data_loader]

        self.model.eval()
        if self.ema is not None:
            self.ema.store()
            self.ema.copy_to()

        predictions = defaultdict(list)

        for i, batch in tqdm(
            enumerate(data_loader),
            total=len(data_loader),
            position=rank,
            desc="device {}".format(rank),
            disable=disable_tqdm,
        ):

            with torch.cuda.amp.autocast(enabled=self.scaler is not None):
                out = self._forward(batch)

            for target_key in self.config["outputs"]:
                pred = out[target_key]
                if self.normalizers.get(target_key, False):
                    pred = self.normalizers[target_key].denorm(pred)

                if per_image:
                    ### Save outputs in desired precision, default float16
                    if (
                        self.config["outputs"][target_key].get(
                            "prediction_dtype", "float16"
                        )
                        == "float32"
                        or self.config["task"].get(
                            "prediction_dtype", "float16"
                        )
                        == "float32"
                        or self.config["task"].get("dataset", "lmdb")
                        == "oc22_lmdb"
                    ):
                        dtype = torch.float32
                    else:
                        dtype = torch.float16

                    pred = pred.cpu().detach().to(dtype)
                    ### Split predictions into per-image predictions
                    if self.config["outputs"][target_key]["level"] == "atom":
                        batch_natoms = batch.natoms
                        batch_fixed = batch.fixed
                        per_image_pred = torch.split(
                            pred, batch_natoms.tolist()
                        )

                        ### Save out only free atom, EvalAI does not need fixed atoms
                        _per_image_fixed = torch.split(
                            batch_fixed, batch_natoms.tolist()
                        )
                        _per_image_free_preds = [
                            _pred[(fixed == 0).tolist()].numpy()
                            for _pred, fixed in zip(
                                per_image_pred, _per_image_fixed
                            )
                        ]
                        _chunk_idx = np.array(
                            [
                                free_pred.shape[0]
                                for free_pred in _per_image_free_preds
                            ]
                        )
                        per_image_pred = _per_image_free_preds
                    ### Assumes system level properties are of the same dimension
                    else:
                        per_image_pred = pred.numpy()
                        _chunk_idx = None

                    predictions[f"{target_key}"].extend(per_image_pred)
                    ### Backwards compatibility, retain 'chunk_idx' for forces.
                    if _chunk_idx is not None:
                        if target_key == "forces":
                            predictions["chunk_idx"].extend(_chunk_idx)
                        else:
                            predictions[f"{target_key}_chunk_idx"].extend(
                                _chunk_idx
                            )
                else:
                    predictions[f"{target_key}"] = pred.detach()

            if not per_image:
                return predictions

            ### Get unique system identifiers
            sids = list(batch.sid)
            ## Support naming structure for OC20 S2EF
            if "fid" in batch:
                fids = list(batch.fid)
                systemids = [f"{sid}_{fid}" for sid, fid in zip(sids, fids)]
            else:
                systemids = [f"{sid}" for sid in sids]

            predictions["ids"].extend(systemids)

        for key in predictions:
            # allow for lists of 'zero dim' arrays
            predictions[key] = np.vstack(predictions[key]).squeeze()

        if self.is_debug:
            try:
                self.save_results(predictions, results_file)
            except FileNotFoundError:
                logging.warning(
                    "Predictions npz file not found. "
                    + "This file was not written since the trainer is running in debug mode."
                )
        else:
            self.save_results(predictions, results_file)

        if self.ema:
            self.ema.restore()

        return predictions

    def run_relaxations(self, split="val"):
        ensure_fitted(self._unwrapped_model)

        # When set to true, uses deterministic CUDA scatter ops, if available.
        # https://pytorch.org/docs/stable/generated/torch.use_deterministic_algorithms.html#torch.use_deterministic_algorithms
        # Only implemented for GemNet-OC currently.
        registry.register(
            "set_deterministic_scatter",
            self.config["task"].get("set_deterministic_scatter", False),
        )

        logging.info("Running ML-relaxations")
        self.model.eval()
        if self.ema:
            self.ema.store()
            self.ema.copy_to()

        evaluator_is2rs, metrics_is2rs = Evaluator(task="is2rs"), {}
        evaluator_is2re, metrics_is2re = Evaluator(task="is2re"), {}

        # Need both `pos_relaxed` and `y_relaxed` to compute val IS2R* metrics.
        # Else just generate predictions.
        if (
            hasattr(self.relax_dataset[0], "pos_relaxed")
            and self.relax_dataset[0].pos_relaxed is not None
        ) and (
            hasattr(self.relax_dataset[0], "y_relaxed")
            and self.relax_dataset[0].y_relaxed is not None
        ):
            split = "val"
        else:
            split = "test"

        ids = []
        relaxed_positions = []
        chunk_idx = []
        for i, batch in tqdm(
            enumerate(self.relax_loader), total=len(self.relax_loader)
        ):
            if i >= self.config["task"].get("num_relaxation_batches", 1e9):
                break

            # If all traj files already exist, then skip this batch
            if check_traj_files(
                batch, self.config["task"]["relax_opt"].get("traj_dir", None)
            ):
<<<<<<< HEAD
                logging.info(f"Skipping batch: {list(batch[0].sid)}")
=======
                logging.info(f"Skipping batch: {batch.sid.tolist()}")
>>>>>>> fa39a8f3
                continue

            relaxed_batch = ml_relax(
                batch=batch,
                model=self,
                steps=self.config["task"].get("relaxation_steps", 200),
                fmax=self.config["task"].get("relaxation_fmax", 0.0),
                relax_opt=self.config["task"]["relax_opt"],
                save_full_traj=self.config["task"].get("save_full_traj", True),
                device=self.device,
                transform=None,
            )

            if self.config["task"].get("write_pos", False):
                systemids = [str(i) for i in list(relaxed_batch.sid)]
                natoms = relaxed_batch.natoms.tolist()
                positions = torch.split(relaxed_batch.pos, natoms)
                batch_relaxed_positions = [pos.tolist() for pos in positions]

                relaxed_positions += batch_relaxed_positions
                chunk_idx += natoms
                ids += systemids

            if split == "val":
                mask = relaxed_batch.fixed == 0
                s_idx = 0
                natoms_free = []
                for natoms in relaxed_batch.natoms:
                    natoms_free.append(
                        torch.sum(mask[s_idx : s_idx + natoms]).item()
                    )
                    s_idx += natoms

                target = {
                    "energy": relaxed_batch.y_relaxed,
                    "positions": relaxed_batch.pos_relaxed[mask],
                    "cell": relaxed_batch.cell,
                    "pbc": torch.tensor([True, True, True]),
                    "natoms": torch.LongTensor(natoms_free),
                }

                prediction = {
                    "energy": relaxed_batch.y,
                    "positions": relaxed_batch.pos[mask],
                    "cell": relaxed_batch.cell,
                    "pbc": torch.tensor([True, True, True]),
                    "natoms": torch.LongTensor(natoms_free),
                }

                metrics_is2rs = evaluator_is2rs.eval(
                    prediction,
                    target,
                    metrics_is2rs,
                )
                metrics_is2re = evaluator_is2re.eval(
                    {"energy": prediction["energy"]},
                    {"energy": target["energy"]},
                    metrics_is2re,
                )

        if self.config["task"].get("write_pos", False):
            rank = distutils.get_rank()
            pos_filename = os.path.join(
                self.config["cmd"]["results_dir"], f"relaxed_pos_{rank}.npz"
            )
            np.savez_compressed(
                pos_filename,
                ids=ids,
                pos=np.array(relaxed_positions, dtype=object),
                chunk_idx=chunk_idx,
            )

            distutils.synchronize()
            if distutils.is_master():
                gather_results = defaultdict(list)
                full_path = os.path.join(
                    self.config["cmd"]["results_dir"],
                    "relaxed_positions.npz",
                )

                for i in range(distutils.get_world_size()):
                    rank_path = os.path.join(
                        self.config["cmd"]["results_dir"],
                        f"relaxed_pos_{i}.npz",
                    )
                    rank_results = np.load(rank_path, allow_pickle=True)
                    gather_results["ids"].extend(rank_results["ids"])
                    gather_results["pos"].extend(rank_results["pos"])
                    gather_results["chunk_idx"].extend(
                        rank_results["chunk_idx"]
                    )
                    os.remove(rank_path)

                # Because of how distributed sampler works, some system ids
                # might be repeated to make no. of samples even across GPUs.
                _, idx = np.unique(gather_results["ids"], return_index=True)
                gather_results["ids"] = np.array(gather_results["ids"])[idx]
                gather_results["pos"] = np.concatenate(
                    np.array(gather_results["pos"])[idx]
                )
                gather_results["chunk_idx"] = np.cumsum(
                    np.array(gather_results["chunk_idx"])[idx]
                )[
                    :-1
                ]  # np.split does not need last idx, assumes n-1:end

                logging.info(f"Writing results to {full_path}")
                np.savez_compressed(full_path, **gather_results)

        if split == "val":
            for task in ["is2rs", "is2re"]:
                metrics = eval(f"metrics_{task}")
                aggregated_metrics = {}
                for k in metrics:
                    aggregated_metrics[k] = {
                        "total": distutils.all_reduce(
                            metrics[k]["total"],
                            average=False,
                            device=self.device,
                        ),
                        "numel": distutils.all_reduce(
                            metrics[k]["numel"],
                            average=False,
                            device=self.device,
                        ),
                    }
                    aggregated_metrics[k]["metric"] = (
                        aggregated_metrics[k]["total"]
                        / aggregated_metrics[k]["numel"]
                    )
                metrics = aggregated_metrics

                # Make plots.
                log_dict = {
                    f"{task}_{k}": metrics[k]["metric"] for k in metrics
                }
                if self.logger is not None:
                    self.logger.log(
                        log_dict,
                        step=self.step,
                        split=split,
                    )

                if distutils.is_master():
                    logging.info(metrics)

        if self.ema:
            self.ema.restore()

        registry.unregister("set_deterministic_scatter")<|MERGE_RESOLUTION|>--- conflicted
+++ resolved
@@ -591,11 +591,7 @@
             if check_traj_files(
                 batch, self.config["task"]["relax_opt"].get("traj_dir", None)
             ):
-<<<<<<< HEAD
-                logging.info(f"Skipping batch: {list(batch[0].sid)}")
-=======
-                logging.info(f"Skipping batch: {batch.sid.tolist()}")
->>>>>>> fa39a8f3
+                logging.info(f"Skipping batch: {list(batch.sid)}")
                 continue
 
             relaxed_batch = ml_relax(
