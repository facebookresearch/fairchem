--- conflicted
+++ resolved
@@ -69,8 +69,9 @@
         traj = Trajectory(self.raw_file_names[0])
         feature_generator = TrajectoryFeatureGenerator(traj)
 
-<<<<<<< HEAD
         positions = [i.get_positions() for i in traj]
+        #Hacky approach to bypass prediction time where energy and forces
+        #are not available
         try:
             forces = [i.get_forces(apply_constraint=False) for i in traj]
             p_energies = [
@@ -81,12 +82,6 @@
             # fooling it for now
             forces = [[0] for i in traj]
             p_energies = [0 for i in traj]
-=======
-        forces = [i.get_forces(apply_constraint=False) for i in traj]
-        p_energies = [
-            i.get_potential_energy(apply_constraint=False) for i in traj
-        ]
->>>>>>> 54b9c7ae
 
         data_list = []
         zipped_data = zip(feature_generator, forces, p_energies)
