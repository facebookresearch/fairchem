"""
Copyright (c) Facebook, Inc. and its affiliates.

This source code is licensed under the MIT license found in the
LICENSE file in the root directory of this source tree.
"""

import bisect
import logging
import math
import pickle
import random
import warnings
from pathlib import Path
from datetime import datetime
import time

import lmdb
import numpy as np
import torch
from torch.utils.data import Dataset
from torch_geometric.data import Batch

from ocpmodels.common import distutils
from ocpmodels.common.registry import registry
from ocpmodels.common.utils import pyg2_data_transform


@registry.register_dataset("lmdb")
@registry.register_dataset("single_point_lmdb")
@registry.register_dataset("trajectory_lmdb")
class LmdbDataset(Dataset):
    r"""Dataset class to load from LMDB files containing relaxation
    trajectories or single point computations.

    Useful for Structure to Energy & Force (S2EF), Initial State to
    Relaxed State (IS2RS), and Initial State to Relaxed Energy (IS2RE) tasks.

    Args:
            config (dict): Dataset configuration
            transform (callable, optional): Data transform function.
                    (default: :obj:`None`)
    """

    def __init__(self, config, transform=None, choice_fa=None):
        super(LmdbDataset, self).__init__()
        self.config = config

        self.path = Path(self.config["src"])
        if not self.path.is_file():
            db_paths = sorted(self.path.glob("*.lmdb"))
            assert len(db_paths) > 0, f"No LMDBs found in '{self.path}'"

            self.metadata_path = self.path / "metadata.npz"

            self._keys, self.envs = [], []
            for db_path in db_paths:
                self.envs.append(self.connect_db(db_path))
                length = pickle.loads(
                    self.envs[-1].begin().get("length".encode("ascii"))
                )
                self._keys.append(list(range(length)))

            keylens = [len(k) for k in self._keys]
            self._keylen_cumulative = np.cumsum(keylens).tolist()
            self.num_samples = sum(keylens)
        else:
            self.metadata_path = self.path.parent / "metadata.npz"
            self.env = self.connect_db(self.path)
            self._keys = [
                f"{j}".encode("ascii") for j in range(self.env.stat()["entries"])
            ]
            self.num_samples = len(self._keys)

        self.transform = transform
        self.choice_fa = choice_fa

    def __len__(self):
        return self.num_samples

    def __getitem__(self, idx):
        t0 = time.time_ns()
        if not self.path.is_file():
            # Figure out which db this should be indexed from.
            db_idx = bisect.bisect(self._keylen_cumulative, idx)
            # Extract index of element within that db.
            el_idx = idx
            if db_idx != 0:
                el_idx = idx - self._keylen_cumulative[db_idx - 1]
            assert el_idx >= 0

            # Return features.
            datapoint_pickled = (
                self.envs[db_idx]
                .begin()
                .get(f"{self._keys[db_idx][el_idx]}".encode("ascii"))
            )
            data_object = pyg2_data_transform(pickle.loads(datapoint_pickled))
            data_object.id = f"{db_idx}_{el_idx}"
        else:
            datapoint_pickled = self.env.begin().get(self._keys[idx])
            data_object = pyg2_data_transform(pickle.loads(datapoint_pickled))
        t1 = time.time_ns()
        if self.transform is not None:
<<<<<<< HEAD
            data_object = self.transform(data_object, self.choice_fa)
=======
            data_object = self.transform(data_object)
        t2 = time.time_ns()

        load_time = (t1 - t0) * 1e-9  # time in s
        transform_time = (t2 - t1) * 1e-9  # time in s
        total_get_time = (t2 - t0) * 1e-9  # time in s

        data_object.load_time = load_time
        data_object.transform_time = transform_time
        data_object.total_get_time = total_get_time
>>>>>>> fcaca252

        return data_object

    def connect_db(self, lmdb_path=None):
        # https://lmdb.readthedocs.io/en/release/#environment-class
        env = lmdb.open(
            str(lmdb_path),
            subdir=False,
            readonly=True,
            lock=False,
            readahead=False,
            meminit=False,
            max_readers=1,
        )
        return env

    def close_db(self):
        if not self.path.is_file():
            for env in self.envs:
                env.close()
        else:
            self.env.close()


class SinglePointLmdbDataset(LmdbDataset):
    def __init__(self, config, transform=None):
        super(SinglePointLmdbDataset, self).__init__(config, transform)
        warnings.warn(
            "SinglePointLmdbDataset is deprecated and will be removed in the future."
            "Please use 'LmdbDataset' instead.",
            stacklevel=3,
        )


class TrajectoryLmdbDataset(LmdbDataset):
    def __init__(self, config, transform=None):
        super(TrajectoryLmdbDataset, self).__init__(config, transform)
        warnings.warn(
            "TrajectoryLmdbDataset is deprecated and will be removed in the future."
            "Please use 'LmdbDataset' instead.",
            stacklevel=3,
        )


def data_list_collater(data_list, otf_graph=False):
    batch = Batch.from_data_list(data_list)

    if not otf_graph:
        try:
            n_neighbors = []
            for i, data in enumerate(data_list):
                n_index = data.edge_index[1, :]
                n_neighbors.append(n_index.shape[0])
            batch.neighbors = torch.tensor(n_neighbors)
        except NotImplementedError:
            logging.warning(
                "LMDB does not contain edge index information, set otf_graph=True"
            )

    return batch<|MERGE_RESOLUTION|>--- conflicted
+++ resolved
@@ -10,10 +10,10 @@
 import math
 import pickle
 import random
+import time
 import warnings
+from datetime import datetime
 from pathlib import Path
-from datetime import datetime
-import time
 
 import lmdb
 import numpy as np
@@ -102,10 +102,7 @@
             data_object = pyg2_data_transform(pickle.loads(datapoint_pickled))
         t1 = time.time_ns()
         if self.transform is not None:
-<<<<<<< HEAD
             data_object = self.transform(data_object, self.choice_fa)
-=======
-            data_object = self.transform(data_object)
         t2 = time.time_ns()
 
         load_time = (t1 - t0) * 1e-9  # time in s
@@ -115,7 +112,6 @@
         data_object.load_time = load_time
         data_object.transform_time = transform_time
         data_object.total_get_time = total_get_time
->>>>>>> fcaca252
 
         return data_object
 
