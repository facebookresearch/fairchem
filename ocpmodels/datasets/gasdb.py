"""
Note that much of this code was taken from
`https://github.com/ulissigroup/cgcnn/`, which in turn was based on
`https://github.com/txie-93/cgcnn`.
"""

import os

import ase.db
import numpy as np
import torch
from pymatgen.io.ase import AseAtomsAdaptor
<<<<<<< HEAD
from torch_geometric.data import Data, DataLoader

from ocpmodels.common.registry import registry
from ocpmodels.common.utils import collate
=======
from torch_geometric.data import Data, DataLoader, InMemoryDataset

from ocpmodels.common.registry import registry
>>>>>>> 9ad0726d
from ocpmodels.datasets import BaseDataset
from ocpmodels.datasets.elemental_embeddings import EMBEDDINGS

# Import the correct TQDM depending on where we are
try:
    shell = get_ipython().__class__.__name__
    if shell == "ZMQInteractiveShell":
        from tqdm.notebook import tqdm
    else:
        from tqdm import tqdm
except NameError:
    from tqdm import tqdm


@registry.register_dataset("gasdb")
class Gasdb(BaseDataset):
    def __init__(self, config, transform=None, pre_transform=None):
        super(BaseDataset, self).__init__(config, transform, pre_transform)

        self.config = config
        ase_db_path = self.raw_file_names[0]
        self.ase_db = ase.db.connect(ase_db_path)

        try:
            self.data, self.slices = torch.load(self.processed_file_names[0])
            print(
                "### Loaded preprocessed data from:  {}".format(
                    self.processed_file_names
                )
            )
        except FileNotFoundError:
            self.process()

    @property
    def raw_file_names(self):
        r"""This method/property will use the first `*.db` object in the source
        directory."""
        for file_ in os.listdir(self.config["src"]):
            if file_.endswith(".db"):
                raw_file_name = os.path.join(self.config["src"], file_)
                return [raw_file_name]

    @property
    def processed_file_names(self):
        return [os.path.join(self.config["src"], "data.pt")]

    def process(self):
        print(
            "### Preprocessing atoms objects from:  {}".format(
                self.raw_file_names[0]
            )
        )
        feature_generator = AtomicFeatureGenerator(self.ase_db)
        energies = [row.adsorption_energy for row in self.ase_db.select()]

        data_list = []
        zipped_data = zip(feature_generator, energies)
        for (embedding, distance, index), energy in tqdm(
            zipped_data,
            desc="preprocessing atomic features",
            total=len(energies),
            unit="structure",
        ):

            edge_index = [[], []]
            edge_attr = torch.FloatTensor(
                index.shape[0] * index.shape[1], distance.shape[-1]
            )
            for j in range(index.shape[0]):
                for k in range(index.shape[1]):
                    edge_index[0].append(j)
                    edge_index[1].append(index[j, k])
                    edge_attr[j * index.shape[1] + k] = distance[j, k].clone()
            edge_index = torch.LongTensor(edge_index)
            data_list.append(
                Data(
                    x=embedding,
                    edge_index=edge_index,
                    edge_attr=edge_attr,
                    y=energy,
                    pos=None,
                )
            )

        self.data, self.slices = collate(data_list)
        torch.save((self.data, self.slices), self.processed_file_names[0])

    def get_full_dataloader(self, batch_size):
        data_loader = DataLoader(self, batch_size=batch_size)
        return data_loader


class AtomicFeatureGenerator:
    """
    Iterator meant to generate the features of the atoms objects within an `ase.db`

    Parameters
    ----------

    ase_db: instance of `ase.db.sqlite`
        SQL database of `ase.Atoms` objects
    max_num_nbr: int
        The maximum number of neighbors while constructing the crystal graph
    radius: float
        The cutoff radius for searching neighbors
    dmin: float
        The minimum distance for constructing GaussianDistance
    step: float
        The step size for constructing GaussianDistance

    Returns
    -------

    embeddings: torch.Tensor shape (n_i, atom_fea_len)
    gaussian_distances: torch.Tensor shape (n_i, M, nbr_fea_len)
    all_indices: torch.LongTensor shape (n_i, M)
    """

    def __init__(
        self, ase_db, max_num_nbr=12, radius=6, dmin=0, step=0.2, start=0
    ):
        self.ase_db = ase_db
        self.max_num_nbr, self.radius = max_num_nbr, radius
        self.gdf = GaussianDistance(dmin=dmin, dmax=self.radius, step=step)
        self.num = start

    def __iter__(self):
        return self

    def __len__(self):
        return self.ase_db.count()

    def __next__(self):
        try:
            item = self.__getitem__(self.num)
            self.num += 1
            return item

        except KeyError:
            assert self.num == self.__len__()
            raise StopIteration

    def __getitem__(self, index):
        atoms = self.ase_db.get_atoms(index + 1)
        return self.extract_atom_features(atoms)

    def extract_atom_features(self, atoms):
        structure = AseAtomsAdaptor.get_structure(atoms)

        # `all_neighbors` is a nested list containing the neighbors of each
        # atom. The leaf objects are `structure.Neighbor` classes of pymatgen,
        # which are actually just 4-tuples containing the sites, distances,
        # indices, and images of each atoms' neighbors, respectively.
        all_neighbors = [
            sorted(
                neighbors, key=lambda neighbor: neighbor[1]
            )  # sorted by distance
            for neighbors in structure.get_all_neighbors(
                r=self.radius, include_index=True
            )
        ]

        # Grab the distances and indices of each atoms' neighbors
        all_distances, all_indices = [], []
        dummy_distance, dummy_index = self.radius + 1, 0
        for neighbors in all_neighbors:
            if len(neighbors) == 0:
                distances, indices = [dummy_distance], [dummy_index]
            else:
                # If the following throws an error, update to pymatgen>=2020.4.2
                _, distances, indices, _ = list(zip(*neighbors))
                distances = list(distances)
                indices = list(indices)
            # Pad empty elements in the features
            if len(distances) < self.max_num_nbr:
                padding_length = self.max_num_nbr - len(distances)
                distances.extend([dummy_distance] * padding_length)
                indices.extend([dummy_index] * padding_length)

            # Trim extra elements
            elif len(distances) > self.max_num_nbr:
                distances = distances[: self.max_num_nbr]
                indices = indices[: self.max_num_nbr]

            # Concatenation/formatting
            all_distances.append(distances)
            all_indices.append(indices)
        all_distances, all_indices = (
            np.array(all_distances),
            np.array(all_indices),
        )

        # Calculate the outputs
        gaussian_distances = self.gdf.expand(all_distances)
        embeddings = np.vstack(
            [EMBEDDINGS[site.specie.number] for site in structure]
        )

        # Turn everything into tensors
        embeddings = torch.Tensor(embeddings)
        gaussian_distances = torch.Tensor(gaussian_distances)
        all_indices = torch.LongTensor(all_indices)
        return embeddings, gaussian_distances, all_indices


class GaussianDistance:
    """
    Expands the distance by Gaussian basis.

    Unit: angstrom
    """

    def __init__(self, dmin, dmax, step, var=None):
        """
        Parameters
        ----------

        dmin: float
          Minimum interatomic distance
        dmax: float
          Maximum interatomic distance
        step: float
          Step size for the Gaussian filter
        """
        assert dmin < dmax
        assert dmax - dmin > step
        self.filter = np.arange(dmin, dmax + step, step)
        if var is None:
            var = step
        self.var = var

    def expand(self, distances):
        """
        Apply Gaussian disntance filter to a numpy distance array

        Parameters
        ----------

        distance: np.array shape n-d array
          A distance matrix of any shape

        Returns
        -------
        expanded_distance: shape (n+1)-d array
          Expanded distance matrix with the last dimension of length
          len(self.filter)
        """
        return np.exp(
            -(distances[..., np.newaxis] - self.filter) ** 2 / self.var ** 2
        )<|MERGE_RESOLUTION|>--- conflicted
+++ resolved
@@ -10,16 +10,10 @@
 import numpy as np
 import torch
 from pymatgen.io.ase import AseAtomsAdaptor
-<<<<<<< HEAD
 from torch_geometric.data import Data, DataLoader
 
 from ocpmodels.common.registry import registry
 from ocpmodels.common.utils import collate
-=======
-from torch_geometric.data import Data, DataLoader, InMemoryDataset
-
-from ocpmodels.common.registry import registry
->>>>>>> 9ad0726d
 from ocpmodels.datasets import BaseDataset
 from ocpmodels.datasets.elemental_embeddings import EMBEDDINGS
 
