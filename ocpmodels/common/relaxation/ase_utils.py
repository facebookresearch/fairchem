--- conflicted
+++ resolved
@@ -200,13 +200,9 @@
             r_pbc=True,
         )
 
-<<<<<<< HEAD
     def load_checkpoint(
         self, checkpoint_path: str, checkpoint: dict | None = None
     ) -> None:
-=======
-    def load_checkpoint(self, checkpoint_path: str, checkpoint: Dict = {}) -> None:
->>>>>>> 869f1341
         """
         Load existing trained model
 
