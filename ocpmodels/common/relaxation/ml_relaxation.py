"""
Copyright (c) Facebook, Inc. and its affiliates.

This source code is licensed under the MIT license found in the
LICENSE file in the root directory of this source tree.
"""

import logging
from collections import deque
from pathlib import Path

import torch
from torch_geometric.data import Batch

from ocpmodels.common.registry import registry
from ocpmodels.datasets.lmdb_dataset import data_list_collater

from .optimizers.lbfgs_torch import LBFGS, TorchCalc


def ml_relax(
    batch,
    model,
    steps,
    fmax,
    relax_opt,
    save_full_traj,
    device="cuda:0",
    transform=None,
    early_stop_batch=False,
):
    """
    Runs ML-based relaxations.
    Args:
        batch: object
        model: object
        steps: int
            Max number of steps in the structure relaxation.
        fmax: float
            Structure relaxation terminates when the max force
            of the system is no bigger than fmax.
        relax_opt: str
            Optimizer and corresponding parameters to be used for structure relaxations.
        save_full_traj: bool
            Whether to save out the full ASE trajectory. If False, only save out initial and final frames.
    """
<<<<<<< HEAD
    batches = deque([batch[0]])
    relaxed_batches = []
    while batches:
        batch = batches.popleft()
        try:
            ids = batch.sid
            # logging.info(f"Starting relaxation with batch size = {len(ids)} [{ids.cpu().tolist()}]")
            calc = TorchCalc(model, transform)
=======
    batch = batch[0]
    ids = batch.sid
    calc = TorchCalc(model, transform)

    # Run ML-based relaxation
    traj_dir = relax_opt.get("traj_dir", None)
    optimizer = LBFGS(
        batch,
        calc,
        maxstep=relax_opt.get("maxstep", 0.04),
        memory=relax_opt["memory"],
        damping=relax_opt.get("damping", 1.0),
        alpha=relax_opt.get("alpha", 70.0),
        device=device,
        save_full_traj=save_full_traj,
        traj_dir=Path(traj_dir) if traj_dir is not None else None,
        traj_names=ids,
        early_stop_batch=early_stop_batch,
    )
    relaxed_batch = optimizer.run(fmax=fmax, steps=steps)
>>>>>>> 91fb679a

            # Run ML-based relaxation
            traj_dir = relax_opt.get("traj_dir", None)
            optimizer = LBFGS(
                batch,
                calc,
                maxstep=relax_opt.get("maxstep", 0.04),
                memory=relax_opt["memory"],
                damping=relax_opt.get("damping", 1.0),
                alpha=relax_opt.get("alpha", 70.0),
                device=device,
                traj_dir=Path(traj_dir) if traj_dir is not None else None,
                traj_names=ids,
                early_stop_batch=early_stop_batch,
            )
            relaxed_batch = optimizer.run(fmax=fmax, steps=steps)
            relaxed_batches.append(relaxed_batch)
        except RuntimeError as e:
            data_list = batch.to_data_list()
            if len(data_list) == 1:
                raise e
            logging.info(
                f"Failed to relax batch with size: {len(data_list)}, splitting into two..."
            )
            mid = len(data_list) // 2
            batches.appendleft(data_list_collater(data_list[:mid]))
            batches.appendleft(data_list_collater(data_list[mid:]))
    relaxed_batch = Batch.from_data_list(relaxed_batches)
    return relaxed_batch<|MERGE_RESOLUTION|>--- conflicted
+++ resolved
@@ -44,7 +44,6 @@
         save_full_traj: bool
             Whether to save out the full ASE trajectory. If False, only save out initial and final frames.
     """
-<<<<<<< HEAD
     batches = deque([batch[0]])
     relaxed_batches = []
     while batches:
@@ -53,28 +52,6 @@
             ids = batch.sid
             # logging.info(f"Starting relaxation with batch size = {len(ids)} [{ids.cpu().tolist()}]")
             calc = TorchCalc(model, transform)
-=======
-    batch = batch[0]
-    ids = batch.sid
-    calc = TorchCalc(model, transform)
-
-    # Run ML-based relaxation
-    traj_dir = relax_opt.get("traj_dir", None)
-    optimizer = LBFGS(
-        batch,
-        calc,
-        maxstep=relax_opt.get("maxstep", 0.04),
-        memory=relax_opt["memory"],
-        damping=relax_opt.get("damping", 1.0),
-        alpha=relax_opt.get("alpha", 70.0),
-        device=device,
-        save_full_traj=save_full_traj,
-        traj_dir=Path(traj_dir) if traj_dir is not None else None,
-        traj_names=ids,
-        early_stop_batch=early_stop_batch,
-    )
-    relaxed_batch = optimizer.run(fmax=fmax, steps=steps)
->>>>>>> 91fb679a
 
             # Run ML-based relaxation
             traj_dir = relax_opt.get("traj_dir", None)
