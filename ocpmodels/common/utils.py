"""
Copyright (c) Facebook, Inc. and its affiliates.

This source code is licensed under the MIT license found in the
LICENSE file in the root directory of this source tree.
"""

from __future__ import annotations

import ast
import collections
import copy
import importlib
import itertools
import json
import logging
import os
import subprocess
import sys
import time
from bisect import bisect
from contextlib import contextmanager
from dataclasses import dataclass
from functools import wraps
from itertools import product
from pathlib import Path
from typing import TYPE_CHECKING, Any

import numpy as np
import torch
import torch.nn as nn
import torch_geometric
import yaml
from matplotlib.backends.backend_agg import FigureCanvasAgg as FigureCanvas
from matplotlib.figure import Figure
from torch_geometric.data import Data
from torch_geometric.utils import remove_self_loops
from torch_scatter import scatter, segment_coo, segment_csr

import ocpmodels
from ocpmodels.modules.loss import AtomwiseL2Loss, L2MAELoss

if TYPE_CHECKING:
    from argparse import Namespace
    from collections.abc import Mapping

    from torch.nn.modules.module import _IncompatibleKeys


def pyg2_data_transform(data: Data):
    """
    if we're on the new pyg (2.0 or later) and if the Data stored is in older format
    we need to convert the data to the new format
    """
    if torch_geometric.__version__ >= "2.0" and "_store" not in data.__dict__:
        return Data(**{k: v for k, v in data.__dict__.items() if v is not None})

    return data


def save_checkpoint(
    state,
    checkpoint_dir: str = "checkpoints/",
    checkpoint_file: str = "checkpoint.pt",
) -> str:
    filename = os.path.join(checkpoint_dir, checkpoint_file)
    torch.save(state, filename)
    return filename


class Complete:
    def __call__(self, data):
        device = data.edge_index.device

        row = torch.arange(data.num_nodes, dtype=torch.long, device=device)
        col = torch.arange(data.num_nodes, dtype=torch.long, device=device)

        row = row.view(-1, 1).repeat(1, data.num_nodes).view(-1)
        col = col.repeat(data.num_nodes)
        edge_index = torch.stack([row, col], dim=0)

        edge_attr = None
        if data.edge_attr is not None:
            idx = data.edge_index[0] * data.num_nodes + data.edge_index[1]
            size = list(data.edge_attr.size())
            size[0] = data.num_nodes * data.num_nodes
            edge_attr = data.edge_attr.new_zeros(size)
            edge_attr[idx] = data.edge_attr

        edge_index, edge_attr = remove_self_loops(edge_index, edge_attr)
        data.edge_attr = edge_attr
        data.edge_index = edge_index

        return data


def warmup_lr_lambda(current_step: int, optim_config):
    """Returns a learning rate multiplier.
    Till `warmup_steps`, learning rate linearly increases to `initial_lr`,
    and then gets multiplied by `lr_gamma` every time a milestone is crossed.
    """

    # keep this block for older configs that have warmup_epochs instead of warmup_steps
    # and lr_milestones are defined in epochs
    if (
        any(x < 100 for x in optim_config["lr_milestones"])
        or "warmup_epochs" in optim_config
    ):
        raise Exception(
            "ConfigError: please define lr_milestones in steps not epochs and define warmup_steps instead of warmup_epochs"
        )

    if current_step <= optim_config["warmup_steps"]:
        alpha = current_step / float(optim_config["warmup_steps"])
        return optim_config["warmup_factor"] * (1.0 - alpha) + alpha
    else:
        idx = bisect(optim_config["lr_milestones"], current_step)
        return pow(optim_config["lr_gamma"], idx)


def print_cuda_usage() -> None:
    print("Memory Allocated:", torch.cuda.memory_allocated() / (1024 * 1024))
    print(
        "Max Memory Allocated:",
        torch.cuda.max_memory_allocated() / (1024 * 1024),
    )
    print("Memory Cached:", torch.cuda.memory_cached() / (1024 * 1024))
    print("Max Memory Cached:", torch.cuda.max_memory_cached() / (1024 * 1024))


def conditional_grad(dec):
    "Decorator to enable/disable grad depending on whether force/energy predictions are being made"

    # Adapted from https://stackoverflow.com/questions/60907323/accessing-class-property-as-decorator-argument
    def decorator(func):
        @wraps(func)
        def cls_method(self, *args, **kwargs):
            f = func
            if self.regress_forces and not getattr(self, "direct_forces", 0):
                f = dec(func)
            return f(self, *args, **kwargs)

        return cls_method

    return decorator


def plot_histogram(data, xlabel: str = "", ylabel: str = "", title: str = ""):
    assert isinstance(data, list)

    # Preset
    fig = Figure(figsize=(5, 4), dpi=150)
    canvas = FigureCanvas(fig)
    ax = fig.gca()

    # Plot
    ax.hist(data, bins=20, rwidth=0.9, zorder=3)

    # Axes
    ax.grid(color="0.95", zorder=0)
    ax.set_xlabel(xlabel)
    ax.set_ylabel(ylabel)
    ax.set_title(title)
    fig.tight_layout(pad=2)

    # Return numpy array
    canvas.draw()
    image_from_plot = np.frombuffer(fig.canvas.tostring_rgb(), dtype=np.uint8)
    return image_from_plot.reshape(fig.canvas.get_width_height()[::-1] + (3,))


# Override the collation method in `pytorch_geometric.data.InMemoryDataset`
def collate(data_list):
    keys = data_list[0].keys
    data = data_list[0].__class__()

    for key in keys:
        data[key] = []
    slices = {key: [0] for key in keys}

    for item, key in product(data_list, keys):
        data[key].append(item[key])
        if torch.is_tensor(item[key]):
            s = slices[key][-1] + item[key].size(item.__cat_dim__(key, item[key]))
        elif isinstance(item[key], (int, float)):
            s = slices[key][-1] + 1
        else:
            raise ValueError("Unsupported attribute type")
        slices[key].append(s)

    if hasattr(data_list[0], "__num_nodes__"):
        data.__num_nodes__ = []
        for item in data_list:
            data.__num_nodes__.append(item.num_nodes)

    for key in keys:
        if torch.is_tensor(data_list[0][key]):
            data[key] = torch.cat(
                data[key], dim=data.__cat_dim__(key, data_list[0][key])
            )
        else:
            data[key] = torch.tensor(data[key])
        slices[key] = torch.tensor(slices[key], dtype=torch.long)

    return data, slices


def add_edge_distance_to_graph(
    batch,
    device="cpu",
    dmin: float = 0.0,
    dmax: float = 6.0,
    num_gaussians: int = 50,
):
    # Make sure x has positions.
    if not all(batch.pos[0][:] == batch.x[0][-3:]):
        batch.x = torch.cat([batch.x, batch.pos.float()], dim=1)
    # First set computations to be tracked for positions.
    batch.x = batch.x.requires_grad_(True)
    # Then compute Euclidean distance between edge endpoints.
    pdist = torch.nn.PairwiseDistance(p=2.0)
    distances = pdist(
        batch.x[batch.edge_index[0]][:, -3:],
        batch.x[batch.edge_index[1]][:, -3:],
    )
    # Expand it using a gaussian basis filter.
    gdf_filter = torch.linspace(dmin, dmax, num_gaussians)
    var = gdf_filter[1] - gdf_filter[0]
    gdf_filter, var = gdf_filter.to(device), var.to(device)
    gdf_distances = torch.exp(-((distances.view(-1, 1) - gdf_filter) ** 2) / var**2)
    # Reassign edge attributes.
    batch.edge_weight = distances
    batch.edge_attr = gdf_distances.float()
    return batch


def _import_local_file(path: Path, *, project_root: Path) -> None:
    """
    Imports a Python file as a module

    :param path: The path to the file to import
    :type path: Path
    :param project_root: The root directory of the project (i.e., the "ocp" folder)
    :type project_root: Path
    """

    path = path.resolve()
    project_root = project_root.resolve()

    module_name = ".".join(
        path.absolute().relative_to(project_root.absolute()).with_suffix("").parts
    )
    logging.debug(f"Resolved module name of {path} to {module_name}")
    importlib.import_module(module_name)


def setup_experimental_imports(project_root: Path) -> None:
    """
    Import selected directories of modules from the "experimental" subdirectory.

    If a file named ".include" is present in the "experimental" subdirectory,
    this will be read as a list of experimental subdirectories whose module
    (including in any subsubdirectories) should be imported.

    :param project_root: The root directory of the project (i.e., the "ocp" folder)
    """
    experimental_dir = (project_root / "experimental").resolve()
    if not experimental_dir.exists() or not experimental_dir.is_dir():
        return

    experimental_files = []
    include_file = experimental_dir / ".include"

    if include_file.exists():
<<<<<<< HEAD
        with open(include_file) as f:
            include_dirs = f.read().splitlines()
=======
        with open(include_file, "r") as f:
            include_dirs = [
                line.rstrip("\n") for line in f.readlines() if line.strip()
            ]
>>>>>>> 069442dc

        for inc_dir in include_dirs:
            experimental_files.extend(
                f.resolve().absolute()
                for f in (experimental_dir / inc_dir).rglob("*.py")
            )

    for f in experimental_files:
        _import_local_file(f, project_root=project_root)


def _get_project_root() -> Path:
    """
    Gets the root folder of the project (the "ocp" folder)
    :return: The absolute path to the project root.
    """
    from ocpmodels.common.registry import registry

    # Automatically load all of the modules, so that
    # they register with registry
    root_folder = registry.get("ocpmodels_root", no_warning=True)

    if root_folder is not None:
        assert isinstance(root_folder, str), "ocpmodels_root must be a string"
        root_folder = Path(root_folder).resolve().absolute()
        assert root_folder.exists(), f"{root_folder} does not exist"
        assert root_folder.is_dir(), f"{root_folder} is not a directory"
    else:
        root_folder = Path(__file__).resolve().absolute().parent.parent

    # root_folder is the "ocpmodes" folder, so we need to go up one more level
    return root_folder.parent


# Copied from https://github.com/facebookresearch/mmf/blob/master/mmf/utils/env.py#L89.
def setup_imports(config: dict | None = None) -> None:
    from ocpmodels.common.registry import registry

    skip_experimental_imports = (config or {}).get("skip_experimental_imports", False)

    # First, check if imports are already setup
    has_already_setup = registry.get("imports_setup", no_warning=True)
    if has_already_setup:
        return

    try:
        project_root = _get_project_root()
        logging.info(f"Project root: {project_root}")
        importlib.import_module("ocpmodels.common.logger")

        import_keys = ["trainers", "datasets", "models", "tasks"]
        for key in import_keys:
            for f in (project_root / "ocpmodels" / key).rglob("*.py"):
                _import_local_file(f, project_root=project_root)

        if not skip_experimental_imports:
            setup_experimental_imports(project_root)
    finally:
        registry.register("imports_setup", True)


def dict_set_recursively(dictionary, key_sequence, val) -> None:
    top_key = key_sequence.pop(0)
    if len(key_sequence) == 0:
        dictionary[top_key] = val
    else:
        if top_key not in dictionary:
            dictionary[top_key] = {}
        dict_set_recursively(dictionary[top_key], key_sequence, val)


def parse_value(value):
    """
    Parse string as Python literal if possible and fallback to string.
    """
    try:
        return ast.literal_eval(value)
    except (ValueError, SyntaxError):
        # Use as string if nothing else worked
        return value


def create_dict_from_args(args: list, sep: str = "."):
    """
    Create a (nested) dictionary from console arguments.
    Keys in different dictionary levels are separated by sep.
    """
    return_dict = {}
    for arg in args:
        keys_concat, val = arg.removeprefix("--").split("=")
        val = parse_value(val)
        key_sequence = keys_concat.split(sep)
        dict_set_recursively(return_dict, key_sequence, val)
    return return_dict


def load_config(path: str, previous_includes: list | None = None):
    if previous_includes is None:
        previous_includes = []
    path = Path(path)
    if path in previous_includes:
        raise ValueError(
            f"Cyclic config include detected. {path} included in sequence {previous_includes}."
        )
    previous_includes = [*previous_includes, path]

    with open(path) as fp:
        direct_config = yaml.safe_load(fp)

    # Load config from included files.
    includes = direct_config.pop("includes") if "includes" in direct_config else []
    if not isinstance(includes, list):
        raise AttributeError(f"Includes must be a list, '{type(includes)}' provided")

    config = {}
    duplicates_warning = []
    duplicates_error = []

    for include in includes:
        include_config, inc_dup_warning, inc_dup_error = load_config(
            include, previous_includes
        )
        duplicates_warning += inc_dup_warning
        duplicates_error += inc_dup_error

        # Duplicates between includes causes an error
        config, merge_dup_error = merge_dicts(config, include_config)
        duplicates_error += merge_dup_error

    # Duplicates between included and main file causes warnings
    config, merge_dup_warning = merge_dicts(config, direct_config)
    duplicates_warning += merge_dup_warning

    return config, duplicates_warning, duplicates_error


def build_config(args, args_override):
    config, duplicates_warning, duplicates_error = load_config(args.config_yml)
    if len(duplicates_warning) > 0:
        logging.warning(
            f"Overwritten config parameters from included configs "
            f"(non-included parameters take precedence): {duplicates_warning}"
        )
    if len(duplicates_error) > 0:
        raise ValueError(
            f"Conflicting (duplicate) parameters in simultaneously "
            f"included configs: {duplicates_error}"
        )

    # Check for overridden parameters.
    if args_override != []:
        overrides = create_dict_from_args(args_override)
        config, _ = merge_dicts(config, overrides)

    # Some other flags.
    config["mode"] = args.mode
    config["identifier"] = args.identifier
    config["timestamp_id"] = args.timestamp_id
    config["seed"] = args.seed
    config["is_debug"] = args.debug
    config["run_dir"] = args.run_dir
    config["print_every"] = args.print_every
    config["amp"] = args.amp
    config["checkpoint"] = args.checkpoint
    config["cpu"] = args.cpu
    # Submit
    config["submit"] = args.submit
    config["summit"] = args.summit
    # Distributed
    config["local_rank"] = args.local_rank
    config["distributed_port"] = args.distributed_port
    config["world_size"] = args.num_nodes * args.num_gpus
    config["distributed_backend"] = args.distributed_backend
    config["noddp"] = args.no_ddp
    config["gp_gpus"] = args.gp_gpus

    return config


def create_grid(base_config, sweep_file: str):
    def _flatten_sweeps(sweeps, root_key: str = "", sep: str = "."):
        flat_sweeps = []
        for key, value in sweeps.items():
            new_key = root_key + sep + key if root_key else key
            if isinstance(value, collections.MutableMapping):
                flat_sweeps.extend(_flatten_sweeps(value, new_key).items())
            else:
                flat_sweeps.append((new_key, value))
        return collections.OrderedDict(flat_sweeps)

    def _update_config(config, keys, override_vals, sep: str = "."):
        for key, value in zip(keys, override_vals):
            key_path = key.split(sep)
            child_config = config
            for name in key_path[:-1]:
                child_config = child_config[name]
            child_config[key_path[-1]] = value
        return config

    with open(sweep_file) as fp:
        sweeps = yaml.safe_load(fp)

    flat_sweeps = _flatten_sweeps(sweeps)
    keys = list(flat_sweeps.keys())
    values = list(itertools.product(*flat_sweeps.values()))

    configs = []
    for i, override_vals in enumerate(values):
        config = copy.deepcopy(base_config)
        config = _update_config(config, keys, override_vals)
        config["identifier"] = config["identifier"] + f"_run{i}"
        configs.append(config)
    return configs


def save_experiment_log(args, jobs, configs):
    log_file = args.logdir / "exp" / time.strftime("%Y-%m-%d-%I-%M-%S%p.log")
    log_file.parent.mkdir(exist_ok=True, parents=True)
    with open(log_file, "w") as f:
        for job, config in zip(jobs, configs):
            print(
                json.dumps(
                    {
                        "config": config,
                        "slurm_id": job.job_id,
                        "timestamp": time.strftime("%I:%M:%S%p %Z %b %d, %Y"),
                    }
                ),
                file=f,
            )
    return log_file


def get_pbc_distances(
    pos,
    edge_index,
    cell,
    cell_offsets,
    neighbors,
    return_offsets: bool = False,
    return_distance_vec: bool = False,
):
    row, col = edge_index

    distance_vectors = pos[row] - pos[col]

    # correct for pbc
    neighbors = neighbors.to(cell.device)
    cell = torch.repeat_interleave(cell, neighbors, dim=0)
    offsets = cell_offsets.float().view(-1, 1, 3).bmm(cell.float()).view(-1, 3)
    distance_vectors += offsets

    # compute distances
    distances = distance_vectors.norm(dim=-1)

    # redundancy: remove zero distances
    nonzero_idx = torch.arange(len(distances), device=distances.device)[distances != 0]
    edge_index = edge_index[:, nonzero_idx]
    distances = distances[nonzero_idx]

    out = {
        "edge_index": edge_index,
        "distances": distances,
    }

    if return_distance_vec:
        out["distance_vec"] = distance_vectors[nonzero_idx]

    if return_offsets:
        out["offsets"] = offsets[nonzero_idx]

    return out


def radius_graph_pbc(
    data,
    radius,
    max_num_neighbors_threshold,
    enforce_max_neighbors_strictly: bool = False,
    pbc=None,
):
    if pbc is None:
        pbc = [True, True, True]
    device = data.pos.device
    batch_size = len(data.natoms)

    if hasattr(data, "pbc"):
        data.pbc = torch.atleast_2d(data.pbc)
        for i in range(3):
            if not torch.any(data.pbc[:, i]).item():
                pbc[i] = False
            elif torch.all(data.pbc[:, i]).item():
                pbc[i] = True
            else:
                raise RuntimeError(
                    "Different structures in the batch have different PBC configurations. This is not currently supported."
                )

    # position of the atoms
    atom_pos = data.pos

    # Before computing the pairwise distances between atoms, first create a list of atom indices to compare for the entire batch
    num_atoms_per_image = data.natoms
    num_atoms_per_image_sqr = (num_atoms_per_image**2).long()

    # index offset between images
    index_offset = torch.cumsum(num_atoms_per_image, dim=0) - num_atoms_per_image

    index_offset_expand = torch.repeat_interleave(index_offset, num_atoms_per_image_sqr)
    num_atoms_per_image_expand = torch.repeat_interleave(
        num_atoms_per_image, num_atoms_per_image_sqr
    )

    # Compute a tensor containing sequences of numbers that range from 0 to num_atoms_per_image_sqr for each image
    # that is used to compute indices for the pairs of atoms. This is a very convoluted way to implement
    # the following (but 10x faster since it removes the for loop)
    # for batch_idx in range(batch_size):
    #    batch_count = torch.cat([batch_count, torch.arange(num_atoms_per_image_sqr[batch_idx], device=device)], dim=0)
    num_atom_pairs = torch.sum(num_atoms_per_image_sqr)
    index_sqr_offset = (
        torch.cumsum(num_atoms_per_image_sqr, dim=0) - num_atoms_per_image_sqr
    )
    index_sqr_offset = torch.repeat_interleave(
        index_sqr_offset, num_atoms_per_image_sqr
    )
    atom_count_sqr = torch.arange(num_atom_pairs, device=device) - index_sqr_offset

    # Compute the indices for the pairs of atoms (using division and mod)
    # If the systems get too large this apporach could run into numerical precision issues
    index1 = (
        torch.div(atom_count_sqr, num_atoms_per_image_expand, rounding_mode="floor")
    ) + index_offset_expand
    index2 = (atom_count_sqr % num_atoms_per_image_expand) + index_offset_expand
    # Get the positions for each atom
    pos1 = torch.index_select(atom_pos, 0, index1)
    pos2 = torch.index_select(atom_pos, 0, index2)

    # Calculate required number of unit cells in each direction.
    # Smallest distance between planes separated by a1 is
    # 1 / ||(a2 x a3) / V||_2, since a2 x a3 is the area of the plane.
    # Note that the unit cell volume V = a1 * (a2 x a3) and that
    # (a2 x a3) / V is also the reciprocal primitive vector
    # (crystallographer's definition).

    cross_a2a3 = torch.cross(data.cell[:, 1], data.cell[:, 2], dim=-1)
    cell_vol = torch.sum(data.cell[:, 0] * cross_a2a3, dim=-1, keepdim=True)

    if pbc[0]:
        inv_min_dist_a1 = torch.norm(cross_a2a3 / cell_vol, p=2, dim=-1)
        rep_a1 = torch.ceil(radius * inv_min_dist_a1)
    else:
        rep_a1 = data.cell.new_zeros(1)

    if pbc[1]:
        cross_a3a1 = torch.cross(data.cell[:, 2], data.cell[:, 0], dim=-1)
        inv_min_dist_a2 = torch.norm(cross_a3a1 / cell_vol, p=2, dim=-1)
        rep_a2 = torch.ceil(radius * inv_min_dist_a2)
    else:
        rep_a2 = data.cell.new_zeros(1)

    if pbc[2]:
        cross_a1a2 = torch.cross(data.cell[:, 0], data.cell[:, 1], dim=-1)
        inv_min_dist_a3 = torch.norm(cross_a1a2 / cell_vol, p=2, dim=-1)
        rep_a3 = torch.ceil(radius * inv_min_dist_a3)
    else:
        rep_a3 = data.cell.new_zeros(1)

    # Take the max over all images for uniformity. This is essentially padding.
    # Note that this can significantly increase the number of computed distances
    # if the required repetitions are very different between images
    # (which they usually are). Changing this to sparse (scatter) operations
    # might be worth the effort if this function becomes a bottleneck.
    max_rep = [rep_a1.max(), rep_a2.max(), rep_a3.max()]

    # Tensor of unit cells
    cells_per_dim = [
        torch.arange(-rep, rep + 1, device=device, dtype=torch.float) for rep in max_rep
    ]
    unit_cell = torch.cartesian_prod(*cells_per_dim)
    num_cells = len(unit_cell)
    unit_cell_per_atom = unit_cell.view(1, num_cells, 3).repeat(len(index2), 1, 1)
    unit_cell = torch.transpose(unit_cell, 0, 1)
    unit_cell_batch = unit_cell.view(1, 3, num_cells).expand(batch_size, -1, -1)

    # Compute the x, y, z positional offsets for each cell in each image
    data_cell = torch.transpose(data.cell, 1, 2)
    pbc_offsets = torch.bmm(data_cell, unit_cell_batch)
    pbc_offsets_per_atom = torch.repeat_interleave(
        pbc_offsets, num_atoms_per_image_sqr, dim=0
    )

    # Expand the positions and indices for the 9 cells
    pos1 = pos1.view(-1, 3, 1).expand(-1, -1, num_cells)
    pos2 = pos2.view(-1, 3, 1).expand(-1, -1, num_cells)
    index1 = index1.view(-1, 1).repeat(1, num_cells).view(-1)
    index2 = index2.view(-1, 1).repeat(1, num_cells).view(-1)
    # Add the PBC offsets for the second atom
    pos2 = pos2 + pbc_offsets_per_atom

    # Compute the squared distance between atoms
    atom_distance_sqr = torch.sum((pos1 - pos2) ** 2, dim=1)
    atom_distance_sqr = atom_distance_sqr.view(-1)

    # Remove pairs that are too far apart
    mask_within_radius = torch.le(atom_distance_sqr, radius * radius)
    # Remove pairs with the same atoms (distance = 0.0)
    mask_not_same = torch.gt(atom_distance_sqr, 0.0001)
    mask = torch.logical_and(mask_within_radius, mask_not_same)
    index1 = torch.masked_select(index1, mask)
    index2 = torch.masked_select(index2, mask)
    unit_cell = torch.masked_select(
        unit_cell_per_atom.view(-1, 3), mask.view(-1, 1).expand(-1, 3)
    )
    unit_cell = unit_cell.view(-1, 3)
    atom_distance_sqr = torch.masked_select(atom_distance_sqr, mask)

    mask_num_neighbors, num_neighbors_image = get_max_neighbors_mask(
        natoms=data.natoms,
        index=index1,
        atom_distance=atom_distance_sqr,
        max_num_neighbors_threshold=max_num_neighbors_threshold,
        enforce_max_strictly=enforce_max_neighbors_strictly,
    )

    if not torch.all(mask_num_neighbors):
        # Mask out the atoms to ensure each atom has at most max_num_neighbors_threshold neighbors
        index1 = torch.masked_select(index1, mask_num_neighbors)
        index2 = torch.masked_select(index2, mask_num_neighbors)
        unit_cell = torch.masked_select(
            unit_cell.view(-1, 3), mask_num_neighbors.view(-1, 1).expand(-1, 3)
        )
        unit_cell = unit_cell.view(-1, 3)

    edge_index = torch.stack((index2, index1))

    return edge_index, unit_cell, num_neighbors_image


def get_max_neighbors_mask(
    natoms,
    index,
    atom_distance,
    max_num_neighbors_threshold,
    degeneracy_tolerance: float = 0.01,
    enforce_max_strictly: bool = False,
):
    """
    Give a mask that filters out edges so that each atom has at most
    `max_num_neighbors_threshold` neighbors.
    Assumes that `index` is sorted.

    Enforcing the max strictly can force the arbitrary choice between
    degenerate edges. This can lead to undesired behaviors; for
    example, bulk formation energies which are not invariant to
    unit cell choice.

    A degeneracy tolerance can help prevent sudden changes in edge
    existence from small changes in atom position, for example,
    rounding errors, slab relaxation, temperature, etc.
    """

    device = natoms.device
    num_atoms = natoms.sum()

    # Get number of neighbors
    # segment_coo assumes sorted index
    ones = index.new_ones(1).expand_as(index)
    num_neighbors = segment_coo(ones, index, dim_size=num_atoms)
    max_num_neighbors = num_neighbors.max()
    num_neighbors_thresholded = num_neighbors.clamp(max=max_num_neighbors_threshold)

    # Get number of (thresholded) neighbors per image
    image_indptr = torch.zeros(natoms.shape[0] + 1, device=device, dtype=torch.long)
    image_indptr[1:] = torch.cumsum(natoms, dim=0)
    num_neighbors_image = segment_csr(num_neighbors_thresholded, image_indptr)

    # If max_num_neighbors is below the threshold, return early
    if (
        max_num_neighbors <= max_num_neighbors_threshold
        or max_num_neighbors_threshold <= 0
    ):
        mask_num_neighbors = torch.tensor([True], dtype=bool, device=device).expand_as(
            index
        )
        return mask_num_neighbors, num_neighbors_image

    # Create a tensor of size [num_atoms, max_num_neighbors] to sort the distances of the neighbors.
    # Fill with infinity so we can easily remove unused distances later.
    distance_sort = torch.full([num_atoms * max_num_neighbors], np.inf, device=device)

    # Create an index map to map distances from atom_distance to distance_sort
    # index_sort_map assumes index to be sorted
    index_neighbor_offset = torch.cumsum(num_neighbors, dim=0) - num_neighbors
    index_neighbor_offset_expand = torch.repeat_interleave(
        index_neighbor_offset, num_neighbors
    )
    index_sort_map = (
        index * max_num_neighbors
        + torch.arange(len(index), device=device)
        - index_neighbor_offset_expand
    )
    distance_sort.index_copy_(0, index_sort_map, atom_distance)
    distance_sort = distance_sort.view(num_atoms, max_num_neighbors)

    # Sort neighboring atoms based on distance
    distance_sort, index_sort = torch.sort(distance_sort, dim=1)

    # Select the max_num_neighbors_threshold neighbors that are closest
    if enforce_max_strictly:
        distance_sort = distance_sort[:, :max_num_neighbors_threshold]
        index_sort = index_sort[:, :max_num_neighbors_threshold]
        max_num_included = max_num_neighbors_threshold

    else:
        effective_cutoff = (
            distance_sort[:, max_num_neighbors_threshold] + degeneracy_tolerance
        )
        is_included = torch.le(distance_sort.T, effective_cutoff)

        # Set all undesired edges to infinite length to be removed later
        distance_sort[~is_included.T] = np.inf

        # Subselect tensors for efficiency
        num_included_per_atom = torch.sum(is_included, dim=0)
        max_num_included = torch.max(num_included_per_atom)
        distance_sort = distance_sort[:, :max_num_included]
        index_sort = index_sort[:, :max_num_included]

        # Recompute the number of neighbors
        num_neighbors_thresholded = num_neighbors.clamp(max=num_included_per_atom)

        num_neighbors_image = segment_csr(num_neighbors_thresholded, image_indptr)

    # Offset index_sort so that it indexes into index
    index_sort = index_sort + index_neighbor_offset.view(-1, 1).expand(
        -1, max_num_included
    )
    # Remove "unused pairs" with infinite distances
    mask_finite = torch.isfinite(distance_sort)
    index_sort = torch.masked_select(index_sort, mask_finite)

    # At this point index_sort contains the index into index of the
    # closest max_num_neighbors_threshold neighbors per atom
    # Create a mask to remove all pairs not in index_sort
    mask_num_neighbors = torch.zeros(len(index), device=device, dtype=bool)
    mask_num_neighbors.index_fill_(0, index_sort, True)

    return mask_num_neighbors, num_neighbors_image


def get_pruned_edge_idx(
    edge_index, num_atoms: int, max_neigh: float = 1e9
) -> torch.Tensor:
    assert num_atoms is not None  # TODO: Shouldn't be necessary

    # removes neighbors > max_neigh
    # assumes neighbors are sorted in increasing distance
    _nonmax_idx_list = []
    for i in range(num_atoms):
        idx_i = torch.arange(len(edge_index[1]))[(edge_index[1] == i)][:max_neigh]
        _nonmax_idx_list.append(idx_i)
    return torch.cat(_nonmax_idx_list)


def merge_dicts(dict1: dict, dict2: dict):
    """Recursively merge two dictionaries.
    Values in dict2 override values in dict1. If dict1 and dict2 contain a dictionary as a
    value, this will call itself recursively to merge these dictionaries.
    This does not modify the input dictionaries (creates an internal copy).
    Additionally returns a list of detected duplicates.
    Adapted from https://github.com/TUM-DAML/seml/blob/master/seml/utils.py

    Parameters
    ----------
    dict1: dict
        First dict.
    dict2: dict
        Second dict. Values in dict2 will override values from dict1 in case they share the same key.

    Returns
    -------
    return_dict: dict
        Merged dictionaries.
    """
    if not isinstance(dict1, dict):
        raise ValueError(f"Expecting dict1 to be dict, found {type(dict1)}.")
    if not isinstance(dict2, dict):
        raise ValueError(f"Expecting dict2 to be dict, found {type(dict2)}.")

    return_dict = copy.deepcopy(dict1)
    duplicates = []

    for k, v in dict2.items():
        if k not in dict1:
            return_dict[k] = v
        else:
            if isinstance(v, dict) and isinstance(dict1[k], dict):
                return_dict[k], duplicates_k = merge_dicts(dict1[k], dict2[k])
                duplicates += [f"{k}.{dup}" for dup in duplicates_k]
            else:
                return_dict[k] = dict2[k]
                duplicates.append(k)

    return return_dict, duplicates


class SeverityLevelBetween(logging.Filter):
    def __init__(self, min_level: int, max_level: int) -> None:
        super().__init__()
        self.min_level = min_level
        self.max_level = max_level

    def filter(self, record) -> bool:
        return self.min_level <= record.levelno < self.max_level


def setup_logging() -> None:
    root = logging.getLogger()

    # Perform setup only if logging has not been configured
    if not root.hasHandlers():
        root.setLevel(logging.INFO)

        log_formatter = logging.Formatter(
            "%(asctime)s (%(levelname)s): %(message)s",
            datefmt="%Y-%m-%d %H:%M:%S",
        )

        # Send INFO to stdout
        handler_out = logging.StreamHandler(sys.stdout)
        handler_out.addFilter(SeverityLevelBetween(logging.INFO, logging.WARNING))
        handler_out.setFormatter(log_formatter)
        root.addHandler(handler_out)

        # Send WARNING (and higher) to stderr
        handler_err = logging.StreamHandler(sys.stderr)
        handler_err.setLevel(logging.WARNING)
        handler_err.setFormatter(log_formatter)
        root.addHandler(handler_err)


def compute_neighbors(data, edge_index):
    # Get number of neighbors
    # segment_coo assumes sorted index
    ones = edge_index[1].new_ones(1).expand_as(edge_index[1])
    num_neighbors = segment_coo(ones, edge_index[1], dim_size=data.natoms.sum())

    # Get number of neighbors per image
    image_indptr = torch.zeros(
        data.natoms.shape[0] + 1, device=data.pos.device, dtype=torch.long
    )
    image_indptr[1:] = torch.cumsum(data.natoms, dim=0)
    return segment_csr(num_neighbors, image_indptr)


def check_traj_files(batch, traj_dir) -> bool:
    if traj_dir is None:
        return False
    traj_dir = Path(traj_dir)
    sid_list = batch.sid.tolist() if isinstance(batch.sid, torch.Tensor) else batch.sid
    traj_files = [traj_dir / f"{sid}.traj" for sid in sid_list]
    return all(fl.exists() for fl in traj_files)


@contextmanager
def new_trainer_context(*, config: dict[str, Any], args: Namespace):
    from ocpmodels.common import distutils, gp_utils
    from ocpmodels.common.registry import registry

    if TYPE_CHECKING:
        from ocpmodels.tasks.task import BaseTask
        from ocpmodels.trainers import BaseTrainer

    @dataclass
    class _TrainingContext:
        config: dict[str, Any]
        task: BaseTask
        trainer: BaseTrainer

    setup_logging()
    original_config = config
    config = copy.deepcopy(original_config)

    if args.distributed:
        distutils.setup(config)
        if config["gp_gpus"] is not None:
            gp_utils.setup_gp(config)
    try:
        setup_imports(config)
        trainer_name = config.get("trainer", "ocp")
        # backwards compatibility for older configs
        if trainer_name in ["forces", "equiformerv2_forces"]:
            task_name = "s2ef"
        elif trainer_name in ["energy", "equiformerv2_energy"]:
            task_name = "is2re"
        else:
            task_name = "ocp"

        trainer_cls = registry.get_trainer_class(trainer_name)
        assert trainer_cls is not None, "Trainer not found"
        trainer = trainer_cls(
            task=config.get("task", {}),
            model=config["model"],
            outputs=config.get("outputs", {}),
            dataset=config["dataset"],
            optimizer=config["optim"],
            loss_fns=config.get("loss_functions", {}),
            eval_metrics=config.get("evaluation_metrics", {}),
            identifier=config["identifier"],
            timestamp_id=config.get("timestamp_id", None),
            run_dir=config.get("run_dir", "./"),
            is_debug=config.get("is_debug", False),
            print_every=config.get("print_every", 10),
            seed=config.get("seed", 0),
            logger=config.get("logger", "wandb"),
            local_rank=config["local_rank"],
            amp=config.get("amp", False),
            cpu=config.get("cpu", False),
            slurm=config.get("slurm", {}),
            noddp=config.get("noddp", False),
            name=task_name,
        )

        task_cls = registry.get_task_class(config["mode"])
        assert task_cls is not None, "Task not found"
        task = task_cls(config)
        start_time = time.time()
        ctx = _TrainingContext(config=original_config, task=task, trainer=trainer)
        yield ctx
        distutils.synchronize()
        if distutils.is_master():
            logging.info(f"Total time taken: {time.time() - start_time}")
    finally:
        if args.distributed:
            distutils.cleanup()


def _resolve_scale_factor_submodule(model: nn.Module, name: str):
    from ocpmodels.modules.scaling.scale_factor import ScaleFactor

    try:
        scale = model.get_submodule(name)
        if not isinstance(scale, ScaleFactor):
            return None
        return scale
    except AttributeError:
        return None


def _report_incompat_keys(
    model: nn.Module,
    keys: _IncompatibleKeys,
    strict: bool = False,
) -> tuple[list[str], list[str]]:
    # filter out the missing scale factor keys for the new scaling factor module
    missing_keys: list[str] = []
    for full_key_name in keys.missing_keys:
        parent_module_name, _ = full_key_name.rsplit(".", 1)
        scale_factor = _resolve_scale_factor_submodule(model, parent_module_name)
        if scale_factor is not None:
            continue
        missing_keys.append(full_key_name)

    # filter out unexpected scale factor keys that remain from the old scaling modules
    unexpected_keys: list[str] = []
    for full_key_name in keys.unexpected_keys:
        parent_module_name, _ = full_key_name.rsplit(".", 1)
        scale_factor = _resolve_scale_factor_submodule(model, parent_module_name)
        if scale_factor is not None:
            continue
        unexpected_keys.append(full_key_name)

    error_msgs = []
    if len(unexpected_keys) > 0:
        error_msgs.insert(
            0,
            "Unexpected key(s) in state_dict: {}. ".format(
                ", ".join(f'"{k}"' for k in unexpected_keys)
            ),
        )
    if len(missing_keys) > 0:
        error_msgs.insert(
            0,
            "Missing key(s) in state_dict: {}. ".format(
                ", ".join(f'"{k}"' for k in missing_keys)
            ),
        )

    if len(error_msgs) > 0:
        error_msg = "Error(s) in loading state_dict for {}:\n\t{}".format(
            model.__class__.__name__, "\n\t".join(error_msgs)
        )
        if strict:
            raise RuntimeError(error_msg)
        logging.warning(error_msg)

    return missing_keys, unexpected_keys


def load_state_dict(
    module: nn.Module,
    state_dict: Mapping[str, torch.Tensor],
    strict: bool = True,
) -> tuple[list[str], list[str]]:
    incompat_keys = module.load_state_dict(state_dict, strict=False)  # type: ignore
    return _report_incompat_keys(module, incompat_keys, strict=strict)


def scatter_det(*args, **kwargs):
    from ocpmodels.common.registry import registry

    if registry.get("set_deterministic_scatter", no_warning=True):
        torch.use_deterministic_algorithms(mode=True)

    out = scatter(*args, **kwargs)

    if registry.get("set_deterministic_scatter", no_warning=True):
        torch.use_deterministic_algorithms(mode=False)

    return out


def get_commit_hash():
    try:
        commit_hash = (
            subprocess.check_output(
                ["git", "-C", ocpmodels.__path__[0], "describe", "--always"]
            )
            .strip()
            .decode("ascii")
        )
    # catch instances where code is not being run from a git repo
    except Exception:
        commit_hash = None

    return commit_hash


def cg_change_mat(ang_mom: int, device: str = "cpu") -> torch.tensor:
    if ang_mom not in [2]:
        raise NotImplementedError

    if ang_mom == 2:
        change_mat = torch.tensor(
            [
                [3 ** (-0.5), 0, 0, 0, 3 ** (-0.5), 0, 0, 0, 3 ** (-0.5)],
                [0, 0, 0, 0, 0, 2 ** (-0.5), 0, -(2 ** (-0.5)), 0],
                [0, 0, -(2 ** (-0.5)), 0, 0, 0, 2 ** (-0.5), 0, 0],
                [0, 2 ** (-0.5), 0, -(2 ** (-0.5)), 0, 0, 0, 0, 0],
                [0, 0, 0.5**0.5, 0, 0, 0, 0.5**0.5, 0, 0],
                [0, 2 ** (-0.5), 0, 2 ** (-0.5), 0, 0, 0, 0, 0],
                [
                    -(6 ** (-0.5)),
                    0,
                    0,
                    0,
                    2 * 6 ** (-0.5),
                    0,
                    0,
                    0,
                    -(6 ** (-0.5)),
                ],
                [0, 0, 0, 0, 0, 2 ** (-0.5), 0, 2 ** (-0.5), 0],
                [-(2 ** (-0.5)), 0, 0, 0, 0, 0, 0, 0, 2 ** (-0.5)],
            ],
            device=device,
        ).detach()

    return change_mat


def irreps_sum(ang_mom: int) -> int:
    """
    Returns the sum of the dimensions of the irreps up to the specified angular momentum.

    :param ang_mom: max angular momenttum to sum up dimensions of irreps
    """
    total = 0
    for i in range(ang_mom + 1):
        total += 2 * i + 1

    return total


def update_config(base_config):
    """
    Configs created prior to OCP 2.0 are organized a little different than they
    are now. Update old configs to fit the new expected structure.
    """
    config = copy.deepcopy(base_config)

    # If config["dataset"]["format"] is missing, get it from the task (legacy location).
    # If it is not there either, default to LMDB.
    config["dataset"]["format"] = config["dataset"].get(
        "format", config["task"].get("dataset", "lmdb")
    )

    ### Read task based off config structure, similar to OCPCalculator.
    if config["task"]["dataset"] in [
        "trajectory_lmdb",
        "lmdb",
        "trajectory_lmdb_v2",
        "oc22_lmdb",
        "ase_read",
        "ase_read_multi",
        "ase_db",
    ]:
        task = "s2ef"
    elif config["task"]["dataset"] == "single_point_lmdb":
        task = "is2re"
    else:
        raise NotImplementedError

    if task == "is2re":
        ### Define loss functions
        _loss_fns = [
            {
                "energy": {
                    "fn": config["optim"].get("loss_energy", "mae"),
                    "coefficient": config["optim"].get("energy_coefficient", 1),
                },
            }
        ]
        ### Define evaluation metrics
        _eval_metrics = {
            "metrics": {"energy": ["mae", "mse", "energy_within_threshold"]},
        }
        if "primary_metric" in config["task"]:
            _eval_metrics["primary_metric"] = config["task"]["primary_metric"]
        ### Define outputs
        _outputs = {"energy": {"level": "system"}}
        ### Define key mapping
        config["dataset"]["key_mapping"] = {"y_relaxed": "energy"}
    elif task == "s2ef":
        ### Define loss functions
        _loss_fns = [
            {
                "energy": {
                    "fn": config["optim"].get("loss_energy", "mae"),
                    "coefficient": config["optim"].get("energy_coefficient", 1),
                },
            },
            {
                "forces": {
                    "fn": config["optim"].get("loss_forces", "l2mae"),
                    "coefficient": config["optim"].get("force_coefficient", 30),
                },
            },
        ]
        ### Define evaluation metrics
        _eval_metrics = {
            "metrics": {
                "misc": ["energy_forces_within_threshold"],
                "energy": ["mae"],
                "forces": [
                    "forcesx_mae",
                    "forcesy_mae",
                    "forcesz_mae",
                    "mae",
                    "cosine_similarity",
                    "magnitude_error",
                ],
            },
        }
        if "primary_metric" in config["task"]:
            _eval_metrics["primary_metric"] = config["task"]["primary_metric"]
        ### Define outputs
        _outputs = {
            "energy": {"level": "system"},
            "forces": {
                "level": "atom",
                "train_on_free_atoms": (
                    config["task"].get("train_on_free_atoms", False)
                ),
                "eval_on_free_atoms": (config["task"].get("eval_on_free_atoms", True)),
            },
        }
        ### Define key mapping
        config["dataset"]["key_mapping"] = {"y": "energy", "force": "forces"}

    if config["dataset"].get("normalize_labels", False):
        normalizer = {
            "energy": {
                "mean": config["dataset"].get("target_mean", 0),
                "stdev": config["dataset"].get("target_std", 1),
            },
            "forces": {
                "mean": config["dataset"].get("grad_target_mean", 0),
                "stdev": config["dataset"].get("grad_target_std", 1),
            },
        }

        transforms = config["dataset"].get("transforms", {})
        transforms["normalizer"] = normalizer
        config["dataset"]["transforms"] = transforms

    ### Update config
    config.update({"loss_fns": _loss_fns})
    config.update({"eval_metrics": _eval_metrics})
    config.update({"outputs": _outputs})

    return config


def get_loss_module(loss_name):
    if loss_name in ["l1", "mae"]:
        loss_fn = nn.L1Loss()
    elif loss_name == "mse":
        loss_fn = nn.MSELoss()
    elif loss_name == "l2mae":
        loss_fn = L2MAELoss()
    elif loss_name == "atomwisel2":
        loss_fn = AtomwiseL2Loss()
    else:
        raise NotImplementedError(f"Unknown loss function name: {loss_name}")

    return loss_fn<|MERGE_RESOLUTION|>--- conflicted
+++ resolved
@@ -272,15 +272,8 @@
     include_file = experimental_dir / ".include"
 
     if include_file.exists():
-<<<<<<< HEAD
         with open(include_file) as f:
-            include_dirs = f.read().splitlines()
-=======
-        with open(include_file, "r") as f:
-            include_dirs = [
-                line.rstrip("\n") for line in f.readlines() if line.strip()
-            ]
->>>>>>> 069442dc
+            include_dirs = [line.rstrip("\n") for line in f.readlines() if line.strip()]
 
         for inc_dir in include_dirs:
             experimental_files.extend(
