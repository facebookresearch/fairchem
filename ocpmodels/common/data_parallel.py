--- conflicted
+++ resolved
@@ -93,17 +93,12 @@
         # samples in a single epoch, and manipulate this list directly. A better way
         # of doing this would be to keep this sequence strictly as an iterator
         # that stores the current state (instead of the full sequence)
-<<<<<<< HEAD
-        distributed_sampler_sequence = list(super().__iter__())
-        return iter(distributed_sampler_sequence[self.start_iter * self.batch_size :])
-=======
         distributed_sampler_sequence = super().__iter__()
         if self.start_iter > 0:
             for i, _ in enumerate(distributed_sampler_sequence):
                 if i == self.start_iter * self.batch_size - 1:
                     break
         return distributed_sampler_sequence
->>>>>>> be20a86c
 
     def set_epoch_and_start_iteration(self, epoch, start_iter):
         self.set_epoch(epoch)
@@ -209,13 +204,7 @@
     def __len__(self) -> int:
         return len(self.batch_sampler)
 
-<<<<<<< HEAD
     def set_epoch_and_start_iteration(self, epoch: int, start_iteration: int) -> None:
-        self.single_sampler.set_epoch_and_start_iteration(epoch, start_iteration)
-=======
-    def set_epoch_and_start_iteration(
-        self, epoch: int, start_iteration: int
-    ) -> None:
         if not hasattr(self.single_sampler, "set_epoch_and_start_iteration"):
             if start_iteration != 0:
                 raise NotImplementedError(
@@ -223,10 +212,7 @@
                 )
             self.single_sampler.set_epoch(epoch)
         else:
-            self.single_sampler.set_epoch_and_start_iteration(
-                epoch, start_iteration
-            )
->>>>>>> be20a86c
+            self.single_sampler.set_epoch_and_start_iteration(epoch, start_iteration)
 
     def __iter__(self):
         if not self.balance_batches:
