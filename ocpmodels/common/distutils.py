"""
Copyright (c) Meta, Inc. and its affiliates.

This source code is licensed under the MIT license found in the
LICENSE file in the root directory of this source tree.
"""

from __future__ import annotations

import logging
import os
import subprocess
<<<<<<< HEAD
from typing import TypeVar
=======
>>>>>>> aa52f29e

import torch
import torch.distributed as dist

from ocpmodels.common.typing import none_throws

T = TypeVar("T")


def os_environ_get_or_throw(x: str) -> str:
    if x not in os.environ:
        raise RuntimeError(f"Could not find {x} in ENV variables")
    return none_throws(os.environ.get(x))


def setup(config) -> None:
    if config["submit"]:
        node_list = os.environ.get("SLURM_STEP_NODELIST")
        if node_list is None:
            node_list = os.environ.get("SLURM_JOB_NODELIST")
        if node_list is not None:
            try:
                hostnames = subprocess.check_output(
                    ["scontrol", "show", "hostnames", node_list]
                )
                config["init_method"] = "tcp://{host}:{port}".format(
                    host=hostnames.split()[0].decode("utf-8"),
                    port=config["distributed_port"],
                )
                nnodes = int(os_environ_get_or_throw("SLURM_NNODES"))
                ntasks_per_node = os.environ.get("SLURM_NTASKS_PER_NODE")
                if ntasks_per_node is not None:
                    ntasks_per_node = int(ntasks_per_node)
                else:
                    ntasks = int(os_environ_get_or_throw("SLURM_NTASKS"))
                    nnodes = int(os_environ_get_or_throw("SLURM_NNODES"))
                    assert ntasks % nnodes == 0
                    ntasks_per_node = int(ntasks / nnodes)
                if ntasks_per_node == 1:
                    assert config["world_size"] % nnodes == 0
                    gpus_per_node = config["world_size"] // nnodes
                    node_id = int(os_environ_get_or_throw("SLURM_NODEID"))
                    config["rank"] = node_id * gpus_per_node
                    config["local_rank"] = 0
                else:
                    assert ntasks_per_node == config["world_size"] // nnodes
                    config["rank"] = int(os_environ_get_or_throw("SLURM_PROCID"))
                    config["local_rank"] = int(os_environ_get_or_throw("SLURM_LOCALID"))

                logging.info(
                    f"Init: {config['init_method']}, {config['world_size']}, {config['rank']}"
                )

                # ensures GPU0 does not have extra context/higher peak memory
                torch.cuda.set_device(config["local_rank"])

                dist.init_process_group(
                    backend=config["distributed_backend"],
                    init_method=config["init_method"],
                    world_size=config["world_size"],
                    rank=config["rank"],
                )
            except subprocess.CalledProcessError as e:  # scontrol failed
                raise e
            except FileNotFoundError:  # Slurm is not installed
                pass
    elif config["summit"]:
        world_size = int(os.environ["OMPI_COMM_WORLD_SIZE"])
        world_rank = int(os.environ["OMPI_COMM_WORLD_RANK"])
        get_master = (
            "echo $(cat {} | sort | uniq | grep -v batch | grep -v login | head -1)"
        ).format(os.environ["LSB_DJOB_HOSTFILE"])
        os.environ["MASTER_ADDR"] = str(
            subprocess.check_output(get_master, shell=True)
        )[2:-3]
        os.environ["MASTER_PORT"] = "23456"
        os.environ["WORLD_SIZE"] = os.environ["OMPI_COMM_WORLD_SIZE"]
        os.environ["RANK"] = os.environ["OMPI_COMM_WORLD_RANK"]
        # NCCL and MPI initialization
        dist.init_process_group(
            backend="nccl",
            rank=world_rank,
            world_size=world_size,
            init_method="env://",
        )
    else:
        # try to read local rank from environment for newer torchrun
        # otherwise use local-rank arg for torch.distributed
        config["local_rank"] = os.environ.get("LOCAL_RANK", config["local_rank"])
        dist.init_process_group(
            backend=config["distributed_backend"],
            init_method="env://"
        )
    # TODO: SLURM


def cleanup() -> None:
    dist.destroy_process_group()


def initialized() -> bool:
    return dist.is_available() and dist.is_initialized()


def get_rank() -> int:
    return dist.get_rank() if initialized() else 0


def get_world_size() -> int:
    return dist.get_world_size() if initialized() else 1


def is_master() -> bool:
    return get_rank() == 0


def synchronize() -> None:
    if get_world_size() == 1:
        return
    dist.barrier()


def broadcast(
    tensor: torch.Tensor, src, group=dist.group.WORLD, async_op: bool = False
) -> None:
    if get_world_size() == 1:
        return
    dist.broadcast(tensor, src, group, async_op)


def all_reduce(
    data, group=dist.group.WORLD, average: bool = False, device=None
) -> torch.Tensor:
    if get_world_size() == 1:
        return data
    tensor = data
    if not isinstance(data, torch.Tensor):
        tensor = torch.tensor(data)
    if device is not None:
        tensor = tensor.cuda(device)
    dist.all_reduce(tensor, group=group)
    if average:
        tensor /= get_world_size()
    if not isinstance(data, torch.Tensor):
        result = tensor.cpu().numpy() if tensor.numel() > 1 else tensor.item()
    else:
        result = tensor
    return result


def all_gather(data, group=dist.group.WORLD, device=None) -> list[torch.Tensor]:
    if get_world_size() == 1:
        return data
    tensor = data
    if not isinstance(data, torch.Tensor):
        tensor = torch.tensor(data)
    if device is not None:
        tensor = tensor.cuda(device)
    tensor_list = [tensor.new_zeros(tensor.shape) for _ in range(get_world_size())]
    dist.all_gather(tensor_list, tensor, group=group)
    if not isinstance(data, torch.Tensor):
        result = [tensor.cpu().numpy() for tensor in tensor_list]
    else:
        result = tensor_list
    return result


def gather_objects(data: T, group: dist.ProcessGroup = dist.group.WORLD) -> list[T]:
    """Gather a list of pickleable objects into rank 0"""
    if get_world_size() == 1:
        return [data]

    output = [None for _ in range(get_world_size())] if is_master() else None
    dist.gather_object(data, output, group=group, dst=0)
    return output<|MERGE_RESOLUTION|>--- conflicted
+++ resolved
@@ -10,10 +10,7 @@
 import logging
 import os
 import subprocess
-<<<<<<< HEAD
 from typing import TypeVar
-=======
->>>>>>> aa52f29e
 
 import torch
 import torch.distributed as dist
@@ -104,8 +101,7 @@
         # otherwise use local-rank arg for torch.distributed
         config["local_rank"] = os.environ.get("LOCAL_RANK", config["local_rank"])
         dist.init_process_group(
-            backend=config["distributed_backend"],
-            init_method="env://"
+            backend=config["distributed_backend"], init_method="env://"
         )
     # TODO: SLURM
 
