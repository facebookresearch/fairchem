--- conflicted
+++ resolved
@@ -55,12 +55,6 @@
         )
         # Cluster args
         self.parser.add_argument(
-<<<<<<< HEAD
-            "--submit", action='store_true', help="Submit job to cluster"
-        )
-        self.parser.add_argument(
-            "--logdir", default='logs', type=str, help="Where to store logs"
-=======
             "--sweep-yml", default=None, type=Path,
             help="Path to a config file with parameter sweeps"
         )
@@ -69,7 +63,6 @@
         )
         self.parser.add_argument(
             "--logdir", default='logs', type=Path, help="Where to store logs"
->>>>>>> dcb5401c
         )
         self.parser.add_argument(
             "--slurm-partition", default="dev", type=str, help="Name of partition"
