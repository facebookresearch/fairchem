"""
Copyright (c) Facebook, Inc. and its affiliates.

This source code is licensed under the MIT license found in the
LICENSE file in the root directory of this source tree.
"""

import ase.db.sqlite
import ase.io.trajectory
import numpy as np
import torch
from pymatgen.io.ase import AseAtomsAdaptor
from torch_geometric.data import Data

from ocpmodels.common.utils import collate

try:
    shell = get_ipython().__class__.__name__
    if shell == "ZMQInteractiveShell":
        from tqdm.notebook import tqdm
    else:
        from tqdm import tqdm
except NameError:
    from tqdm import tqdm


class AtomsToGraphs:
    """A class to help convert periodic atomic structures to graphs.

    The AtomsToGraphs class takes in periodic atomic structures in form of ASE atoms objects and converts
    them into graph representations for use in PyTorch. The primary purpose of this class is to determine the
    nearest neighbors within some radius around each individual atom, taking into account PBC, and set the
    pair index and distance between atom pairs appropriately. Lastly, atomic properties and the graph information
    are put into a PyTorch geometric data object for use with PyTorch.

    Args:
        max_neigh (int): Maximum number of neighbors to consider.
        radius (int or float): Cutoff radius in Angstroms to search for neighbors.
        r_energy (bool): Return the energy with other properties. Default is False, so the energy will not be returned.
        r_forces (bool): Return the forces with other properties. Default is False, so the forces will not be returned.
        r_distances (bool): Return the distances with other properties.
        Default is False, so the distances will not be returned.
        r_fixed (bool): Return a binary vector with flags for fixed (1) vs free (0) atoms.
        Default is True, so the fixed indices will be returned.

    Attributes:
        max_neigh (int): Maximum number of neighbors to consider.
        radius (int or float): Cutoff radius in Angstoms to search for neighbors.
        r_energy (bool): Return the energy with other properties. Default is False, so the energy will not be returned.
        r_forces (bool): Return the forces with other properties. Default is False, so the forces will not be returned.
        r_distances (bool): Return the distances with other properties.
        Default is False, so the distances will not be returned.
        r_fixed (bool): Return a binary vector with flags for fixed (1) vs free (0) atoms.
        Default is True, so the fixed indices will be returned.

    """

    def __init__(
        self,
        max_neigh=200,
        radius=6,
        r_energy=False,
        r_forces=False,
        r_distances=False,
        r_edges=True,
        r_fixed=True,
    ):
        self.max_neigh = max_neigh
        self.radius = radius
        self.r_energy = r_energy
        self.r_forces = r_forces
        self.r_distances = r_distances
        self.r_fixed = r_fixed
        self.r_edges = r_edges

    def _get_neighbors_pymatgen(self, atoms):
        """Preforms nearest neighbor search and returns edge index, distances,
        and cell offsets"""
        struct = AseAtomsAdaptor.get_structure(atoms)
        _c_index, _n_index, _offsets, n_distance = struct.get_neighbor_list(
            r=self.radius, numerical_tol=0, exclude_self=True
        )

        _nonmax_idx = []
        for i in range(len(atoms)):
            idx_i = (_c_index == i).nonzero()[0]
            # sort neighbors by distance, remove edges larger than max_neighbors
            idx_sorted = np.argsort(n_distance[idx_i])[: self.max_neigh]
            _nonmax_idx.append(idx_i[idx_sorted])
        _nonmax_idx = np.concatenate(_nonmax_idx)

        _c_index = _c_index[_nonmax_idx]
        _n_index = _n_index[_nonmax_idx]
        n_distance = n_distance[_nonmax_idx]
        _offsets = _offsets[_nonmax_idx]

        return _c_index, _n_index, n_distance, _offsets

    def _reshape_features(self, c_index, n_index, n_distance, offsets):
        """Stack center and neighbor index and reshapes distances,
        takes in np.arrays and returns torch tensors"""
        edge_index = torch.LongTensor(np.vstack((n_index, c_index)))
        edge_distances = torch.FloatTensor(n_distance)
        cell_offsets = torch.LongTensor(offsets)

        # remove distances smaller than a tolerance ~ 0. The small tolerance is
        # needed to correct for pymatgen's neighbor_list returning self atoms
        # in a few edge cases.
        nonzero = torch.where(edge_distances >= 1e-8)[0]
        edge_index = edge_index[:, nonzero]
        edge_distances = edge_distances[nonzero]
        cell_offsets = cell_offsets[nonzero]

        return edge_index, edge_distances, cell_offsets

<<<<<<< HEAD
    def convert(self, atoms):
=======
    def convert(
        self,
        atoms,
    ):
>>>>>>> 2df2e70d
        """Convert a single atomic stucture to a graph.

        Args:
            atoms (ase.atoms.Atoms): An ASE atoms object.

        Returns:
            data (torch_geometric.data.Data): A torch geometic data object with edge_index, positions, atomic_numbers,
            and optionally, energy, forces, and distances.
            Optional properties can included by setting r_property=True when constructing the class.
        """

        # set the atomic numbers, positions, and cell
        atomic_numbers = torch.Tensor(atoms.get_atomic_numbers())
        positions = torch.Tensor(atoms.get_positions())
        cell = torch.Tensor(atoms.get_cell()).view(1, 3, 3)
        natoms = positions.shape[0]

        # put the minimum data in torch geometric data object
        data = Data(
            cell=cell,
            pos=positions,
            atomic_numbers=atomic_numbers,
            natoms=natoms,
        )

        # optionally include other properties
        if self.r_edges:
            # run internal functions to get padded indices and distances
            split_idx_dist = self._get_neighbors_pymatgen(atoms)
            edge_index, edge_distances, cell_offsets = self._reshape_features(
                *split_idx_dist
            )

            data.edge_index = edge_index
            data.cell_offsets = cell_offsets
        if self.r_energy:
            energy = atoms.get_potential_energy(apply_constraint=False)
            data.y = energy
        if self.r_forces:
            forces = torch.Tensor(atoms.get_forces(apply_constraint=False))
            data.force = forces
        if self.r_distances and self.r_edges:
            data.distances = edge_distances
        if self.r_fixed:
            fixed_idx = torch.zeros(natoms)
            fixed_idx[atoms.constraints[0].index] = 1
            data.fixed = fixed_idx

        return data

    def convert_all(
        self,
        atoms_collection,
        processed_file_path=None,
        collate_and_save=False,
        disable_tqdm=False,
    ):
        """Convert all atoms objects in a list or in an ase.db to graphs.

        Args:
            atoms_collection (list of ase.atoms.Atoms or ase.db.sqlite.SQLite3Database):
            Either a list of ASE atoms objects or an ASE database.
            processed_file_path (str):
            A string of the path to where the processed file will be written. Default is None.
            collate_and_save (bool): A boolean to collate and save or not. Default is False, so will not write a file.

        Returns:
            data_list (list of torch_geometric.data.Data):
            A list of torch geometric data objects containing molecular graph info and properties.
        """

        # list for all data
        data_list = []
        if isinstance(atoms_collection, list):
            atoms_iter = atoms_collection
        elif isinstance(atoms_collection, ase.db.sqlite.SQLite3Database):
            atoms_iter = atoms_collection.select()
        elif isinstance(
            atoms_collection, ase.io.trajectory.SlicedTrajectory
        ) or isinstance(atoms_collection, ase.io.trajectory.TrajectoryReader):
            atoms_iter = atoms_collection
        else:
            raise NotImplementedError

        for atoms in tqdm(
            atoms_iter,
            desc="converting ASE atoms collection to graphs",
            total=len(atoms_collection),
            unit=" systems",
            disable=disable_tqdm,
        ):
            # check if atoms is an ASE Atoms object this for the ase.db case
            if not isinstance(atoms, ase.atoms.Atoms):
                atoms = atoms.toatoms()
            data = self.convert(atoms)
            data_list.append(data)

        if collate_and_save:
            data, slices = collate(data_list)
            torch.save((data, slices), processed_file_path)

        return data_list<|MERGE_RESOLUTION|>--- conflicted
+++ resolved
@@ -113,14 +113,10 @@
 
         return edge_index, edge_distances, cell_offsets
 
-<<<<<<< HEAD
-    def convert(self, atoms):
-=======
     def convert(
         self,
         atoms,
     ):
->>>>>>> 2df2e70d
         """Convert a single atomic stucture to a graph.
 
         Args:
