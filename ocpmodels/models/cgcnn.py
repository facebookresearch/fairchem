--- conflicted
+++ resolved
@@ -1,16 +1,11 @@
 import torch
 import torch.nn as nn
-<<<<<<< HEAD
-=======
 from torch_geometric.nn import global_mean_pool
 from torch_geometric.nn.models.schnet import GaussianSmearing
 
->>>>>>> 61bccc01
 from ocpmodels.common.registry import registry
 from ocpmodels.models.base import BaseModel
 from ocpmodels.modules.layers import CGCNNConv
-from torch_geometric.nn import global_mean_pool
-from torch_geometric.nn.models.schnet import GaussianSmearing
 
 
 @registry.register_model("cgcnn")
@@ -24,11 +19,7 @@
         num_graph_conv_layers=6,
         fc_feat_size=128,
         num_fc_layers=4,
-<<<<<<< HEAD
-        radius=6.0,
-=======
         cutoff=6.0,
->>>>>>> 61bccc01
         num_gaussians=50,
     ):
         super(CGCNN, self).__init__(num_atoms, bond_feat_dim, num_targets)
@@ -39,11 +30,7 @@
                 CGCNNConv(
                     node_dim=atom_embedding_size,
                     edge_dim=bond_feat_dim,
-<<<<<<< HEAD
-                    radius=radius,
-=======
                     cutoff=cutoff,
->>>>>>> 61bccc01
                 )
                 for _ in range(num_graph_conv_layers)
             ]
@@ -61,11 +48,7 @@
             self.fcs = nn.Sequential(*layers)
         self.fc_out = nn.Linear(fc_feat_size, self.num_targets)
 
-<<<<<<< HEAD
-        self.distance_expansion = GaussianSmearing(0.0, radius, num_gaussians)
-=======
         self.distance_expansion = GaussianSmearing(0.0, cutoff, num_gaussians)
->>>>>>> 61bccc01
 
     def forward(self, data):
         row, col = data.edge_index
