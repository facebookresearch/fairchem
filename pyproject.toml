[build-system]
requires = ["setuptools>=69", "setuptools-scm[toml]>=8"]
build-backend = "setuptools.build_meta"

[project]
name = "ocp-models"
description = "Machine learning models for use in catalysis as part of the Open Catalyst Project"
readme = "README.md"
license = {text = "MIT License"}
dynamic = ["version"]
requires-python = ">=3.9, <3.13"
dependencies = [
    "torch",
    "numpy==1.23.5",
    "lmdb",
    "syrupy==3.0.6",
    "ase==3.22.1",
    "pymatgen", #==2023.5.10"  let this be determined based on numpy version for now
    "pyyaml",
    "tensorboard",
    "wandb",
    "numba",
    "e3nn",
    "urllib3",
    "orjson",
    "tqdm",
    "submitit"
]

[project.optional-dependencies]  # add optional dependencies to be installed as pip install ocpmodels[dev]
<<<<<<< HEAD
dev = ["pre-commit", "isort", "pytest", "pytest-cov", "coverage", "ruff"]
docs = ["jupyter-book", "jupytext", "sphinx","sphinx-autoapi", "umap-learn", "vdict"]
adsorbml = ["dscribe","x3dase","scikit-image"]
=======
dev = ["pre-commit", "pytest", "pytest-cov", "coverage", "ruff"]
# docs = []
>>>>>>> dec2b656

[tool.setuptools.packages.find]
include = ["ocpmodels", "experimental"]  # alternatively: `exclude = ["additional*"]`
namespaces = false

[tool.setuptools_scm]  # for version instrospection based on tags + commit

[project.urls]
repository = "https://github.com/Open-Catalyst-Project/ocp"
home = "https://opencatalystproject.org/"
# documentation = ""

# include package data
# [tool.setuptools.package-data]
# someModule = ["*.csv"]

[tool.pytest.ini_options]
minversion = "6.0"
addopts  =  "-p no:warnings --import-mode importlib -x --quiet -rxXs --color yes"
filterwarnings  = [
    'ignore::UserWarning',
    'ignore::FutureWarning',
    'ignore::RuntimeWarning'
    ]
testpaths = ["tests"]

[tool.coverage.run]
source = ["ocpmodels"]

[tool.ruff]
line-length = 88
lint.select = [
  "B",      # flake8-bugbear
  "C4",     # flake8-comprehensions
  "E",      # pycodestyle error
  "EXE",    # flake8-executable
  "F",      # pyflakes
  "FA",     # flake8-future-annotations
  "FBT003", # boolean-positional-value-in-call
  "FLY",    # flynt
  "I",      # isort
  "ICN",    # flake8-import-conventions
  "PD",     # pandas-vet
  "PERF",   # perflint
  "PIE",    # flake8-pie
  "PL",     # pylint
  "PT",     # flake8-pytest-style
  "PYI",    # flakes8-pyi
  "Q",      # flake8-quotes
  "RET",    # flake8-return
  "RSE",    # flake8-raise
  "RUF",    # Ruff-specific rules
  "SIM",    # flake8-simplify
  "SLOT",   # flake8-slots
  "TCH",    # flake8-type-checking
  "TID",    # tidy imports
  "TID",    # flake8-tidy-imports
  "UP",     # pyupgrade
  "W",      # pycodestyle warning
  "YTT",    # flake8-2020
]
lint.ignore = [
  "PLR",    # Design related pylint codes
  "E501",   # Line too long
  "B028",   # No explicit stacklevel
  "EM101",  # Exception must not use a string literal
  "EM102",  # Exception must not use an f-string literal
  "G004",   # f-string in Logging statement
  "RUF015", # Prefer next(iter())
  "RET505", # Unnecessary `elif` after `return`
  "PT004",  # Fixture does not return anthing
  "B017",   # pytest.raises
  "PT011",  # pytest.raises
  "PT012",  # pytest.raises"
  "E741",  # ambigous variable naming, i.e. one letter
  "FBT003",  # boolean positional variable in function call
  "PERF203",  # `try`-`except` within a loop incurs performance overhead (no overhead in Py 3.11+)
  "EXE002",  # The file is executable but no shebang is present (not sure why some files come up as this)
]

lint.typing-modules = ["mypackage._compat.typing"]
src = ["src"]
lint.unfixable = [
  "T20",  # Removes print statements
  "F841", # Removes unused variables
]
lint.pydocstyle.convention = "google"
lint.isort.known-first-party = ["ocpmodels"]
lint.isort.required-imports = ["from __future__ import annotations"]

[tool.ruff.lint.per-file-ignores]
# Ignore `E402` (import violations) in all `__init__.py` files, and in `path/to/file.py`.
"__init__.py" = ["I002"]
"conf.py" = ["I002"]
"ocpmodels/common/*" = ["PLW0603"]  # Using the global statement to update [] is discouraged
"scripts/*" = ["PLW0603"]  # Using the global statement to update [] is discouraged
"ocpmodels/models/*" = ["PERF401"]  # Use a list comprehension to create a transformed list
"ocpmodels/models/gemnet*" = ["B023"]  # Function definition does not bind loop variable `first_sph`<|MERGE_RESOLUTION|>--- conflicted
+++ resolved
@@ -28,14 +28,9 @@
 ]
 
 [project.optional-dependencies]  # add optional dependencies to be installed as pip install ocpmodels[dev]
-<<<<<<< HEAD
-dev = ["pre-commit", "isort", "pytest", "pytest-cov", "coverage", "ruff"]
+dev = ["pre-commit", "pytest", "pytest-cov", "coverage", "ruff"]
 docs = ["jupyter-book", "jupytext", "sphinx","sphinx-autoapi", "umap-learn", "vdict"]
 adsorbml = ["dscribe","x3dase","scikit-image"]
-=======
-dev = ["pre-commit", "pytest", "pytest-cov", "coverage", "ruff"]
-# docs = []
->>>>>>> dec2b656
 
 [tool.setuptools.packages.find]
 include = ["ocpmodels", "experimental"]  # alternatively: `exclude = ["additional*"]`
