--- conflicted
+++ resolved
@@ -9,13 +9,8 @@
 dynamic = ["version", "readme"]
 requires-python = ">=3.9, <3.13"
 dependencies = [
-<<<<<<< HEAD
-    "torch~=2.6.0",
+    "torch~=2.8.0",
     "numpy>=2.0,<2.4",
-=======
-    "torch~=2.8.0",
-    "numpy>=2.0,<2.3",
->>>>>>> 19dbbe69
     "lmdb==1.6.2",
     "numba>=0.62.0",
     "e3nn>=0.5",
