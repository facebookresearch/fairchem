--- conflicted
+++ resolved
@@ -7,11 +7,8 @@
 
 from __future__ import annotations
 
-<<<<<<< HEAD
-=======
 import copy
 import io
->>>>>>> 5743a593
 import os
 
 import pytest
@@ -20,12 +17,8 @@
 from torch.nn.parallel.distributed import DistributedDataParallel
 
 from fairchem.core.common.registry import registry
-<<<<<<< HEAD
-from fairchem.core.common.utils import setup_imports
-=======
 from fairchem.core.common.test_utils import PGConfig, spawn_multi_process
 from fairchem.core.common.utils import load_state_dict, setup_imports
->>>>>>> 5743a593
 from fairchem.core.datasets import data_list_collater
 from fairchem.core.models.equiformer_v2.so3 import (
     CoefficientMappingModule,
@@ -146,14 +139,8 @@
         model = copy.deepcopy(self.model)
 
         # Pass it through the model.
-<<<<<<< HEAD
-        outputs = self.model(data_list_collater([data]))
-
-        # hard-coded outputs
-=======
         outputs = model(data_list_collater([data]))
         print(outputs)
->>>>>>> 5743a593
         energy, forces = outputs["energy"], outputs["forces"]
 
         assert snapshot == energy.shape
@@ -162,7 +149,6 @@
         assert snapshot == forces.shape
         assert snapshot == pytest.approx(forces.detach().mean(0))
 
-<<<<<<< HEAD
         # arbitrary output heads
         energy_arb, forces_arb = outputs["energy_arb"], outputs["forces_arb"]
         stress_anisotropic = outputs["stress_anisotropic"]
@@ -175,7 +161,7 @@
 
         assert snapshot == stress_anisotropic.shape
         # assert snapshot == pytest.approx(stress_anisotropic.detach())
-=======
+
     def test_ddp(self, snapshot):
         data_dist = self.data.clone().detach()
         config = PGConfig(backend="gloo", world_size=1, gp_group_size=1, use_gp=False)
@@ -197,7 +183,6 @@
         assert snapshot == pytest.approx(energy.detach())
         assert snapshot == forces.shape
         assert snapshot == pytest.approx(forces.detach().mean(0))
->>>>>>> 5743a593
 
 
 class TestMPrimaryLPrimary:
@@ -264,4 +249,4 @@
 
                 embedding._l_primary(c)
                 lp = embedding.embedding.clone()
-                (test_matrix_lp == lp).all()
+                (test_matrix_lp == lp).all()