# serializer version: 1
# name: TestEquiformerV2.test_ddp
  Size(
    1,
  )
# ---
# name: TestEquiformerV2.test_ddp.1
  Approx(
  	array([0.12408741], dtype=float32), 
  	rtol=0.001, 
  	atol=0.001
  )
# ---
# name: TestEquiformerV2.test_ddp.2
  Size(
    34,
    3,
  )
# ---
# name: TestEquiformerV2.test_ddp.3
  Approx(
  	array([ 1.4928594e-03, -7.4167736e-05,  2.9909366e-03], dtype=float32), 
  	rtol=0.001, 
  	atol=0.001
  )
# ---
# name: TestEquiformerV2.test_energy_force_shape
  Size(
    1,
  )
# ---
# name: TestEquiformerV2.test_energy_force_shape.1
  Approx(
<<<<<<< HEAD
    array([-0.0475025], dtype=float32),
    rtol=0.001,
    atol=0.001
=======
  	array([0.12408741], dtype=float32), 
  	rtol=0.001, 
  	atol=0.001
>>>>>>> 5743a593
  )
# ---
# name: TestEquiformerV2.test_energy_force_shape.2
  Size(
    34,
    3,
  )
# ---
# name: TestEquiformerV2.test_energy_force_shape.3
  Approx(
<<<<<<< HEAD
    array([ 0.00308087, -0.00240921,  0.00284111], dtype=float32),
    rtol=0.001,
    atol=0.001
  )
# ---
# name: TestEquiformerV2.test_energy_force_shape.4
  Size(
    1,
    1,
  )
# ---
# name: TestEquiformerV2.test_energy_force_shape.5
=======
  	array([ 1.4928594e-03, -7.4167736e-05,  2.9909366e-03], dtype=float32), 
  	rtol=0.001, 
  	atol=0.001
  )
# ---
# name: TestEquiformerV2.test_gp
  Size(
    1,
  )
# ---
# name: TestEquiformerV2.test_gp.1
  Approx(
  	array([0.12408741], dtype=float32), 
  	rtol=0.001, 
  	atol=0.001
  )
# ---
# name: TestEquiformerV2.test_gp.2
>>>>>>> 5743a593
  Size(
    34,
    3,
  )
# ---
<<<<<<< HEAD
# name: TestEquiformerV2.test_energy_force_shape.6
  Size(
    1,
    5,
=======
# name: TestEquiformerV2.test_gp.3
  Approx(
  	array([ 1.4928658e-03, -7.4134972e-05,  2.9909210e-03], dtype=float32), 
  	rtol=0.001, 
  	atol=0.001
>>>>>>> 5743a593
  )
# ---<|MERGE_RESOLUTION|>--- conflicted
+++ resolved
@@ -31,15 +31,9 @@
 # ---
 # name: TestEquiformerV2.test_energy_force_shape.1
   Approx(
-<<<<<<< HEAD
     array([-0.0475025], dtype=float32),
     rtol=0.001,
     atol=0.001
-=======
-  	array([0.12408741], dtype=float32), 
-  	rtol=0.001, 
-  	atol=0.001
->>>>>>> 5743a593
   )
 # ---
 # name: TestEquiformerV2.test_energy_force_shape.2
@@ -50,7 +44,6 @@
 # ---
 # name: TestEquiformerV2.test_energy_force_shape.3
   Approx(
-<<<<<<< HEAD
     array([ 0.00308087, -0.00240921,  0.00284111], dtype=float32),
     rtol=0.001,
     atol=0.001
@@ -63,42 +56,14 @@
   )
 # ---
 # name: TestEquiformerV2.test_energy_force_shape.5
-=======
-  	array([ 1.4928594e-03, -7.4167736e-05,  2.9909366e-03], dtype=float32), 
-  	rtol=0.001, 
-  	atol=0.001
-  )
-# ---
-# name: TestEquiformerV2.test_gp
-  Size(
-    1,
-  )
-# ---
-# name: TestEquiformerV2.test_gp.1
-  Approx(
-  	array([0.12408741], dtype=float32), 
-  	rtol=0.001, 
-  	atol=0.001
-  )
-# ---
-# name: TestEquiformerV2.test_gp.2
->>>>>>> 5743a593
   Size(
     34,
     3,
   )
 # ---
-<<<<<<< HEAD
 # name: TestEquiformerV2.test_energy_force_shape.6
   Size(
     1,
     5,
-=======
-# name: TestEquiformerV2.test_gp.3
-  Approx(
-  	array([ 1.4928658e-03, -7.4134972e-05,  2.9909210e-03], dtype=float32), 
-  	rtol=0.001, 
-  	atol=0.001
->>>>>>> 5743a593
   )
 # ---