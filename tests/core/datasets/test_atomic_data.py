--- conflicted
+++ resolved
@@ -25,13 +25,13 @@
     assert atoms.get_chemical_formula() == "H2O"
 
 
-<<<<<<< HEAD
 @pytest.mark.gpu
 def test_to_ase_single_cuda(ase_atoms):
     atomic_data = AtomicData.from_ase(ase_atoms).cuda()
     atoms = atomic_data.to_ase_single()
     assert atoms.get_chemical_formula() == "H2O"
-=======
+
+    
 @pytest.fixture
 def batch_edgeless():
     # Create AtomicData batch of two ase.Atoms molecules without edges
@@ -67,5 +67,4 @@
     # Unbatch and check that edges have been added correctly
     atomicdata_list = batch.batch_to_atomicdata_list()
     assert (atomicdata_list[0].edge_index == edge_index[:, :2]).all()
-    assert (atomicdata_list[1].edge_index == edge_index[:, :2]).all()
->>>>>>> 0cb20448
+    assert (atomicdata_list[1].edge_index == edge_index[:, :2]).all()