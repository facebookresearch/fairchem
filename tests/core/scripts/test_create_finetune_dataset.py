--- conflicted
+++ resolved
@@ -305,38 +305,15 @@
             atoms = bulk("Fe")
             atoms.calc = calc
             energy = atoms.get_potential_energy()
-<<<<<<< HEAD
             forces = atoms.get_forces()
             stress = atoms.get_stress()
             assert_efs_valid(energy, forces, stress)
-=======
-            assert energy != 0
-            assert not np.isnan(energy)
-            forces = atoms.get_forces()
-            # the single atom bulks tend to get zero forces
-            # assert np.count_nonzero(forces) > 0
-            assert np.count_nonzero(np.isnan(forces)) == 0
-            stress = atoms.get_stress()
-            assert np.count_nonzero(stress) > 0
-            assert np.count_nonzero(np.isnan(stress)) == 0
->>>>>>> dc61611d
         elif type == "molecule":
             atoms = molecule("H2O")
             atoms.calc = calc
             energy = atoms.get_potential_energy()
-<<<<<<< HEAD
             forces = atoms.get_forces()
             stress = atoms.get_stress()
             assert_efs_valid(energy, forces, stress)
-=======
-            assert energy != 0
-            assert not np.isnan(energy)
-            forces = atoms.get_forces()
-            assert np.count_nonzero(forces) > 0
-            assert np.count_nonzero(np.isnan(forces)) == 0
-            stress = atoms.get_stress()
-            assert np.count_nonzero(stress) > 0
-            assert np.count_nonzero(np.isnan(stress)) == 0
->>>>>>> dc61611d
         else:
             raise AssertionError("type unknown!")