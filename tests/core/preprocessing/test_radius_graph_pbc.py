--- conflicted
+++ resolved
@@ -333,7 +333,6 @@
         )
 
 
-<<<<<<< HEAD
 @pytest.mark.parametrize("atoms", [bulk("Cu", "fcc", a=5.0)])
 def test_pymatgen_vs_internal_graph(atoms):
     radius = 20
@@ -379,7 +378,6 @@
                     graph_dict["edge_index"],
                     graph_dict["cell_offsets"],
                 )
-=======
 @pytest.mark.gpu()
 @pytest.mark.parametrize(
     "num_atoms, num_partitions, pbc, device",
@@ -573,5 +571,4 @@
     ), "Partitioned edges don't match non-partitioned edges"
 
     assert torch.allclose(combined_distances, edge_distance_no_partition)
-    assert torch.allclose(combined_distance_vecs, edge_distance_vec_no_partition)
->>>>>>> 0fc51ea7
+    assert torch.allclose(combined_distance_vecs, edge_distance_vec_no_partition)