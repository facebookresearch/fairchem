--- conflicted
+++ resolved
@@ -1,10 +1,7 @@
 from __future__ import annotations
 
-<<<<<<< HEAD
+import contextlib
 import logging
-=======
-import contextlib
->>>>>>> 0b41cd85
 
 import numpy as np
 import numpy.testing as npt
