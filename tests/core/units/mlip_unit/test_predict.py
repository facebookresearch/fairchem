--- conflicted
+++ resolved
@@ -13,12 +13,8 @@
 from fairchem.core.units.mlip_unit.predict import ParallelMLIPPredictUnit
 from tests.conftest import seed_everywhere
 
-<<<<<<< HEAD
 FORCE_TOL = 1e-4
-ATOL = 5e-6
-=======
 ATOL = 1e-5
->>>>>>> 5aef56af
 
 
 def get_fcc_carbon_xtal(
