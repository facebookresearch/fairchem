from __future__ import annotations

import numpy as np
import numpy.testing as npt
import pytest
import torch
from ase.build import add_adsorbate, bulk, fcc100, molecule

from fairchem.core import FAIRChemCalculator, pretrained_mlip
from fairchem.core.calculate.pretrained_mlip import pretrained_checkpoint_path_from_name
from fairchem.core.datasets.atomic_data import AtomicData, atomicdata_list_to_batch
from fairchem.core.units.mlip_unit.api.inference import InferenceSettings
<<<<<<< HEAD
from fairchem.core.units.mlip_unit.predict import ParallelMLIPPredictUnit
=======
from fairchem.core.units.mlip_unit.predict import ParallelMLIPPredictUnitRay
from tests.conftest import seed_everywhere
>>>>>>> d8c69a7f

ATOL = 1e-5


def get_fcc_carbon_xtal(
    num_atoms: int,
    lattice_constant: float = 3.8,
):
    # lattice_constant = 3.8, fcc generates a supercell with ~50 edges/atom
    atoms = bulk("C", "fcc", a=lattice_constant)
    n_cells = int(np.ceil(np.cbrt(num_atoms)))
    atoms = atoms.repeat((n_cells, n_cells, n_cells))
    indices = np.random.choice(len(atoms), num_atoms, replace=False)
    sampled_atoms = atoms[indices]
    return sampled_atoms


@pytest.fixture(scope="module")
def uma_predict_unit(request):
    uma_models = [name for name in pretrained_mlip.available_models if "uma" in name]
    return pretrained_mlip.get_predict_unit(uma_models[0])


@pytest.mark.gpu()
def test_single_dataset_predict(uma_predict_unit):
    n = 10
    atoms = bulk("Pt")
    atomic_data_list = [AtomicData.from_ase(atoms, task_name="omat") for _ in range(n)]
    batch = atomicdata_list_to_batch(atomic_data_list)

    preds = uma_predict_unit.predict(batch)

    assert preds["energy"].shape == (n,)
    assert preds["forces"].shape == (n, 3)
    assert preds["stress"].shape == (n, 9)

    # compare result with that from the calculator
    calc = FAIRChemCalculator(uma_predict_unit, task_name="omat")
    atoms.calc = calc
    npt.assert_allclose(
        preds["energy"].detach().cpu().numpy(), atoms.get_potential_energy()
    )
    npt.assert_allclose(preds["forces"].detach().cpu().numpy() - atoms.get_forces(), 0)
    npt.assert_allclose(
        preds["stress"].detach().cpu().numpy()
        - atoms.get_stress(voigt=False).flatten(),
        0,
        atol=ATOL,
    )


@pytest.mark.gpu()
def test_multiple_dataset_predict(uma_predict_unit):
    h2o = molecule("H2O")
    h2o.info.update({"charge": 0, "spin": 1})
    h2o.pbc = True  # all data points must be pbc if mixing.

    slab = fcc100("Cu", (3, 3, 3), vacuum=8, periodic=True)
    adsorbate = molecule("CO")
    add_adsorbate(slab, adsorbate, 2.0, "bridge")

    pt = bulk("Pt")
    pt.repeat((2, 2, 2))

    atomic_data_list = [
        AtomicData.from_ase(
            h2o,
            task_name="omol",
            r_data_keys=["spin", "charge"],
            molecule_cell_size=120,
        ),
        AtomicData.from_ase(slab, task_name="oc20"),
        AtomicData.from_ase(pt, task_name="omat"),
    ]

    batch = atomicdata_list_to_batch(atomic_data_list)
    preds = uma_predict_unit.predict(batch)

    n_systems = len(batch)
    n_atoms = sum(batch.natoms).item()
    assert preds["energy"].shape == (n_systems,)
    assert preds["forces"].shape == (n_atoms, 3)
    assert preds["stress"].shape == (n_systems, 9)

    # compare to fairchem calcs
    omol_calc = FAIRChemCalculator(uma_predict_unit, task_name="omol")
    oc20_calc = FAIRChemCalculator(uma_predict_unit, task_name="oc20")
    omat_calc = FAIRChemCalculator(uma_predict_unit, task_name="omat")

    pred_energy = preds["energy"].detach().cpu().numpy()
    pred_forces = preds["forces"].detach().cpu().numpy()

    h2o.calc = omol_calc
    h2o.center(vacuum=120)
    slab.calc = oc20_calc
    pt.calc = omat_calc

    npt.assert_allclose(pred_energy[0], h2o.get_potential_energy())
    npt.assert_allclose(pred_energy[1], slab.get_potential_energy())
    npt.assert_allclose(pred_energy[2], pt.get_potential_energy())

    batch_batch = batch.batch.detach().cpu().numpy()
    npt.assert_allclose(pred_forces[batch_batch == 0], h2o.get_forces(), atol=ATOL)
    npt.assert_allclose(pred_forces[batch_batch == 1], slab.get_forces(), atol=ATOL)
    npt.assert_allclose(pred_forces[batch_batch == 2], pt.get_forces(), atol=ATOL)


@pytest.mark.gpu()
@pytest.mark.parametrize(
    "workers, device",
    [
        (1, "cpu"),
        (2, "cpu"),
        (1, "cuda"),
    ],
)
def test_parallel_predict_unit(workers, device):
    seed = 42
    runs = 2
    model_path = pretrained_checkpoint_path_from_name("uma-s-1p1")
    num_atoms = 10
    ifsets = InferenceSettings(
        tf32=False,
        merge_mole=True,
        activation_checkpointing=True,
        internal_graph_gen_version=2,
        external_graph_gen=False,
    )
<<<<<<< HEAD
    ppunit = ParallelMLIPPredictUnit(
=======
    atoms = get_fcc_carbon_xtal(num_atoms)
    atomic_data = AtomicData.from_ase(atoms, task_name=["omat"])

    seed_everywhere(seed)
    ppunit = ParallelMLIPPredictUnitRay(
>>>>>>> d8c69a7f
        inference_model_path=model_path,
        device=device,
        inference_settings=ifsets,
        num_workers=workers,
    )
    for _ in range(runs):
        pp_results = ppunit.predict(atomic_data)

    seed_everywhere(seed)
    normal_predict_unit = pretrained_mlip.get_predict_unit(
        "uma-s-1p1", device=device, inference_settings=ifsets
    )
    for _ in range(runs):
        normal_results = normal_predict_unit.predict(atomic_data)

    assert torch.allclose(
        pp_results["energy"].detach().cpu(),
        normal_results["energy"].detach().cpu(),
        atol=ATOL,
    )
    assert torch.allclose(
        pp_results["forces"].detach().cpu(),
        normal_results["forces"].detach().cpu(),
        atol=ATOL,
    )<|MERGE_RESOLUTION|>--- conflicted
+++ resolved
@@ -10,12 +10,8 @@
 from fairchem.core.calculate.pretrained_mlip import pretrained_checkpoint_path_from_name
 from fairchem.core.datasets.atomic_data import AtomicData, atomicdata_list_to_batch
 from fairchem.core.units.mlip_unit.api.inference import InferenceSettings
-<<<<<<< HEAD
 from fairchem.core.units.mlip_unit.predict import ParallelMLIPPredictUnit
-=======
-from fairchem.core.units.mlip_unit.predict import ParallelMLIPPredictUnitRay
 from tests.conftest import seed_everywhere
->>>>>>> d8c69a7f
 
 ATOL = 1e-5
 
@@ -144,15 +140,11 @@
         internal_graph_gen_version=2,
         external_graph_gen=False,
     )
-<<<<<<< HEAD
-    ppunit = ParallelMLIPPredictUnit(
-=======
     atoms = get_fcc_carbon_xtal(num_atoms)
     atomic_data = AtomicData.from_ase(atoms, task_name=["omat"])
 
     seed_everywhere(seed)
-    ppunit = ParallelMLIPPredictUnitRay(
->>>>>>> d8c69a7f
+    ppunit = ParallelMLIPPredictUnit(
         inference_model_path=model_path,
         device=device,
         inference_settings=ifsets,
