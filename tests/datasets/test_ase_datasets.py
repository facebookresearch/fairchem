import os

import numpy as np
import pytest
from ase import build, db
from ase.calculators.singlepoint import SinglePointCalculator
from ase.io import Trajectory, write

from ocpmodels.datasets import (
    AseDBDataset,
    AseReadDataset,
    AseReadMultiStructureDataset,
)
from ocpmodels.datasets.lmdb_database import LMDBDatabase

structures = [
    build.molecule("H2O", vacuum=4),
    build.bulk("Cu"),
    build.fcc111("Pt", size=[2, 2, 3], vacuum=8, periodic=True),
]
for atoms in structures:
    calc = SinglePointCalculator(
        atoms,
        energy=1,
        forces=atoms.positions,
        # there is an issue with ASE db when writing a db with 3x3 stress it is flattened to (9,) and then
        # errors when trying to read it
        stress=np.random.random((6,)),
    )
    atoms.calc = calc
    atoms.info["extensive_property"] = 3 * len(atoms)
    atoms.info["tensor_property"] = np.random.random((6, 6))

structures[2].set_pbc(True)


@pytest.fixture(
    scope="function",
    params=[
        "db_dataset",
        "db_dataset_folder",
        "db_dataset_list",
        "db_dataset_path_list",
        "lmdb_dataset",
        "aselmdb_dataset",
    ],
)
def ase_dataset(request, tmp_path_factory):
    tmp_path = tmp_path_factory.mktemp("dataset")
    mult = 1
    a2g_args = {
        "r_energy": True,
        "r_forces": True,
        "r_stress": True,
        "r_data_keys": ["extensive_property", "tensor_property"],
    }
    if request.param == "db_dataset":
        with db.connect(tmp_path / "asedb.db") as database:
            for i, atoms in enumerate(structures):
                database.write(atoms, data=atoms.info)
        dataset = AseDBDataset(
            config={"src": str(tmp_path / "asedb.db"), "a2g_args": a2g_args}
        )
    elif (
        request.param == "db_dataset_folder"
        or request.param == "db_dataset_list"
    ):
        for db_name in ("asedb1.db", "asedb2.db"):
            with db.connect(tmp_path / db_name) as database:
                for i, atoms in enumerate(structures):
                    database.write(atoms, data=atoms.info)
        mult = 2
        src = (
            str(tmp_path)
            if request.param == "db_dataset_folder"
            else [str(tmp_path / "asedb1.db"), str(tmp_path / "asedb2.db")]
        )
        dataset = AseDBDataset(config={"src": src, "a2g_args": a2g_args})
    elif request.param == "db_dataset_path_list":
        os.mkdir(tmp_path / "dir1")
        os.mkdir(tmp_path / "dir2")

        for dir_name in ("dir1", "dir2"):
            for db_name in ("asedb1.db", "asedb2.db"):
                with db.connect(tmp_path / dir_name / db_name) as database:
                    for i, atoms in enumerate(structures):
                        database.write(atoms, data=atoms.info)
        mult = 4
        dataset = AseDBDataset(
            config={
                "src": [str(tmp_path / "dir1"), str(tmp_path / "dir2")],
                "a2g_args": a2g_args,
            }
        )
    elif request.param == "lmbd_dataset":
        with LMDBDatabase(str(tmp_path / "asedb.lmdb")) as database:
            for i, atoms in enumerate(structures):
                database.write(atoms, data=atoms.info)

        dataset = AseDBDataset(
            config={"src": str(tmp_path / "asedb.lmdb"), "a2g_args": a2g_args}
        )
    else:  # "aselmbd_dataset" with .aselmdb file extension
        with LMDBDatabase(str(tmp_path / "asedb.lmdb")) as database:
            for i, atoms in enumerate(structures):
                database.write(atoms, data=atoms.info)

        dataset = AseDBDataset(
            config={"src": str(tmp_path / "asedb.lmdb"), "a2g_args": a2g_args}
        )

    return dataset, mult


def test_ase_dataset(ase_dataset):
    dataset, mult = ase_dataset
    assert len(dataset) == mult * len(structures)
    for data in dataset:
        assert hasattr(data, "y")
        assert data.force.shape == (data.natoms, 3)
        assert data.stress.shape == (3, 3)
        assert data.tensor_property.shape == (6, 6)
        assert isinstance(data.extensive_property, int)


def test_ase_read_dataset(tmp_path) -> None:
    # unfortunately there is currently no clean (already implemented) way to save atoms.info when saving
    # individual structures - so test separately
    for i, structure in enumerate(structures):
        write(tmp_path / f"{i}.cif", structure)

    dataset = AseReadDataset(
        config={
            "src": str(tmp_path),
            "pattern": "*.cif",
        }
    )

    assert len(dataset) == len(structures)
    data = dataset[0]
    del data
    dataset.close_db()


def test_ase_metadata_guesser(ase_dataset) -> None:
    dataset, _ = ase_dataset

    metadata = dataset.get_metadata()

    # Confirm energy metadata guessed properly
    assert metadata["targets"]["energy"]["extensive"] is False
    assert metadata["targets"]["energy"]["shape"] == ()
    assert metadata["targets"]["energy"]["type"] == "per-image"

    # Confirm forces metadata guessed properly
    assert metadata["targets"]["forces"]["shape"] == (3,)
    assert metadata["targets"]["forces"]["extensive"] is True
    assert metadata["targets"]["forces"]["type"] == "per-atom"

    # Confirm stress metadata guessed properly
    assert metadata["targets"]["stress"]["shape"] == (3, 3)
    assert metadata["targets"]["stress"]["extensive"] is False
    assert metadata["targets"]["stress"]["type"] == "per-image"

    # Confirm extensive_property metadata guessed properly
    assert metadata["targets"]["info.extensive_property"]["extensive"] is True
    assert metadata["targets"]["info.extensive_property"]["shape"] == ()
    assert (
        metadata["targets"]["info.extensive_property"]["type"] == "per-image"
    )

    # Confirm tensor_property metadata guessed properly
    assert metadata["targets"]["info.tensor_property"]["extensive"] is False
    assert metadata["targets"]["info.tensor_property"]["shape"] == (6, 6)
    assert metadata["targets"]["info.tensor_property"]["type"] == "per-image"


def test_db_add_delete(tmp_path) -> None:
    database = db.connect(tmp_path / "asedb.db")
    for i, atoms in enumerate(structures):
        database.write(atoms, data=atoms.info)

    dataset = AseDBDataset(config={"src": str(tmp_path / "asedb.db")})
    assert len(dataset) == len(structures)
    orig_len = len(dataset)

    database.delete([1])

    new_structures = [
        build.molecule("CH3COOH", vacuum=4),
        build.bulk("Al"),
    ]

    for i, atoms in enumerate(new_structures):
        database.write(atoms, data=atoms.info)

    dataset = AseDBDataset(config={"src": str(tmp_path / "asedb.db")})
    assert len(dataset) == orig_len + len(new_structures) - 1
    dataset.close_db()


def test_ase_multiread_dataset(tmp_path) -> None:
    atoms_objects = [build.bulk("Cu", a=a) for a in np.linspace(3.5, 3.7, 10)]

    energies = np.linspace(1, 0, len(atoms_objects))

    traj = Trajectory(tmp_path / "test.traj", mode="w")

    for atoms, energy in zip(atoms_objects, energies):
        calc = SinglePointCalculator(
            atoms, energy=energy, forces=atoms.positions
        )
        atoms.calc = calc
        traj.write(atoms)

    dataset = AseReadMultiStructureDataset(
        config={
            "src": str(tmp_path),
            "pattern": "*.traj",
            "keep_in_memory": True,
            "atoms_transform_args": {
                "skip_always": True,
            },
        }
    )

    assert len(dataset) == len(atoms_objects)

    with open(tmp_path / "test_index_file", "w") as f:
        f.write(f"{tmp_path / 'test.traj'} {len(atoms_objects)}")

    dataset = AseReadMultiStructureDataset(
        config={"index_file": str(tmp_path / "test_index_file")},
    )

    assert len(dataset) == len(atoms_objects)

    dataset = AseReadMultiStructureDataset(
        config={
            "index_file": str(tmp_path / "test_index_file"),
            "a2g_args": {
                "r_energy": True,
                "r_forces": True,
            },
            "include_relaxed_energy": True,
        }
    )

    assert len(dataset) == len(atoms_objects)

    assert hasattr(dataset[0], "y_relaxed")
    assert dataset[0].y_relaxed != dataset[0].energy
    assert dataset[-1].y_relaxed == dataset[-1].energy

    dataset = AseReadDataset(
        config={
            "src": str(tmp_path),
            "pattern": "*.traj",
            "ase_read_args": {
                "index": "0",
            },
            "a2g_args": {
                "r_energy": True,
                "r_forces": True,
            },
            "include_relaxed_energy": True,
        }
    )

    assert hasattr(dataset[0], "y_relaxed")
<<<<<<< HEAD
    assert dataset[0].y_relaxed != dataset[0].energy

    os.remove(
        os.path.join(os.path.dirname(os.path.abspath(__file__)), "test.traj")
    )
    os.remove(
        os.path.join(
            os.path.dirname(os.path.abspath(__file__)), "test_index_file"
        )
    )
=======
    assert dataset[0].y_relaxed != dataset[0].y
>>>>>>> 57419074
<|MERGE_RESOLUTION|>--- conflicted
+++ resolved
@@ -268,17 +268,4 @@
     )
 
     assert hasattr(dataset[0], "y_relaxed")
-<<<<<<< HEAD
-    assert dataset[0].y_relaxed != dataset[0].energy
-
-    os.remove(
-        os.path.join(os.path.dirname(os.path.abspath(__file__)), "test.traj")
-    )
-    os.remove(
-        os.path.join(
-            os.path.dirname(os.path.abspath(__file__)), "test_index_file"
-        )
-    )
-=======
-    assert dataset[0].y_relaxed != dataset[0].y
->>>>>>> 57419074
+    assert dataset[0].y_relaxed != dataset[0].energy