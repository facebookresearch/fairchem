name: tests

on:
  workflow_call:
  workflow_dispatch:
  push:
    branches: [main]
  workflow_run:
    workflows:
      - "contributor check"
    types:
      - completed

# The path to the sha of the commit we want to test will depend
# on the trigger type. If a workflow_run trigger, then we want
# the sha from the head of the branch that triggered it. For
# pushes and manual triggers, we want the sha of the branch.
env:
  HEAD_SHA: |
    ${{
      github.event.workflow_run.head_sha ||
      github.event.pull_request.head.sha ||
      github.sha
    }}

jobs:
  test:
    runs-on: 32-core-ubuntu
    permissions:
      contents: read
      # Needed to manually set commit status
      statuses: write
    strategy:
      max-parallel: 10
      matrix:
        python_version: ['3.10', '3.12']

    steps:
      - name: Checkout code
        uses: actions/checkout@v4
        with:
<<<<<<< HEAD
          # The path to the sha of the commit we want to test will depend
          # on the trigger type. If a workflow_run trigger, then we want
          # the sha from the head of the branch that triggered it. For
          # pushes and manual triggers, we want the sha of the branch.
          ref: |
            ${{
              github.event.workflow_run.head_sha ||
              github.event.pull_request.head.sha ||
              github.sha
            }}
=======
          ref: ${{ env.HEAD_SHA }}
>>>>>>> 26c55cb7
          # Optional: get full history if needed
          fetch-depth: 0

      - name: Setup
        uses: ./.github/actions/multi-trigger-setup
        with:
          status-context: '${{ github.job }} (${{ matrix.python_version }})'

      - name: Set up Python ${{ matrix.python_version }}
        uses: actions/setup-python@v5
        with:
          python-version:  ${{ matrix.python_version }}

      - name: Cache pip
        uses: actions/cache@v4
        with:
          path: ~/.cache/pip
          key: ${{ runner.os }}-pip-${{ hashFiles('requirements.txt') }}
          restore-keys: |
            ${{ runner.os }}-pip-
            ${{ runner.os }}-

      - name: Install core dependencies and package
        run: |
          python -m pip install --upgrade pip
          pip install packages/fairchem-core[dev,inference]
          pip install packages/fairchem-data-oc[dev]
          pip install packages/fairchem-demo-ocpapi[dev]
          pip install -r tests/requirements.txt # pin test packages

      - name: Install additional dependencies
        run: |
          wget https://github.com/m3g/packmol/archive/refs/tags/v20.15.0.tar.gz
          tar -xzvf v20.15.0.tar.gz
          cd packmol-20.15.0
          ./configure
          make
          echo "$(readlink -f .)" >> $GITHUB_PATH

      - name: Core tests
        env:
          HF_TOKEN: ${{ secrets.HF_TOKEN }}
        run: |
          pytest tests --durations=0 -vv --ignore=tests/demo/ocpapi/tests/integration/ --ignore=tests/applications/ --ignore=tests/perf --cov-report=xml --cov=fairchem --junitxml=junit.xml -o junit_family=legacy -c ./packages/fairchem-core/pyproject.toml

      - name: Core GPU tests
        env:
          HF_TOKEN: ${{ secrets.HF_TOKEN }}
        run: |
          pytest tests/core --durations=0 -vv -m gpu -c ./packages/fairchem-core/pyproject.toml -s --junitxml=junit-gpu.xml -o junit_family=legacy --cov-report=xml:gpu-coverage.xml

      - if: ${{ matrix.python_version == '3.12' }}
        name: codecov-coverage
        uses: codecov/codecov-action@v5
        with:
<<<<<<< HEAD
          fail_ci_if_error: false # optional (default = false)
          files: ./coverage.xml
          token: ${{ secrets.CODECOV_TOKEN }} # required
          verbose: true # optional (default = false)
=======
          fail_ci_if_error: false
          files: ./coverage.xml,./gpu-coverage.xml
          token: ${{ secrets.CODECOV_TOKEN }}
          verbose: true

      - if: ${{ matrix.python_version == '3.12' }}
        name: codecov-test-results
        uses: codecov/test-results-action@v1
        with:
          files: ./junit.xml,./junit-gpu.xml
          token: ${{ secrets.CODECOV_TOKEN }}
          commit_parent: ${{ env.HEAD_SHA }}
          verbose: true
>>>>>>> 26c55cb7

      - name: Cleanup
        if: always()
        uses: ./.github/actions/multi-trigger-cleanup
        with:
          status-context: '${{ github.job }} (${{ matrix.python_version }})'

  test_gpu:
    runs-on: 4-core-ubuntu-gpu-t4
    permissions:
      contents: read
      # Needed to manually set commit status
      statuses: write
    strategy:
      max-parallel: 10
      matrix:
        python_version: ['3.12']

    steps:
<<<<<<< HEAD

      # Check out the code
      - name: Checkout code
        uses: actions/checkout@v4
        with:
          # The path to the sha of the commit we want to test will depend
          # on the trigger type. If a workflow_run trigger, then we want
          # the sha from the head of the branch that triggered it. For
          # pushes and manual triggers, we want the sha of the branch.
          ref: |
            ${{
              github.event.workflow_run.head_sha ||
              github.event.pull_request.head.sha ||
              github.sha
            }}
=======
      - name: Checkout code
        uses: actions/checkout@v4
        with:
          ref: ${{ env.HEAD_SHA }}
>>>>>>> 26c55cb7
          # Optional: get full history if needed
          fetch-depth: 0

      - name: Setup
        uses: ./.github/actions/multi-trigger-setup
        with:
          status-context: '${{ github.job }} (${{ matrix.python_version }})'

      - name: Set up Python ${{ matrix.python_version }}
        uses: actions/setup-python@v5
        with:
          python-version:  ${{ matrix.python_version }}

      - name: Install core dependencies and package
        run: |
          python -m pip install --upgrade pip
          pip install packages/fairchem-core[dev]
          pip install -r tests/requirements.txt # pin test packages

      - name: Core GPU tests
        env:
          HF_TOKEN: ${{ secrets.HF_TOKEN }}
        run: |
          pytest tests/core --durations=0 -vv -m gpu -c ./packages/fairchem-core/pyproject.toml

      - name: Cleanup
        if: always()
        uses: ./.github/actions/multi-trigger-cleanup
        with:
          status-context: '${{ github.job }} (${{ matrix.python_version }})'<|MERGE_RESOLUTION|>--- conflicted
+++ resolved
@@ -39,20 +39,7 @@
       - name: Checkout code
         uses: actions/checkout@v4
         with:
-<<<<<<< HEAD
-          # The path to the sha of the commit we want to test will depend
-          # on the trigger type. If a workflow_run trigger, then we want
-          # the sha from the head of the branch that triggered it. For
-          # pushes and manual triggers, we want the sha of the branch.
-          ref: |
-            ${{
-              github.event.workflow_run.head_sha ||
-              github.event.pull_request.head.sha ||
-              github.sha
-            }}
-=======
           ref: ${{ env.HEAD_SHA }}
->>>>>>> 26c55cb7
           # Optional: get full history if needed
           fetch-depth: 0
 
@@ -78,7 +65,7 @@
       - name: Install core dependencies and package
         run: |
           python -m pip install --upgrade pip
-          pip install packages/fairchem-core[dev,inference]
+          pip install packages/fairchem-core[dev, inference]
           pip install packages/fairchem-data-oc[dev]
           pip install packages/fairchem-demo-ocpapi[dev]
           pip install -r tests/requirements.txt # pin test packages
@@ -108,12 +95,6 @@
         name: codecov-coverage
         uses: codecov/codecov-action@v5
         with:
-<<<<<<< HEAD
-          fail_ci_if_error: false # optional (default = false)
-          files: ./coverage.xml
-          token: ${{ secrets.CODECOV_TOKEN }} # required
-          verbose: true # optional (default = false)
-=======
           fail_ci_if_error: false
           files: ./coverage.xml,./gpu-coverage.xml
           token: ${{ secrets.CODECOV_TOKEN }}
@@ -127,7 +108,6 @@
           token: ${{ secrets.CODECOV_TOKEN }}
           commit_parent: ${{ env.HEAD_SHA }}
           verbose: true
->>>>>>> 26c55cb7
 
       - name: Cleanup
         if: always()
@@ -147,28 +127,10 @@
         python_version: ['3.12']
 
     steps:
-<<<<<<< HEAD
-
-      # Check out the code
-      - name: Checkout code
-        uses: actions/checkout@v4
-        with:
-          # The path to the sha of the commit we want to test will depend
-          # on the trigger type. If a workflow_run trigger, then we want
-          # the sha from the head of the branch that triggered it. For
-          # pushes and manual triggers, we want the sha of the branch.
-          ref: |
-            ${{
-              github.event.workflow_run.head_sha ||
-              github.event.pull_request.head.sha ||
-              github.sha
-            }}
-=======
       - name: Checkout code
         uses: actions/checkout@v4
         with:
           ref: ${{ env.HEAD_SHA }}
->>>>>>> 26c55cb7
           # Optional: get full history if needed
           fetch-depth: 0
 
