name: tests

on:
  workflow_call:
  workflow_dispatch:
  push:
    branches: [main]
  workflow_run:
    workflows:
      - "contributor check"
    types:
      - completed

# The path to the sha of the commit we want to test will depend
# on the trigger type. If a workflow_run trigger, then we want
# the sha from the head of the branch that triggered it. For
# pushes and manual triggers, we want the sha of the branch.
env:
  HEAD_SHA: |
    ${{
      github.event.workflow_run.head_sha ||
      github.event.pull_request.head.sha ||
      github.sha
    }}

jobs:
  test:
    runs-on: 32-core-ubuntu
    permissions:
      contents: read
      # Needed to manually set commit status
      statuses: write
    strategy:
      max-parallel: 10
      matrix:
        python_version: ['3.10', '3.12']

    steps:
      - name: Checkout code
        uses: actions/checkout@v4
        with:
          ref: ${{ env.HEAD_SHA }}
          # Optional: get full history if needed
          fetch-depth: 0

      - name: Setup
        uses: ./.github/actions/multi-trigger-setup
        with:
          status-context: '${{ github.job }} (${{ matrix.python_version }})'

      - name: Set up Python ${{ matrix.python_version }}
        uses: actions/setup-python@v5
        with:
          python-version:  ${{ matrix.python_version }}

      - name: Cache pip
        uses: actions/cache@v4
        with:
          path: ~/.cache/pip
          key: ${{ runner.os }}-pip-${{ hashFiles('requirements.txt') }}
          restore-keys: |
            ${{ runner.os }}-pip-
            ${{ runner.os }}-

      - name: Install core dependencies and package
        run: |
          python -m pip install --upgrade pip
          pip install packages/fairchem-core[dev]
          pip install packages/fairchem-data-oc[dev]
          pip install packages/fairchem-data-omol[dev]
          pip install packages/fairchem-demo-ocpapi[dev]
          pip install -r tests/requirements.txt # pin test packages

      - name: Install additional dependencies
        run: |
          wget https://github.com/m3g/packmol/archive/refs/tags/v20.15.0.tar.gz
          tar -xzvf v20.15.0.tar.gz
          cd packmol-20.15.0
          ./configure
          make
          echo "$(readlink -f .)" >> $GITHUB_PATH

      - name: Core tests
        env:
          HF_TOKEN: ${{ secrets.HF_TOKEN }}
        run: |
<<<<<<< HEAD
          NCCL_DEBUG=INFO pytest tests  --durations=0 -vv --ignore=tests/demo/ocpapi/tests/integration/ --ignore=tests/applications/ --cov-report=xml --cov=fairchem -c ./packages/fairchem-core/pyproject.toml
=======
          pytest tests --durations=0 -vv --ignore=tests/demo/ocpapi/tests/integration/ --ignore=tests/applications/ --ignore=tests/perf --cov-report=xml --cov=fairchem --junitxml=junit.xml -o junit_family=legacy -c ./packages/fairchem-core/pyproject.toml
>>>>>>> a99ed63e

      - name: Core GPU tests
        env:
          HF_TOKEN: ${{ secrets.HF_TOKEN }}
        run: |
<<<<<<< HEAD
          NCCL_DEBUG=INFO pytest tests --durations=0 -vv -m gpu -c ./packages/fairchem-core/pyproject.toml
          
=======
          pytest tests/core --durations=0 -vv -m gpu -c ./packages/fairchem-core/pyproject.toml -s --junitxml=junit-gpu.xml -o junit_family=legacy --cov-report=xml:gpu-coverage.xml
>>>>>>> a99ed63e

      - if: ${{ matrix.python_version == '3.12' }}
        name: codecov-coverage
        uses: codecov/codecov-action@v5
        with:
          fail_ci_if_error: false
          files: ./coverage.xml,./gpu-coverage.xml
          token: ${{ secrets.CODECOV_TOKEN }}
          verbose: true

      - if: ${{ matrix.python_version == '3.12' }}
        name: codecov-test-results
        uses: codecov/test-results-action@v1
        with:
          files: ./junit.xml,./junit-gpu.xml
          token: ${{ secrets.CODECOV_TOKEN }}
          commit_parent: ${{ env.HEAD_SHA }}
          verbose: true

      - name: Cleanup
        if: always()
        uses: ./.github/actions/multi-trigger-cleanup
        with:
          status-context: '${{ github.job }} (${{ matrix.python_version }})'

  test_gpu:
    runs-on: 4-core-ubuntu-gpu-t4
    permissions:
      contents: read
      # Needed to manually set commit status
      statuses: write
    strategy:
      max-parallel: 10
      matrix:
        python_version: ['3.12']

    steps:
      - name: Checkout code
        uses: actions/checkout@v4
        with:
          ref: ${{ env.HEAD_SHA }}
          # Optional: get full history if needed
          fetch-depth: 0

      - name: Setup
        uses: ./.github/actions/multi-trigger-setup
        with:
          status-context: '${{ github.job }} (${{ matrix.python_version }})'

      - name: Set up Python ${{ matrix.python_version }}
        uses: actions/setup-python@v5
        with:
          python-version:  ${{ matrix.python_version }}

      - name: Install core dependencies and package
        run: |
          python -m pip install --upgrade pip
          pip install packages/fairchem-core[dev]
          pip install packages/fairchem-data-omol[dev]
          pip install -r tests/requirements.txt # pin test packages

      - name: Core GPU tests
        env:
          HF_TOKEN: ${{ secrets.HF_TOKEN }}
        run: |
<<<<<<< HEAD
          NCCL_DEBUG=INFO pytest tests --durations=0 -vv -m gpu -c ./packages/fairchem-core/pyproject.toml
      
=======
          pytest tests/core --durations=0 -vv -m gpu -c ./packages/fairchem-core/pyproject.toml

>>>>>>> a99ed63e
      - name: Cleanup
        if: always()
        uses: ./.github/actions/multi-trigger-cleanup
        with:
          status-context: '${{ github.job }} (${{ matrix.python_version }})'<|MERGE_RESOLUTION|>--- conflicted
+++ resolved
@@ -84,22 +84,13 @@
         env:
           HF_TOKEN: ${{ secrets.HF_TOKEN }}
         run: |
-<<<<<<< HEAD
-          NCCL_DEBUG=INFO pytest tests  --durations=0 -vv --ignore=tests/demo/ocpapi/tests/integration/ --ignore=tests/applications/ --cov-report=xml --cov=fairchem -c ./packages/fairchem-core/pyproject.toml
-=======
-          pytest tests --durations=0 -vv --ignore=tests/demo/ocpapi/tests/integration/ --ignore=tests/applications/ --ignore=tests/perf --cov-report=xml --cov=fairchem --junitxml=junit.xml -o junit_family=legacy -c ./packages/fairchem-core/pyproject.toml
->>>>>>> a99ed63e
+          NCCL_DEBUG=INFO pytest tests --durations=0 -vv --ignore=tests/demo/ocpapi/tests/integration/ --ignore=tests/applications/ --ignore=tests/perf --cov-report=xml --cov=fairchem --junitxml=junit.xml -o junit_family=legacy -c ./packages/fairchem-core/pyproject.toml
 
       - name: Core GPU tests
         env:
           HF_TOKEN: ${{ secrets.HF_TOKEN }}
         run: |
-<<<<<<< HEAD
-          NCCL_DEBUG=INFO pytest tests --durations=0 -vv -m gpu -c ./packages/fairchem-core/pyproject.toml
-          
-=======
-          pytest tests/core --durations=0 -vv -m gpu -c ./packages/fairchem-core/pyproject.toml -s --junitxml=junit-gpu.xml -o junit_family=legacy --cov-report=xml:gpu-coverage.xml
->>>>>>> a99ed63e
+          NCCL_DEBUG=INFO  pytest tests/core --durations=0 -vv -m gpu -c ./packages/fairchem-core/pyproject.toml -s --junitxml=junit-gpu.xml -o junit_family=legacy --cov-report=xml:gpu-coverage.xml
 
       - if: ${{ matrix.python_version == '3.12' }}
         name: codecov-coverage
@@ -165,13 +156,7 @@
         env:
           HF_TOKEN: ${{ secrets.HF_TOKEN }}
         run: |
-<<<<<<< HEAD
-          NCCL_DEBUG=INFO pytest tests --durations=0 -vv -m gpu -c ./packages/fairchem-core/pyproject.toml
-      
-=======
-          pytest tests/core --durations=0 -vv -m gpu -c ./packages/fairchem-core/pyproject.toml
-
->>>>>>> a99ed63e
+          NCCL_DEBUG=INFO pytest tests/core --durations=0 -vv -m gpu -c ./packages/fairchem-core/pyproject.toml
       - name: Cleanup
         if: always()
         uses: ./.github/actions/multi-trigger-cleanup
