--- conflicted
+++ resolved
@@ -3,15 +3,6 @@
 on:
   workflow_call:
   workflow_dispatch:
-<<<<<<< HEAD
-  push:
-    branches:
-      - docs_fix
-    paths:
-      - 'docs/**'
-      - '.github/workflows/docs.yml'
-=======
->>>>>>> 61730294
 
 # This job installs dependencies, build the book, and pushes it to `gh-pages`
 jobs:
