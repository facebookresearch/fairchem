"""
Copyright (c) Facebook, Inc. and its affiliates.

This source code is licensed under the MIT license found in the
LICENSE file in the root directory of this source tree.
"""
import sys
import warnings
from pathlib import Path

sys.path.append(str(Path(__file__).resolve().parent.parent))

from ocpmodels.common.utils import make_script_trainer
from ocpmodels.trainers import SingleTrainer

if __name__ == "__main__":
    config = {}
    # Customize args
    config["graph_rewiring"] = "remove-tag-0"
    config["frame_averaging"] = "2D"
    config["fa_frames"] = "random"  # "random"
    config["test_ri"] = True
    config["optim"] = {"max_epochs": 1}
    config["model"] = {"use_pbc": True}
    config["model"]["edge_embed_type"] = "all_rij"
    config["model"]["mp_type"] = "base"
    config["model"]["skip_co"] = "concat"  # add, concat,
    config["model"]["complex_mp"] = True
    config["model"]["graph_norm"] = True
    # config["optim"]["eval_every"] = 1
    config["optim"]["batch_size"] = 6
    config["optim"]["eval_batch_size"] = 6
    #config["model"]["cosine_sim"] = 3
    #config["optim"]["epoch_fine_tune"] = 3
    #config["grad_fine_tune"] = True
    config["model"]["regress_forces"] = "direct_with_gradient_target"

    checkpoint_path = None
    # "checkpoints/2022-04-28-11-42-56-dimenetplusplus/" + "best_checkpoint.pt"

    str_args = sys.argv[1:]
    if all("config" not in arg for arg in str_args):
        str_args.append("--is_debug")
        # str_args.append("--config=faenet-is2re-all")
<<<<<<< HEAD
        str_args.append("--config=schnet-is2re-2M")
=======
        str_args.append("--config=forcenet-s2ef-2M")
>>>>>>> 49f7242c
        # str_args.append("--silent=0")
        warnings.warn(
            "No model / mode is given; chosen as default" + f"Using: {str_args[-1]}"
        )

    trainer: SingleTrainer = make_script_trainer(str_args=str_args, overrides=config)

    trainer.train()

    if checkpoint_path:
        trainer.load_checkpoint(
            checkpoint_path="checkpoints/2022-04-28-11-42-56-dimenetplusplus/"
            + "best_checkpoint.pt"
        )

        predictions = trainer.predict(
            trainer.val_loader, results_file="is2re_results", disable_tqdm=False
        )<|MERGE_RESOLUTION|>--- conflicted
+++ resolved
@@ -42,11 +42,8 @@
     if all("config" not in arg for arg in str_args):
         str_args.append("--is_debug")
         # str_args.append("--config=faenet-is2re-all")
-<<<<<<< HEAD
         str_args.append("--config=schnet-is2re-2M")
-=======
-        str_args.append("--config=forcenet-s2ef-2M")
->>>>>>> 49f7242c
+
         # str_args.append("--silent=0")
         warnings.warn(
             "No model / mode is given; chosen as default" + f"Using: {str_args[-1]}"
